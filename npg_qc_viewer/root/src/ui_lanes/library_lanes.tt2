[% 
  USE String;

  WRAPPER qsea_wrapper.tt2;
  PROCESS urls.tt2;
  collection_all = util.rl_map2collection(rl_map);
  checks_info = collection_all.check_names;

  lib_names = [];
  temp = [];
  FOREACH check_name IN checks_info.list; IF check_name != 'gc bias' && check_name != 'bam flagstats human' && check_name != 'bam flagstats phix'; temp.push(check_name); END; END;
  checks_list=temp;
  map=checks_info.map;

  row_span_string = '';
  IF checks_list.size;
    row_span_string = ' rowspan="2"';
  END;
  sorted_rl_map_keys = [];
  IF rl_map.defined;
    rl_keys = rl_map.keys;
    IF rl_keys.size;
      sorted_rl_map_keys = util.sort_rpt_keys(rl_keys);
      IF (!run_from_staging && !path_list.defined);
        run_ids            = util.runs_from_rpt_keys(rl_keys);
        IF run_ids.size == 1;
          run_id_to_link = run_ids.first;
        END;
      END;
    END;
  END;
  heatmap_check_name = 'percent of bases at and above quality threshold';
-%]

<div id="menu">
<div id="links">
  <ul>
    <li><a href="#page_top">Page Top</a></li>
  </ul>
  <ul>
    <li><a href="[% c.uri_for_action(c.controller('Checks').action_for('index')) %]">Help</a></li>
  </ul>
[%- IF run_id_to_link.defined  %]
  <ul>
    <li><a href="[% c.uri_for_action(c.controller('Checks').action_for('checks_in_run'), run_id_to_link) %]">Back to Run [% run_id_to_link %]</a></li>
  </ul>
[%- END %]
[%- IF run_view.defined && run_view %][% PROCESS ui_runs/run_menu.tt2 -%][% END %]
[% PROCESS ui_lanes/collapse_menu.tt2 -%]
</div>
</div>

<div id="content">

<table id="results_summary" summary="QC results summary">
<tr>
[% IF sample_link %]<th[% row_span_string %]>Sample Name</th>[% END %]
<th[% row_span_string %]>Library Name</th>
<th[% row_span_string %]>Run Id<br />------<br />Num.<br />Cycles</th>
[%- PROCESS ui_lanes/checks_header.tt2 -%]
</tr>

[%- libs_info = {}; studies_info = {}; run_info = {}; batch_id = ''; 
    FOREACH lane_key IN sorted_rl_map_keys; -%]  
[%-   lane_collection = rl_map.$lane_key;
      attrs = util.inflate_rpt_key(lane_key);
      id_run   = attrs.id_run;
      time_comp = '';
      num_cycles = '';
      position  = attrs.position;
      is_dev = 0;
      tag_index = '';
      tag_sequence = '';
      lane_type = '';
      pass = '';
      lib = '';
      library_id = '';
      sample_id = '';
      study_id = '';
      sample_name = '';
      table_row = '';
      IF attrs.defined('tag_index');
        tag_index = attrs.tag_index;
        table_row = plex_rs.search({'me.id_run' => id_run, 'me.position' => position, 'tag_index' => tag_index}).first();
        IF table_row;
          tag_sequence = table_row.tag_sequence;
          IF !run_info.exists($id_run);
              run_info.$id_run = table_row.npg_info;
          END;
          t            = run_info.$id_run.run_complete;
          num_cycles   = run_info.$id_run.cycles;
        END;
      ELSE;
        table_row = rs.search({'id_run' => id_run, 'position' => position,}).first();
        IF table_row;
          t            = table_row.run_complete;
          num_cycles   = table_row.cycles;
          lane_type = table_row.lane_type;
          pass = table_row.manual_qc;
          is_dev = table_row.is_dev;
          IF run_view && !batch_id; batch_id = table_row.batch_id; END;
        END;
      END;
      IF table_row;
        time_comp  = String.new(text => "$t");
        sample_id = table_row.sample_id;
        study_id = table_row.study_id;
        sample_name = table_row.sample_name;
        lib = table_row.library_name;
        library_id = table_row.asset_id;
        libs_info.$lane_key.lib_name = lib;
        libs_info.$lane_key.sample_name = sample_name;
        libs_info.$lane_key.sample_id = sample_id;
        libs_info.$lane_key.library_id = library_id;
        libs_info.$lane_key.study_id = study_id;
        IF study_id && !studies_info.$study_id.defined;
          studies_info.$study_id = table_row.study_name;
        END;
      END;
-%]

<tr>
[%- IF sample_link -%]
<td>
[%- IF sample_id; lurl = [lims_url, 'samples', sample_id]; -%]
[% IF study_id %]<a href="[% c.uri_for_action(c.controller('Checks').action_for('studies'), study_id) %]"><img src="/static/images/to_parent.png" alt="link to a study" /></a>[% END %]
<a href="[% lurl.join('/') %]"><span class="lib nbsp">[% sample_name | html %]</span></a>
[%- END -%]
</td>
[%- END -%]

<td class="lib nbsp"><!-- library  -->
[%- IF lib;
      lurl = [lims_url, 'assets', library_id];
      plex_link = '';
      IF lane_type == 'pool';
        plex_link = c.uri_for_action(c.controller('Checks').action_for('list_runs'), {'run'=>id_run, 'lane'=>position, 'show'=>'all', 'db_lookup'=>"$db_lookup"});
      END;
 -%]
<div class="rel_pos_container">
[%- IF plex_link %]<a href="[% plex_link | html %]"><img src="/static/images/to_children.png" alt="link to tags" /></a>[% END -%]
[%- IF sample_id %]<a href="[% c.uri_for_action(c.controller('Checks').action_for('samples'), sample_id) %]"><img src="/static/images/to_parent.png" alt="link to a sample" /></a>[% END; -%]
<a href="[% c.uri_for_action(c.controller('Checks').action_for('libraries'), {'name' => lib}) %]"><img src="/static/images/focus_on.png" alt="link to all lanes/plexes for a library" /></a>
<a href="[% lurl.join('/') %]"><span class="lib nbsp">[% lib | html %]</span></a>[% IF is_dev %]<span class="watermark">R&amp;D</span>[% END %]
</div>
[%- END -%]
</td>
[% url = c.uri_for_action(c.controller('Checks').action_for('checks_in_run'), id_run); %]
<td class="id_run"><div class="rel_pos_container">
<a href="[% c.uri_for_action(c.controller('Checks').action_for('checks_in_run'), id_run) %]" ><img src="/static/images/focus_on.png" alt="link to run checks" /></a>
<a href="[% rurl = [npg_url, 'run', id_run]; rurl.join('/'); %]" title="date completed [% time_comp.truncate(10) %]">[% id_run %]</a>
[%- IF num_cycles %]<br />[% num_cycles %][% END -%]
</div></td>
[%-
    c.stash.previous_mqc = c.model('NpgQcDB').resultset('MqcOutcomeEnt').get_outcomes_as_hash("$id_run");
-%]

[% PROCESS "ui_lanes/lane.tt2" %]
</tr>
[%- END -%]

[%- IF show_total.defined && show_total;
    column_counter = 3;
    IF has_plexes;
      column_counter = column_counter + 1;
    END;
    IF sample_link;
      column_counter = column_counter + 1;
    END;
 -%]

[% PROCESS "ui_lanes/lanes_total.tt2" -%]
[%- END -%]

</table>

[%- 
  IF run_view;
    PROCESS ui_runs/annotations.tt2;

    current_run_status = '';
    cs = c.model('NpgDB').resultset('RunStatus').find({ 'id_run' => "$id_run", 'iscurrent' => 1}, );
    IF cs;
      current_run_status = cs.run_status_dict.description;
      IF current_run_status;
         title = title _ ' (current run status: ' _ current_run_status;
         IF !run_from_staging && (current_run_status == 'qc in progress' || current_run_status == 'qc on hold');
           title = title _ ', taken by ' _ cs.user.username;
            IF c.authenticate({}) &&  c.check_user_roles(('manual_qc')) && c.user.id == cs.id_user; -%]
<<<<<<< HEAD
<script type="text/javascript"> var load_mqc_widgets = 1; var MQC = {};</script>
=======
<script type="text/javascript"> var load_mqc_widgets = 1;</script>
>>>>>>> f1a7ccc7
            [%- END;
         END;
         title = title _ ')';
      END;
    END;
  END -%]

<div id="results_full">
[% PROCESS ui_checks/checks_in_full.tt2 -%]
</div> <!-- end of full_results division -->

</div> <!-- end of content division -->

[%- END -%]
<|MERGE_RESOLUTION|>--- conflicted
+++ resolved
@@ -187,11 +187,7 @@
          IF !run_from_staging && (current_run_status == 'qc in progress' || current_run_status == 'qc on hold');
            title = title _ ', taken by ' _ cs.user.username;
             IF c.authenticate({}) &&  c.check_user_roles(('manual_qc')) && c.user.id == cs.id_user; -%]
-<<<<<<< HEAD
-<script type="text/javascript"> var load_mqc_widgets = 1; var MQC = {};</script>
-=======
 <script type="text/javascript"> var load_mqc_widgets = 1;</script>
->>>>>>> f1a7ccc7
             [%- END;
          END;
          title = title _ ')';
