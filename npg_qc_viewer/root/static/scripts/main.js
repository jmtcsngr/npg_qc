--- conflicted
+++ resolved
@@ -22,7 +22,6 @@
     throw err;
 };
 
-<<<<<<< HEAD
 function _getTitle(prefix, d) {
     var t = prefix;
     if (d.id_run) { t = t + 'run ' + d.id_run; }
@@ -31,12 +30,9 @@
     return t;
 }
 
-require(['npg_common','manual_qc','collapse','bcviz/insertSizeHistogram', 'bcviz/adapter', 'bcviz/mismatch'], 
-function( npg_common,  manual_qc,  collapse,  insert_size,                 adapter,         mismatch) {
-=======
+
 require(['scripts/manual_qc','scripts/collapse', 'insert_size_lib', 'adapter_lib', 'mismatch_lib'], 
 function( manual_qc,  collapse, insert_size, adapter, mismatch) {
->>>>>>> 8ab68eb4
 
 	collapse.init();
 
@@ -47,7 +43,6 @@
 	}
 
 	jQuery('.bcviz_insert_size').each(function(i) { 
-<<<<<<< HEAD
         d = jQuery(this).data('check');
         w = jQuery(this).data('width') || 650;
         h = jQuery(this).data('height') || 300;
@@ -62,12 +57,8 @@
             }
         }
     });
-=======
-	  insert_size.drawChart(this); 
-	});
->>>>>>> 8ab68eb4
 	
-	jQuery('.bcviz_adapter').each(function(i) { 
+        jQuery('.bcviz_adapter').each(function(i) { 
         d = jQuery(this).data('check');
         h = jQuery(this).data('height') || 200;
         t = jQuery(this).data('title') || _getTitle('Adapter Start Count : ', d);
