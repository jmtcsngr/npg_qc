--- conflicted
+++ resolved
@@ -90,22 +90,12 @@
           $("#ajax_status").append("<li class='failed_mqc'>" + errorThrown + " " + textStatus + "</li>");
           //Clear progress icon
           $('.lane_mqc_working').empty();
-        })
+        });
       }
-<<<<<<< HEAD
   };
   
   qc();
   var interval = setInterval(qc, 5*1000);
-=======
-    }).fail(function(jqXHR, textStatus, errorThrown) {
-      window.console && console.log( "error: " + errorThrown + " " + textStatus);
-      $("#ajax_status").append("<li class='failed_mqc'>" + errorThrown + " " + textStatus + "</li>");
-      //Clear progress icon
-      $('.lane_mqc_working').empty();
-    });
-  }
->>>>>>> a6ff03e7
   
   jQuery('.bcviz_insert_size').each(function(i) { 
     d = jQuery(this).data('check');
