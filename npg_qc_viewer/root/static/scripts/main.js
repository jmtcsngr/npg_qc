--- conflicted
+++ resolved
@@ -54,11 +54,8 @@
       lanes.push(parent);
     }
   });
-<<<<<<< HEAD
 
   var qc = function () {
-    //Validate if all lanes have bg colour
-    if(lanesWithBG.length < totalLanes) { //Work with qc data
       // Getting the run_id from the title of the page using the qc part too.
       var id_run = new NPG.QC.RunTitleParser().parseIdRun($(document).find("title").text());
       //If id_run
@@ -95,50 +92,10 @@
           $('.lane_mqc_working').empty();
         })
       }
-    }
   };
   
   qc();
   var interval = setInterval(qc, 5*1000);
-=======
-  
-  // Getting the run_id from the title of the page using the qc part too.
-  var id_run = new NPG.QC.RunTitleParser().parseIdRun($(document).find("title").text());
-  //If id_run
-  if(typeof(id_run) != undefined && id_run != null) {
-    var jqxhr = $.ajax({
-      url: "/mqc/mqc_runs/" + id_run,
-      cache: false
-    }).done(function() {
-      var control = new NPG.QC.RunMQCControl(id_run);
-      var mqc_run_data = jqxhr.responseJSON;
-      if(control.isStateForMQC(mqc_run_data)) {
-        var DWHMatch = control.laneOutcomesMatch(lanesWithBG, mqc_run_data); 
-        if(DWHMatch.outcome) {
-          control.initQC(jqxhr.responseJSON, lanes, 
-              function (mqc_run_data, runMQCControl, lanes) { getQcState(mqc_run_data, runMQCControl, lanes); },
-              function () { $('.lane_mqc_working').empty(); } //There is no mqc so I just remove the working image. 
-          );  
-        } else {
-          $("#ajax_status").append("<li class='failed_mqc'>Conflicting data when comparing Data Ware House and Manual QC databases for run: "
-              + id_run
-              + ", lane: " 
-              + DWHMatch.position 
-              + ". Displaying of QC widgets aborted.</li>");
-          //Clear progress icon
-          $('.lane_mqc_working').empty();
-        }
-      } else {
-        control.showMQCOutcomes(jqxhr.responseJSON, lanes);
-      }
-    }).fail(function(jqXHR, textStatus, errorThrown) {
-      window.console && console.log( "error: " + errorThrown + " " + textStatus);
-      $("#ajax_status").append("<li class='failed_mqc'>" + errorThrown + " " + textStatus + "</li>");
-      //Clear progress icon
-      $('.lane_mqc_working').empty();
-    })
-  }
->>>>>>> 73f4fdcc
   
   jQuery('.bcviz_insert_size').each(function(i) { 
     d = jQuery(this).data('check');
