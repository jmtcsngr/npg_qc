package t::util;

use Carp;
use English qw{-no_match_vars};
use Moose;
use Readonly;

with 'npg_testing::db';

Readonly::Scalar our $CONFIG_PATH       => q[t/data/test_app.conf];
Readonly::Scalar our $CONFIG_PATH_NO_DB => q[t/data/test_app_no_db.conf];
Readonly::Scalar our $STAGING_PATH      => q[t/data];
Readonly::Scalar our $MLWHOUSE_DB_PATH  => q[t/data/mlwarehouse.db];
Readonly::Scalar our $NPGQC_DB_PATH     => q[t/data/npgqc.db];
Readonly::Scalar our $NPG_DB_PATH       => q[t/data/npg.db];

has 'config_path' => ( isa      => 'Str',
                       is       => 'ro',
                       required => 0,
                       lazy_build => 1,
                     );
sub _build_config_path {
    my $self = shift;
    if (!$self->db_connect) {
        return $CONFIG_PATH_NO_DB;
    }
    return $CONFIG_PATH;
}

has 'fixtures'  => ( isa      => 'Bool',
                     is       => 'ro',
                     required => 0,
                     default  => 1,
		               );

has 'db_connect'  => ( isa      => 'Bool',
                       is       => 'ro',
                       required => 0,
                       default  => 1,
		                 );

has 'staging_path' => ( isa      => 'Str',
                        is       => 'ro',
                        required => 0,
                        default  => sub {$STAGING_PATH},
                      );

has 'mlwhouse_db_path' => (
                          isa      => 'Str',
                          is       => 'ro',
                          required => 0,
                          default  => sub {$MLWHOUSE_DB_PATH},
);

has 'npgqc_db_path' => ( isa      => 'Str',
                         is       => 'ro',
                         required => 0,
                         default  => sub {$NPGQC_DB_PATH},
                       );

has 'npg_db_path'   => ( isa      => 'Str',
                         is       => 'ro',
                         required => 0,
                         default  => sub {$NPG_DB_PATH},
                       );

sub test_env_setup {

  my $self = shift;

<<<<<<< HEAD
  my $schemas = {};

  my $db = $self->mlwhouse_db_path;
  if (-e $db) {unlink $db;}
  my $schema_package  = q[WTSI::DNAP::Warehouse::Schema];
  my $fixtures_path   = q[t/data/fixtures/mlwarehouse];
  $schemas->{mlwh} = $self->create_test_db($schema_package, $fixtures_path, $db);
=======
    my $db = $self->whouse_db_path;
    if (-e $db) {unlink $db;}
    my $schema_package = q[npg_warehouse::Schema];
    my $fixtures_path = $self->fixtures ? q[t/data/fixtures/warehouse] : q[];
    $schemas->{wh} = $self->create_test_db($schema_package, $fixtures_path, $db);

    $db = $self->npgqc_db_path;
    if (-e $db) {unlink $db;}
    $schema_package = q[npg_qc::Schema];
    $fixtures_path = $self->fixtures ? q[t/data/fixtures/npgqc] : q[];
    $schemas->{qc} = $self->create_test_db($schema_package, $fixtures_path, $db);
>>>>>>> 4deb2670

  $db = $self->npgqc_db_path;
  if (-e $db) {unlink $db;}
  $schema_package = q[npg_qc::Schema];
  $fixtures_path = q[t/data/fixtures/npgqc];
  $schemas->{qc} = $self->create_test_db($schema_package, $fixtures_path, $db);

<<<<<<< HEAD
  $db = $self->npg_db_path;
  if (-e $db) {unlink $db;}
  $schema_package = q[npg_tracking::Schema];
  $fixtures_path = q[t/data/fixtures/npg];
  $schemas->{npg} = $self->create_test_db($schema_package, $fixtures_path, $db);

  my $npg = $schemas->{npg};
  $npg->resultset('Run')->find({id_run => 4025, })->set_tag(1, 'staging');
  $npg->resultset('Run')->find({id_run => 3965, })->set_tag(1, 'staging');
  $npg->resultset('Run')->find({id_run => 3323, })->set_tag(1, 'staging');
  $npg->resultset('Run')->find({id_run => 3500, })->set_tag(1, 'staging');
=======
    $db = $self->npg_db_path;
    if (-e $db) {unlink $db;}
    $schema_package = q[npg_tracking::Schema];
    $fixtures_path = $self->fixtures ? q[t/data/fixtures/npg] : q[];
    $schemas->{npg} = $self->create_test_db($schema_package, $fixtures_path, $db);

    if ($self->fixtures) {
        my $npg = $schemas->{npg};
        $npg->resultset('Run')->find({id_run => 4025, })->set_tag(1, 'staging');
        $npg->resultset('Run')->find({id_run => 3965, })->set_tag(1, 'staging');
        $npg->resultset('Run')->find({id_run => 3323, })->set_tag(1, 'staging');
        $npg->resultset('Run')->find({id_run => 3500, })->set_tag(1, 'staging');
    }
>>>>>>> 4deb2670

  return $schemas;
}

sub DEMOLISH {
    my $self = shift;
    if (-e $self->mlwhouse_db_path) {unlink $self->mlwhouse_db_path;}
    if (-e $self->npgqc_db_path)    {unlink $self->npgqc_db_path;}
    if (-e $self->npg_db_path)      {unlink $self->npg_db_path;}
}

no Moose;
1;<|MERGE_RESOLUTION|>--- conflicted
+++ resolved
@@ -31,13 +31,13 @@
                      is       => 'ro',
                      required => 0,
                      default  => 1,
-		               );
+		           );
 
 has 'db_connect'  => ( isa      => 'Bool',
                        is       => 'ro',
                        required => 0,
                        default  => 1,
-		                 );
+		             );
 
 has 'staging_path' => ( isa      => 'Str',
                         is       => 'ro',
@@ -46,11 +46,11 @@
                       );
 
 has 'mlwhouse_db_path' => (
-                          isa      => 'Str',
-                          is       => 'ro',
-                          required => 0,
-                          default  => sub {$MLWHOUSE_DB_PATH},
-);
+                            isa      => 'Str',
+                            is       => 'ro',
+                            required => 0,
+                            default  => sub {$MLWHOUSE_DB_PATH},
+                          );
 
 has 'npgqc_db_path' => ( isa      => 'Str',
                          is       => 'ro',
@@ -68,61 +68,34 @@
 
   my $self = shift;
 
-<<<<<<< HEAD
   my $schemas = {};
 
   my $db = $self->mlwhouse_db_path;
   if (-e $db) {unlink $db;}
   my $schema_package  = q[WTSI::DNAP::Warehouse::Schema];
-  my $fixtures_path   = q[t/data/fixtures/mlwarehouse];
+  my $fixtures_path   = $self->fixtures ? q[t/data/fixtures/mlwarehouse];
   $schemas->{mlwh} = $self->create_test_db($schema_package, $fixtures_path, $db);
-=======
-    my $db = $self->whouse_db_path;
-    if (-e $db) {unlink $db;}
-    my $schema_package = q[npg_warehouse::Schema];
-    my $fixtures_path = $self->fixtures ? q[t/data/fixtures/warehouse] : q[];
-    $schemas->{wh} = $self->create_test_db($schema_package, $fixtures_path, $db);
 
-    $db = $self->npgqc_db_path;
-    if (-e $db) {unlink $db;}
-    $schema_package = q[npg_qc::Schema];
-    $fixtures_path = $self->fixtures ? q[t/data/fixtures/npgqc] : q[];
-    $schemas->{qc} = $self->create_test_db($schema_package, $fixtures_path, $db);
->>>>>>> 4deb2670
 
   $db = $self->npgqc_db_path;
   if (-e $db) {unlink $db;}
   $schema_package = q[npg_qc::Schema];
-  $fixtures_path = q[t/data/fixtures/npgqc];
+  $fixtures_path = $self->fixtures ? q[t/data/fixtures/npgqc] : q[];
   $schemas->{qc} = $self->create_test_db($schema_package, $fixtures_path, $db);
 
-<<<<<<< HEAD
   $db = $self->npg_db_path;
   if (-e $db) {unlink $db;}
   $schema_package = q[npg_tracking::Schema];
-  $fixtures_path = q[t/data/fixtures/npg];
+  $fixtures_path = $self->fixtures ? q[t/data/fixtures/npg] : q[];
   $schemas->{npg} = $self->create_test_db($schema_package, $fixtures_path, $db);
 
-  my $npg = $schemas->{npg};
-  $npg->resultset('Run')->find({id_run => 4025, })->set_tag(1, 'staging');
-  $npg->resultset('Run')->find({id_run => 3965, })->set_tag(1, 'staging');
-  $npg->resultset('Run')->find({id_run => 3323, })->set_tag(1, 'staging');
-  $npg->resultset('Run')->find({id_run => 3500, })->set_tag(1, 'staging');
-=======
-    $db = $self->npg_db_path;
-    if (-e $db) {unlink $db;}
-    $schema_package = q[npg_tracking::Schema];
-    $fixtures_path = $self->fixtures ? q[t/data/fixtures/npg] : q[];
-    $schemas->{npg} = $self->create_test_db($schema_package, $fixtures_path, $db);
-
-    if ($self->fixtures) {
-        my $npg = $schemas->{npg};
-        $npg->resultset('Run')->find({id_run => 4025, })->set_tag(1, 'staging');
-        $npg->resultset('Run')->find({id_run => 3965, })->set_tag(1, 'staging');
-        $npg->resultset('Run')->find({id_run => 3323, })->set_tag(1, 'staging');
-        $npg->resultset('Run')->find({id_run => 3500, })->set_tag(1, 'staging');
-    }
->>>>>>> 4deb2670
+  if ($self->fixtures) {
+    my $npg = $schemas->{npg};
+    $npg->resultset('Run')->find({id_run => 4025, })->set_tag(1, 'staging');
+    $npg->resultset('Run')->find({id_run => 3965, })->set_tag(1, 'staging');
+    $npg->resultset('Run')->find({id_run => 3323, })->set_tag(1, 'staging');
+    $npg->resultset('Run')->find({id_run => 3500, })->set_tag(1, 'staging');
+  }
 
   return $schemas;
 }
