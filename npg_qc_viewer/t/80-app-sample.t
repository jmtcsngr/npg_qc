use strict;
use warnings;
use Test::More tests => 3;
use Test::Exception;
use Test::Warn;
use List::MoreUtils qw ( each_array );

use Test::WWW::Mechanize::Catalyst;

local $ENV{'HOME'}='t/data';
use t::util;

my $util = t::util->new();
local $ENV{CATALYST_CONFIG} = $util->config_path;
local $ENV{TEST_DIR}        = $util->staging_path;

my $mech;

subtest 'Initial' => sub {
  plan tests => 2;
  lives_ok { $util->test_env_setup()}  'test db created and populated';
  use_ok 'Test::WWW::Mechanize::Catalyst', 'npg_qc_viewer';
  $mech = Test::WWW::Mechanize::Catalyst->new;
};

<<<<<<< HEAD
subtest 'Sample 9184' => sub {
  plan tests => 4;
  my $sample_id = 9184;
  my $url = qq[http://localhost/checks/samples/$sample_id];
  warnings_like{$mech->get_ok($url)} [qr/Use of uninitialized value \$id in exists/,], 
                                      'Expected warning for uninitialized id';
  $mech->title_is(q[Sample 'Exp2_PD2126a_WGA']);
=======
{
  my $version = $npg_qc_viewer::VERSION;
  my $sample_id = 9184;
  my $url = qq[http://localhost/checks/samples/$sample_id];
  warnings_like{$mech->get_ok($url)} [qr/Use of uninitialized value \$id in exists/,], 
                                    'Expected warning for runfolder location';
  $mech->title_is(qq[NPG SeqQC v${version}: Sample 'Exp2_PD2126a_WGA']);
>>>>>>> a57058a7
  $mech->content_contains(q[Exp2_PD2126a_WGA 1 &lt;&lt; Exp2_PD2126a_WGA &lt;&lt; Renal Cancer Exome]);
};

subtest 'Full provenance in title for different samples of same run' => sub {
  plan tests => 16;
  my @samples = qw(9389
                   9388
                   9386
                   9387);
  
  my @sample_names = qw(NA18545pd2a
                        NA18563pd2a
                        NA18623pd2a
                        NA18633pda);

  my @provenances = (q[NA18545pd2a 1 &lt;&lt; NA18545pd2a &lt;&lt; HumanEvolution2],
                     q[NA18563pd2a 1 &lt;&lt; NA18563pd2a &lt;&lt; HumanEvolution2],
                     q[NA18623pd2a 1 &lt;&lt; NA18623pd2a &lt;&lt; HumanEvolution2],
                     q[NA18633pda 1 &lt;&lt; NA18633pda &lt;&lt; HumanEvolution2]);

  my $it = each_array( @samples, @sample_names, @provenances);
  while ( my ($sample_id, $sample_name, $provenance) = $it->() ) {
    my $url = qq[http://localhost/checks/samples/$sample_id];
    warnings_like{$mech->get_ok($url)} [qr/Use of uninitialized value \$id in exists/,], 
                                        'Expected warning for uninitialized id';
    $mech->title_is(qq[Sample '$sample_name']);
    $mech->content_contains($provenance);
  }
};

1;
<|MERGE_RESOLUTION|>--- conflicted
+++ resolved
@@ -23,23 +23,14 @@
   $mech = Test::WWW::Mechanize::Catalyst->new;
 };
 
-<<<<<<< HEAD
 subtest 'Sample 9184' => sub {
   plan tests => 4;
-  my $sample_id = 9184;
-  my $url = qq[http://localhost/checks/samples/$sample_id];
-  warnings_like{$mech->get_ok($url)} [qr/Use of uninitialized value \$id in exists/,], 
-                                      'Expected warning for uninitialized id';
-  $mech->title_is(q[Sample 'Exp2_PD2126a_WGA']);
-=======
-{
   my $version = $npg_qc_viewer::VERSION;
   my $sample_id = 9184;
   my $url = qq[http://localhost/checks/samples/$sample_id];
   warnings_like{$mech->get_ok($url)} [qr/Use of uninitialized value \$id in exists/,], 
                                     'Expected warning for runfolder location';
   $mech->title_is(qq[NPG SeqQC v${version}: Sample 'Exp2_PD2126a_WGA']);
->>>>>>> a57058a7
   $mech->content_contains(q[Exp2_PD2126a_WGA 1 &lt;&lt; Exp2_PD2126a_WGA &lt;&lt; Renal Cancer Exome]);
 };
 
