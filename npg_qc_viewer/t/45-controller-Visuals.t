use strict;
use warnings;
use Test::More tests => 10;
use Test::Exception;
use Cwd;
use File::Spec;

use t::util;

my $util = t::util->new();
local $ENV{CATALYST_CONFIG} = $util->config_path;
local $ENV{TEST_DIR}        = $util->staging_path;

my $fname = 'new.fastqcheck';
{
  my $schemas;
  lives_ok { $schemas = $util->test_env_setup()}  'test dbs created and populated';

  open my $fh, '<', File::Spec->catfile(cwd, 't', 'data', 'sources4visuals', '4360_1_1.fastqcheck');
  local $/ = undef;
  my $text = <$fh>;
  close $fh;

  my $rs = $schemas->{qc}->resultset('Fastqcheck');
  $rs->create({section => 'forward', id_run => 4360, position => 1, file_name => $fname, file_content => $text,});
  is ($rs->search({file_name => $fname})->count, 1, 'one fastqcheck file saved');
}

{
  use_ok 'Catalyst::Test', 'npg_qc_viewer';
  use_ok 'npg_qc_viewer::Controller::Visuals';
}

{
  my $path = File::Spec->catfile(cwd, 't', 'data', '4360_1_1.fastqcheck');
  my $url  = q[/visuals/fastqcheck?path=] . $path . q[&db_lookup=1];
  my $response;
  lives_ok { $response = request($url) } qq[$url request] ;
  ok( $response->is_error, q[response is an error] );
  is( $response->code, 500, q[error code is 500] );
}

{
  my $url  = q[/visuals/fastqcheck?path=] . $fname . q[&db_lookup=1];
<<<<<<< HEAD
  my $responce;
  lives_ok { $responce = request($url) } qq[$url request] ;
  ok( $responce->is_success, qq[$url request succeeds] );
  is( $responce->content_type, q[image/png], 'image/png content type');
=======
  my $response;
  lives_ok { $response = request($url) } qq[$url request] ;
  ok( $response->is_success, qq[$url request succeeds] );
  is( $response->content_type, q[image/png], 'image/png content type');
>>>>>>> 1474429a
}

1;<|MERGE_RESOLUTION|>--- conflicted
+++ resolved
@@ -42,17 +42,10 @@
 
 {
   my $url  = q[/visuals/fastqcheck?path=] . $fname . q[&db_lookup=1];
-<<<<<<< HEAD
-  my $responce;
-  lives_ok { $responce = request($url) } qq[$url request] ;
-  ok( $responce->is_success, qq[$url request succeeds] );
-  is( $responce->content_type, q[image/png], 'image/png content type');
-=======
   my $response;
   lives_ok { $response = request($url) } qq[$url request] ;
   ok( $response->is_success, qq[$url request succeeds] );
   is( $response->content_type, q[image/png], 'image/png content type');
->>>>>>> 1474429a
 }
 
 1;