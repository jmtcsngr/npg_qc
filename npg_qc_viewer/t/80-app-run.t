--- conflicted
+++ resolved
@@ -1,11 +1,7 @@
 use strict;
 use warnings;
-<<<<<<< HEAD
 use lib 't/lib';
-use Test::More tests => 38;
-=======
 use Test::More tests => 39;
->>>>>>> 7ae40e77
 use Test::Exception;
 use File::Temp qw/tempdir/;
 use File::Path qw/make_path/;
