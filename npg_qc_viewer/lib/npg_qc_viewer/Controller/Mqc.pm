--- conflicted
+++ resolved
@@ -39,45 +39,7 @@
   }
   $c->response->body(encode_json $message_data);
 
-<<<<<<< HEAD
-sub _get_values {
-  my ($self, $c, $referrer_url) = @_;
-  my $values = {};
-  $values->{'referer'} = $referrer_url;
-  $values->{'user'} = $c->user->id;
-  return $values;
-}
-
-sub _error {
-  my ($c, $code, $message) = @_;
-  return $c->controller('Root')->detach2error($c, $code, $message);
-}
-
-####Public
-
-sub log : Path('log') {
-    my ( $self, $c ) = @_;
-    my $request = $c->request;
-    my $req_method = $self->_validate_req_method($c, $ALLOW_METHOD_POST);
-    $self->_validate_role($c);
-    my $referrer_url = $self->_validate_referer($c);
-    my $id_run = $self->_validate_id_run($c);
-    my $values = $self->_get_values($c, $referrer_url);    
-    my $params = $self->_get_params($c, $values);
-
-#    try {
-#      $c->model('NpgDB')->update_lane_manual_qc_complete( 
-#	       $id_run, $values->{'position'}, $values->{'status'}, $c->user->username
-#	     );
-#    } catch {
-#        _error($c, $INTERNAL_ERROR_CODE, qq[Error when logging manual qc action: $_]);
-#    };
-
-    $c->response->body(q[Manual QC ] . $values->{status} . q[ for ] . $values->{lims_object_type} . q[ ] . $values->{lims_object_id} . q[ logged by NPG.]);
-    return;
-=======
-  return;
->>>>>>> f1a7ccc7
+  return;
 }
 
 sub update_outcome : Path('update_outcome') {
@@ -91,14 +53,9 @@
 
   try {
     ####Validation
-<<<<<<< HEAD
-    my $req_method = $self->_validate_req_method($c, $ALLOW_METHOD_POST);
-    my $validate_role = $self->_validate_role($c);
-=======
     _validate_req_method($c, $ALLOW_METHOD_POST);
     $c->controller('Root')->authorise($c, ($MQC_ROLE));
 
->>>>>>> f1a7ccc7
     ####Loading state
     my $params = $c->request->parameters;
     $position    = $params->{'position'};
@@ -131,35 +88,6 @@
     $ent->update_outcome($new_outcome, $username);
 
   } catch {
-<<<<<<< HEAD
-    $c->response->headers->content_type('application/json');
-    my %data = ('message'=>qq[$_]);
-    $c->response->body(encode_json \%data);
-  };  
-  return;
-}
-
-#For future use.
-sub get_current_outcome : Path('get_current_outcome') {
-  my ($self, $c) = @_;
-  ####Validation
-  my $req_method = $self->_validate_req_method($c, $ALLOW_METHOD_GET);
-  my $id_run = $self->_validate_id_run($c);
-  ####Loading state
-  my $params = $self->_get_parameters($c);
-  my $position = $params->{'position'};
-  
-  my $res = $c->model('NpgQcDB')->resultset('MqcOutcomeEnt')->search({"id_run" => $id_run, "position" => $position});
-  if (!$res) {
-    $c->stash->{error_message} = qq[Impossible to retrieve outcome.];
-    $c->detach(q[Root], q[error_page]);
-    return;
-  } else { 
-    my $ent = $res->next;
-    $c->response->headers->content_type('application/json');
-    my %data = ('outcome'=>$ent->mqc_outcome->short_desc);
-    $c->response->body(encode_json \%data);
-=======
     $error = $_;
   };
 
@@ -175,31 +103,15 @@
   my $message = $error || qq[Manual QC $new_outcome for run $id_run, position $position saved.];
   if ($lane_update_error) {
     $message .= $lane_update_error;
->>>>>>> f1a7ccc7
   }
   my $code = $error ? $INTERNAL_ERROR_CODE : $OK_CODE;
 
   _set_response($c, {'message' => $message}, $code);
 
-<<<<<<< HEAD
-#TODO clean before release.
-sub get_dummy_value_true : Path('dummy_true'){
-  my ($self, $c) = @_;
-  my $params = $self->_get_parameters($c);
-  my %data = ('value'=>'true');
-  $c->response->headers->content_type('application/json');
-  $c->response->body(encode_json \%data);
-  return;
-}
-
-#TODO clean before release.
-sub get_dummy_value_false : Path('dummy_false'){
-=======
   return;
 }
 
 sub get_current_outcome : Path('get_current_outcome') {
->>>>>>> f1a7ccc7
   my ($self, $c) = @_;
 
   my $desc;
