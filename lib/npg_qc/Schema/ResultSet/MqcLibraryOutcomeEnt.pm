package npg_qc::Schema::ResultSet::MqcLibraryOutcomeEnt;

use Moose;
use namespace::autoclean;
use MooseX::NonMoose;
use Carp;

extends 'DBIx::Class::ResultSet';

our $VERSION = '0';

sub get_outcomes_as_hash{
  my ($self, $id_run, $position) = @_;

  if(!defined $id_run) {
    croak q[Mandatory parameter 'id_run' missing in call];
  }
  if(!defined $position) {
    croak q[Mandatory parameter 'position' missing in call];
  }
  #Loading previuos status qc for tracking and mqc.
  my $previous_mqc = {};
  my $previous_rs = $self->search({
    'id_run'   => $id_run,
    'position' => $position
  });
  while (my $obj = $previous_rs->next) {
    $previous_mqc->{$obj->tag_index} = $obj->mqc_outcome->short_desc;
  }
  return $previous_mqc;
}

sub search_library_outcome_ent {
  my ( $self, $id_run, $position, $tag_index, $username ) = @_;

  if(!defined $id_run) {
    croak q[Mandatory parameter 'id_run' missing in call];
  }
  if(!defined $position) {
    croak q[Mandatory parameter 'position' missing in call];
  }
  if(!defined $username) {
    croak q[Mandatory parameter 'username' missing in call];
  }
  my $values = {};
  $values->{'id_run'}    = $id_run;
  $values->{'position'}  = $position;
  $values->{'tag_index'} = $tag_index;
  $self->result_class->deflate_unique_key_components($values);
  my $ent = $self->search($values)->next;
  if (!$ent) {
    $values->{'username'}    = $username;
    $values->{'modified_by'} = $username;
    $ent = $self->new_result($values);
  }
  return $ent;
}

sub fetch_mqc_library_outcomes {
  my ($self, $id_run, $position) = @_;

  if(!defined $id_run) {
    croak q[Mandatory parameter 'id_run' missing in call];
  }
  if(!defined $position) {
    croak q[Mandatory parameter 'position' missing in call];
  }

  my $rs1 = $self->search({
    'id_run' => $id_run,
    'position' => $position,
  });
  return $rs1;
}

sub batch_update_libraries {
  my ($self, $lane_ent, $tag_indexes_in_lims, $username) = @_;

  foreach my $tag_index (@{$tag_indexes_in_lims}) {
    my $library_ent = $self->search_library_outcome_ent(
      $lane_ent->id_run,
      $lane_ent->position,
      $tag_index,
      $username
    );
    my $new_outcome = q[Undecided final];

    if ( $library_ent->in_storage ) {
      if( !$library_ent->has_final_outcome ) {
        if( $library_ent->is_accepted ) {
          $new_outcome = q[Accepted final];
        } elsif ( $library_ent->is_rejected ) {
          $new_outcome = q[Rejected final];
        } elsif ( !$library_ent->is_undecided ) {
          croak sprintf 'Unable to update unexpected outcome to final for id_run %i position %i outcome %s.',
            $library_ent->id_run,
            $library_ent->position,
            $library_ent->mqc_outcome->short_desc;
        }
      } else {
        croak sprintf 'Unexpected plex libray qc final outcome was found for id_run %i position %i outcome %s.',
          $library_ent->id_run,
          $library_ent->position,
          $library_ent->mqc_outcome->short_desc;
      }
    }
    $library_ent->update_outcome($new_outcome, $username);
  }

  return 1;
}

__PACKAGE__->meta->make_immutable;

1;
__END__

=head1 NAME

npg_qc::Schema::ResultSet::MqcLibraryOutcomeEnt

=head1 SYNOPSIS

=head1 DESCRIPTION

Extended ResultSet with specific functionality for for manual MQC.

=head1 DIAGNOSTICS

=head1 CONFIGURATION AND ENVIRONMENT

=head1 SUBROUTINES/METHODS

=head2 get_outcomes_as_hash

  Returns a hash of plex=>outcome for those plexes in the database for the id_run/position specified.

=head2 search_library_outcome_ent

  Find previous mqc outcome for the id_run/position/tag_index,
  create it for the specified user if it does not exist.

=head2 fetch_mqc_library_outcomes

  Returns a resultset with mqc library outcome entity for id_run, position
  passed as parameters

=head2 batch_update_libraries

  Iterates on the list of tag_indexes provided to update outcomes to final for
  the library outcome entities related to the lane entity passed as parameter.

<<<<<<< HEAD
  $tag_indexes = [1, 2, 3];
=======
  my $tag_indexes = [1, 2, 3];
>>>>>>> 2da8cb64
  $resultset->batch_update_libraries($mqc_library_ent, $tag_indexes, $username);

=head1 DEPENDENCIES

=over

=item strict

=item warnings

=item Moose

=item namespace::autoclean

=item MooseX::NonMoose

=item DBIx::Class::ResultSet

=back

=head1 INCOMPATIBILITIES

=head1 BUGS AND LIMITATIONS

=head1 AUTHOR

Jaime Tovar <lt>jmtc@sanger.ac.uk<gt>

=head1 LICENSE AND COPYRIGHT

Copyright (C) 2015 GRL Genome Research Limited

This file is part of NPG.

NPG is free software: you can redistribute it and/or modify
it under the terms of the GNU General Public License as published by
the Free Software Foundation, either version 3 of the License, or
(at your option) any later version.

This program is distributed in the hope that it will be useful,
but WITHOUT ANY WARRANTY; without even the implied warranty of
MERCHANTABILITY or FITNESS FOR A PARTICULAR PURPOSE.  See the
GNU General Public License for more details.

You should have received a copy of the GNU General Public License
along with this program.  If not, see <http://www.gnu.org/licenses/>.

=cut
<|MERGE_RESOLUTION|>--- conflicted
+++ resolved
@@ -150,11 +150,7 @@
   Iterates on the list of tag_indexes provided to update outcomes to final for
   the library outcome entities related to the lane entity passed as parameter.
 
-<<<<<<< HEAD
-  $tag_indexes = [1, 2, 3];
-=======
   my $tag_indexes = [1, 2, 3];
->>>>>>> 2da8cb64
   $resultset->batch_update_libraries($mqc_library_ent, $tag_indexes, $username);
 
 =head1 DEPENDENCIES
