--- conflicted
+++ resolved
@@ -288,13 +288,8 @@
 with 'npg_qc::Schema::Composition', 'npg_qc::Schema::Flators', 'npg_qc::autoqc::role::result', 'npg_qc::autoqc::role::rna_seqc';
 
 
-<<<<<<< HEAD
-# Created by DBIx::Class::Schema::Loader v0.07048 @ 2018-03-28 16:26:21
-# DO NOT MODIFY THIS OR ANYTHING ABOVE! md5sum:Y2uNdaVMszuGPRNNLGimCQ
-=======
 # Created by DBIx::Class::Schema::Loader v0.07048 @ 2018-03-09 14:27:59
 # DO NOT MODIFY THIS OR ANYTHING ABOVE! md5sum:UVlTT7idMNKZnywBkcWLwQ
->>>>>>> ad6ecdef
 
 # You can replace this text with custom code or comments, and it will be preserved on regeneration
 
