
package npg_qc::Schema::Result::SeqComposition;

# Created by DBIx::Class::Schema::Loader
# DO NOT MODIFY THE FIRST PART OF THIS FILE

##no critic(RequirePodAtEnd RequirePodLinksIncludeText ProhibitMagicNumbers ProhibitEmptyQuotes)

=head1 NAME

npg_qc::Schema::Result::SeqComposition

=cut

use strict;
use warnings;

use Moose;
use MooseX::NonMoose;
use MooseX::MarkAsMethods autoclean => 1;
extends 'DBIx::Class::Core';

=head1 ADDITIONAL CLASSES USED

=over 4

=item * L<namespace::autoclean>

=back

=cut

use namespace::autoclean;

=head1 COMPONENTS LOADED

=over 4

=item * L<DBIx::Class::InflateColumn::DateTime>

=back

=cut

__PACKAGE__->load_components('InflateColumn::DateTime');

=head1 TABLE: C<seq_composition>

=cut

__PACKAGE__->table('seq_composition');

=head1 ACCESSORS

=head2 id_seq_composition

  data_type: 'bigint'
  extra: {unsigned => 1}
  is_auto_increment: 1
  is_nullable: 0

Auto-generated primary key

=head2 digest

  data_type: 'char'
  is_nullable: 0
  size: 64

A SHA256 hex digest of the JSON representation of the composition as defined in npg_tracking::glossary::composition

=head2 size

  data_type: 'tinyint'
  extra: {unsigned => 1}
  is_nullable: 0

Total number of components in a composition

=cut

__PACKAGE__->add_columns(
  'id_seq_composition',
  {
    data_type => 'bigint',
    extra => { unsigned => 1 },
    is_auto_increment => 1,
    is_nullable => 0,
  },
  'digest',
  { data_type => 'char', is_nullable => 0, size => 64 },
  'size',
  { data_type => 'tinyint', extra => { unsigned => 1 }, is_nullable => 0 },
);

=head1 PRIMARY KEY

=over 4

=item * L</id_seq_composition>

=back

=cut

__PACKAGE__->set_primary_key('id_seq_composition');

=head1 UNIQUE CONSTRAINTS

=head2 C<unq_seq_compos_d>

=over 4

=item * L</digest>

=back

=cut

__PACKAGE__->add_unique_constraint('unq_seq_compos_d', ['digest']);

=head2 C<unq_seq_compos_ps>

=over 4

=item * L</id_seq_composition>

=item * L</size>

=back

=cut

__PACKAGE__->add_unique_constraint('unq_seq_compos_ps', ['id_seq_composition', 'size']);

=head1 RELATIONS

=head2 adapter

Type: might_have

Related object: L<npg_qc::Schema::Result::Adapter>

=cut

__PACKAGE__->might_have(
  'adapter',
  'npg_qc::Schema::Result::Adapter',
  { 'foreign.id_seq_composition' => 'self.id_seq_composition' },
  { cascade_copy => 0, cascade_delete => 0 },
);

=head2 alignment_filter_metric

Type: might_have

Related object: L<npg_qc::Schema::Result::AlignmentFilterMetrics>

=cut

__PACKAGE__->might_have(
  'alignment_filter_metric',
  'npg_qc::Schema::Result::AlignmentFilterMetrics',
  { 'foreign.id_seq_composition' => 'self.id_seq_composition' },
  { cascade_copy => 0, cascade_delete => 0 },
);

=head2 bam_flagstat

Type: might_have

Related object: L<npg_qc::Schema::Result::BamFlagstats>

=cut

__PACKAGE__->might_have(
  'bam_flagstat',
  'npg_qc::Schema::Result::BamFlagstats',
  { 'foreign.id_seq_composition' => 'self.id_seq_composition' },
  { cascade_copy => 0, cascade_delete => 0 },
);

=head2 contamination

Type: might_have

Related object: L<npg_qc::Schema::Result::Contamination>

=cut

__PACKAGE__->might_have(
  'contamination',
  'npg_qc::Schema::Result::Contamination',
  { 'foreign.id_seq_composition' => 'self.id_seq_composition' },
  { cascade_copy => 0, cascade_delete => 0 },
);

=head2 gc_bias

Type: might_have

Related object: L<npg_qc::Schema::Result::GcBias>

=cut

__PACKAGE__->might_have(
  'gc_bias',
  'npg_qc::Schema::Result::GcBias',
  { 'foreign.id_seq_composition' => 'self.id_seq_composition' },
  { cascade_copy => 0, cascade_delete => 0 },
);

=head2 gc_fraction

Type: might_have

Related object: L<npg_qc::Schema::Result::GcFraction>

=cut

__PACKAGE__->might_have(
  'gc_fraction',
  'npg_qc::Schema::Result::GcFraction',
  { 'foreign.id_seq_composition' => 'self.id_seq_composition' },
  { cascade_copy => 0, cascade_delete => 0 },
);

=head2 genotypes

Type: has_many

Related object: L<npg_qc::Schema::Result::Genotype>

=cut

__PACKAGE__->has_many(
  'genotypes',
  'npg_qc::Schema::Result::Genotype',
  { 'foreign.id_seq_composition' => 'self.id_seq_composition' },
  { cascade_copy => 0, cascade_delete => 0 },
);

=head2 insert_size

Type: might_have

Related object: L<npg_qc::Schema::Result::InsertSize>

=cut

__PACKAGE__->might_have(
  'insert_size',
  'npg_qc::Schema::Result::InsertSize',
  { 'foreign.id_seq_composition' => 'self.id_seq_composition' },
  { cascade_copy => 0, cascade_delete => 0 },
);

<<<<<<< HEAD
=head2 mqc_library_outcome_ents

Type: has_many

Related object: L<npg_qc::Schema::Result::MqcLibraryOutcomeEnt>

=cut

__PACKAGE__->has_many(
  'mqc_library_outcome_ents',
  'npg_qc::Schema::Result::MqcLibraryOutcomeEnt',
  { 'foreign.id_seq_composition' => 'self.id_seq_composition' },
  { cascade_copy => 0, cascade_delete => 0 },
);

=head2 mqc_library_outcome_hists

Type: has_many

Related object: L<npg_qc::Schema::Result::MqcLibraryOutcomeHist>

=cut

__PACKAGE__->has_many(
  'mqc_library_outcome_hists',
  'npg_qc::Schema::Result::MqcLibraryOutcomeHist',
  { 'foreign.id_seq_composition' => 'self.id_seq_composition' },
  { cascade_copy => 0, cascade_delete => 0 },
);

=head2 mqc_outcome_ents

Type: has_many

Related object: L<npg_qc::Schema::Result::MqcOutcomeEnt>

=cut

__PACKAGE__->has_many(
  'mqc_outcome_ents',
  'npg_qc::Schema::Result::MqcOutcomeEnt',
  { 'foreign.id_seq_composition' => 'self.id_seq_composition' },
  { cascade_copy => 0, cascade_delete => 0 },
);

=head2 mqc_outcome_hists

Type: has_many

Related object: L<npg_qc::Schema::Result::MqcOutcomeHist>

=cut

__PACKAGE__->has_many(
  'mqc_outcome_hists',
  'npg_qc::Schema::Result::MqcOutcomeHist',
  { 'foreign.id_seq_composition' => 'self.id_seq_composition' },
  { cascade_copy => 0, cascade_delete => 0 },
);

=head2 pulldown_metrics
=======
=head2 pulldown_metric
>>>>>>> 1a9b6baf

Type: might_have

Related object: L<npg_qc::Schema::Result::PulldownMetrics>

=cut

__PACKAGE__->might_have(
  'pulldown_metric',
  'npg_qc::Schema::Result::PulldownMetrics',
  { 'foreign.id_seq_composition' => 'self.id_seq_composition' },
  { cascade_copy => 0, cascade_delete => 0 },
);

=head2 qx_yield

Type: might_have

Related object: L<npg_qc::Schema::Result::QXYield>

=cut

__PACKAGE__->might_have(
  'qx_yield',
  'npg_qc::Schema::Result::QXYield',
  { 'foreign.id_seq_composition' => 'self.id_seq_composition' },
  { cascade_copy => 0, cascade_delete => 0 },
);

=head2 ref_match

Type: might_have

Related object: L<npg_qc::Schema::Result::RefMatch>

=cut

__PACKAGE__->might_have(
  'ref_match',
  'npg_qc::Schema::Result::RefMatch',
  { 'foreign.id_seq_composition' => 'self.id_seq_composition' },
  { cascade_copy => 0, cascade_delete => 0 },
);

=head2 rna_seqc

Type: might_have

Related object: L<npg_qc::Schema::Result::RnaSeqc>

=cut

__PACKAGE__->might_have(
  'rna_seqc',
  'npg_qc::Schema::Result::RnaSeqc',
  { 'foreign.id_seq_composition' => 'self.id_seq_composition' },
  { cascade_copy => 0, cascade_delete => 0 },
);

=head2 samtools_stats

Type: has_many

Related object: L<npg_qc::Schema::Result::SamtoolsStats>

=cut

__PACKAGE__->has_many(
  'samtools_stats',
  'npg_qc::Schema::Result::SamtoolsStats',
  { 'foreign.id_seq_composition' => 'self.id_seq_composition' },
  { cascade_copy => 0, cascade_delete => 0 },
);

=head2 seq_component_compositions

Type: has_many

Related object: L<npg_qc::Schema::Result::SeqComponentComposition>

=cut

__PACKAGE__->has_many(
  'seq_component_compositions',
  'npg_qc::Schema::Result::SeqComponentComposition',
  {
    'foreign.id_seq_composition' => 'self.id_seq_composition',
    'foreign.size' => 'self.size',
  },
  { cascade_copy => 0, cascade_delete => 0 },
);

=head2 sequence_error

Type: might_have

Related object: L<npg_qc::Schema::Result::SequenceError>

=cut

__PACKAGE__->might_have(
  'sequence_error',
  'npg_qc::Schema::Result::SequenceError',
  { 'foreign.id_seq_composition' => 'self.id_seq_composition' },
  { cascade_copy => 0, cascade_delete => 0 },
);

=head2 sequence_summaries

Type: has_many

Related object: L<npg_qc::Schema::Result::SequenceSummary>

=cut

__PACKAGE__->has_many(
  'sequence_summaries',
  'npg_qc::Schema::Result::SequenceSummary',
  { 'foreign.id_seq_composition' => 'self.id_seq_composition' },
  { cascade_copy => 0, cascade_delete => 0 },
);

=head2 spatial_filter

Type: might_have

Related object: L<npg_qc::Schema::Result::SpatialFilter>

=cut

__PACKAGE__->might_have(
  'spatial_filter',
  'npg_qc::Schema::Result::SpatialFilter',
  { 'foreign.id_seq_composition' => 'self.id_seq_composition' },
  { cascade_copy => 0, cascade_delete => 0 },
);

=head2 split_stat

Type: might_have

Related object: L<npg_qc::Schema::Result::SplitStats>

=cut

__PACKAGE__->might_have(
  'split_stat',
  'npg_qc::Schema::Result::SplitStats',
  { 'foreign.id_seq_composition' => 'self.id_seq_composition' },
  { cascade_copy => 0, cascade_delete => 0 },
);

=head2 tag_decode_stat

Type: might_have

Related object: L<npg_qc::Schema::Result::TagDecodeStats>

=cut

__PACKAGE__->might_have(
  'tag_decode_stat',
  'npg_qc::Schema::Result::TagDecodeStats',
  { 'foreign.id_seq_composition' => 'self.id_seq_composition' },
  { cascade_copy => 0, cascade_delete => 0 },
);

=head2 tag_metric

Type: might_have

Related object: L<npg_qc::Schema::Result::TagMetrics>

=cut

__PACKAGE__->might_have(
  'tag_metric',
  'npg_qc::Schema::Result::TagMetrics',
  { 'foreign.id_seq_composition' => 'self.id_seq_composition' },
  { cascade_copy => 0, cascade_delete => 0 },
);

=head2 tags_reporter

Type: might_have

Related object: L<npg_qc::Schema::Result::TagsReporters>

=cut

__PACKAGE__->might_have(
  'tags_reporter',
  'npg_qc::Schema::Result::TagsReporters',
  { 'foreign.id_seq_composition' => 'self.id_seq_composition' },
  { cascade_copy => 0, cascade_delete => 0 },
);

=head2 upstream_tag

Type: might_have

Related object: L<npg_qc::Schema::Result::UpstreamTags>

=cut

__PACKAGE__->might_have(
  'upstream_tag',
  'npg_qc::Schema::Result::UpstreamTags',
  { 'foreign.id_seq_composition' => 'self.id_seq_composition' },
  { cascade_copy => 0, cascade_delete => 0 },
);

=head2 verify_bam_id

Type: might_have

Related object: L<npg_qc::Schema::Result::VerifyBamId>

=cut

__PACKAGE__->might_have(
  'verify_bam_id',
  'npg_qc::Schema::Result::VerifyBamId',
  { 'foreign.id_seq_composition' => 'self.id_seq_composition' },
  { cascade_copy => 0, cascade_delete => 0 },
);


<<<<<<< HEAD
# Created by DBIx::Class::Schema::Loader v0.07047 @ 2017-08-21 18:06:15
# DO NOT MODIFY THIS OR ANYTHING ABOVE! md5sum:9O3SlZxHM/mbGOvXHxlRAA
=======
# Created by DBIx::Class::Schema::Loader v0.07047 @ 2017-08-03 12:42:13
# DO NOT MODIFY THIS OR ANYTHING ABOVE! md5sum:XvUVRxvQlw5tvrVm6VXeCg
>>>>>>> 1a9b6baf


# You can replace this text with custom code or comments, and it will be preserved on regeneration

use npg_tracking::glossary::composition::factory;

our $VERSION = '0';

=head2 create_composition

A factory method returning a npg_tracking::glossary::composition object of illumina components. 

=cut

sub create_composition {
  my $self = shift;
  my $factory = npg_tracking::glossary::composition::factory->new();
  my $clinks = $self->seq_component_compositions();
  while (my $clink = $clinks->next()) {
    $factory->add_component($clink->seq_component()->create_component());
  }
  return $factory->create_composition();
}

__PACKAGE__->meta->make_immutable;
1;
__END__

=head1 SYNOPSIS

=head1 DESCRIPTION

Result class definition in DBIx binding for npg-qc database.

=head1 DIAGNOSTICS

=head1 CONFIGURATION AND ENVIRONMENT

=head1 SUBROUTINES/METHODS

=head1 DEPENDENCIES

=over

=item strict

=item warnings

=item Moose

=item namespace::autoclean

=item MooseX::NonMoose

=item MooseX::MarkAsMethods

=item DBIx::Class::Core

=item DBIx::Class::InflateColumn::DateTime

=item DBIx::Class::InflateColumn::Serializer

=item npg_tracking::glossary::composition::factory

=back

=head1 INCOMPATIBILITIES

=head1 BUGS AND LIMITATIONS

=head1 AUTHOR

Marina Gourtovaia E<lt>mg8@sanger.ac.ukE<gt>

=head1 LICENSE AND COPYRIGHT

Copyright (C) 2017 GRL

This file is part of NPG.

NPG is free software: you can redistribute it and/or modify
it under the terms of the GNU General Public License as published by
the Free Software Foundation, either version 3 of the License, or
(at your option) any later version.

This program is distributed in the hope that it will be useful,
but WITHOUT ANY WARRANTY; without even the implied warranty of
MERCHANTABILITY or FITNESS FOR A PARTICULAR PURPOSE.  See the
GNU General Public License for more details.

You should have received a copy of the GNU General Public License
along with this program.  If not, see <http://www.gnu.org/licenses/>.

=cut
<|MERGE_RESOLUTION|>--- conflicted
+++ resolved
@@ -255,7 +255,6 @@
   { cascade_copy => 0, cascade_delete => 0 },
 );
 
-<<<<<<< HEAD
 =head2 mqc_library_outcome_ents
 
 Type: has_many
@@ -316,10 +315,7 @@
   { cascade_copy => 0, cascade_delete => 0 },
 );
 
-=head2 pulldown_metrics
-=======
 =head2 pulldown_metric
->>>>>>> 1a9b6baf
 
 Type: might_have
 
@@ -548,13 +544,8 @@
 );
 
 
-<<<<<<< HEAD
-# Created by DBIx::Class::Schema::Loader v0.07047 @ 2017-08-21 18:06:15
-# DO NOT MODIFY THIS OR ANYTHING ABOVE! md5sum:9O3SlZxHM/mbGOvXHxlRAA
-=======
-# Created by DBIx::Class::Schema::Loader v0.07047 @ 2017-08-03 12:42:13
-# DO NOT MODIFY THIS OR ANYTHING ABOVE! md5sum:XvUVRxvQlw5tvrVm6VXeCg
->>>>>>> 1a9b6baf
+# Created by DBIx::Class::Schema::Loader v0.07047 @ 2017-09-06 17:33:16
+# DO NOT MODIFY THIS OR ANYTHING ABOVE! md5sum:GgZ/NpEeHklthvr+twsCbA
 
 
 # You can replace this text with custom code or comments, and it will be preserved on regeneration
