--- conflicted
+++ resolved
@@ -46,7 +46,6 @@
 sub dict_relation {
   my $self = shift;
   my $name = ref $self;
-  #mqc_outcome uqc_outcome
   ($name) = $name =~ /::(\w+qc)(?:\w+)*OutcomeEnt\Z/smx;
   if (!$name) {
     croak 'Unexpected class name';
@@ -166,31 +165,6 @@
   return;
 }
 
-<<<<<<< HEAD
-=======
-sub pack {##no critic (Subroutines::ProhibitBuiltinHomonyms)
-   my $self = shift;
-   my $component = $self;
-   my $outcome_type = $component->dict_relation();
-   if ($outcome_type eq 'uqc_outcome'){
-       $component = $self->seq_composition
-                         ->seq_component_compositions
-                         ->next
-                         ->seq_component;
-   }
-
-   my $h = {};
-   $h->{'id_run'}      = $component->id_run;
-   $h->{'position'}    = $component->position;
-   $h->{$outcome_type} = $self->$outcome_type->short_desc;
-   if ($component->can('tag_index') and defined $component->tag_index) {
-     $h->{'tag_index'} = $component->tag_index;
-   }
-
-   return $h;
-}
-
->>>>>>> 50c2bc95
 no Moose::Role;
 
 1;
@@ -213,16 +187,14 @@
 
 =head1 SUBROUTINES/METHODS
 
-<<<<<<< HEAD
 =head2 composition
 
 A lazy-build attribute of type npg_tracking::glossary::composition.
 It is built by inspection the linked seq_composition row.
-=======
+
 =head2 dict_relation
 
 Returns the corresponding type name (either mqc_outcome or uqc_outcome) of the outcome.
->>>>>>> 50c2bc95
 
 =head2 update
 
@@ -277,15 +249,6 @@
   $obj->toggle_final_outcome($username);
   $obj->toggle_final_outcome($username, $rt_ticket);
 
-<<<<<<< HEAD
-=======
-=head2 pack
-
-Returns a hash reference containing record identifiers (id_run, position and,
-where appropriate, tag_index) and a short description of the outcome.
-The method extends also to usability qc outcome entity objects.
-
->>>>>>> 50c2bc95
 =head1 DIAGNOSTICS
 
 =head1 CONFIGURATION AND ENVIRONMENT
