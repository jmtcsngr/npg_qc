package npg_qc::Schema::ResultSet;

use Moose;
use MooseX::MarkAsMethods autoclean => 1;
use Carp;
use JSON;
use Try::Tiny;

extends 'DBIx::Class::ResultSet';

our $VERSION = '0';

sub search_autoqc {
  my ($self, $query, $size) = @_;

  my $how = {'cache' => 1};
  # Copy the query so that we do not change the input data,
  # thus allowing the caller to reuse the variable representing
  # the query.
  my %local_values = %{$query};
  my $values = \%local_values;
  my $rsource = $self->result_source();
  if ($rsource->has_relationship('seq_component_compositions')) {
    foreach my $col_name  (keys %{$values}) {
      my $new_key = join q[.],
        $rsource->has_column($col_name) ? 'me' : 'seq_component', $col_name;
      $values->{$new_key} = $values->{$col_name};
      delete $values->{$col_name};
    }
    if ($size) {
      $values->{'seq_component_compositions.size'} = $size;
    }
    $how->{'prefetch'} = {'seq_component_compositions' => 'seq_component'};
  } else {
    my $ti_key = 'tag_index';
    if (exists $values->{$ti_key} && ($rsource->name() eq 'spatial_filter')) {
      delete $values->{$ti_key};
    }
    my $only_existing = 1;
    $self->deflate_unique_key_components($values, $only_existing);
  }
  my $rs = $self->search_rs($values, $how);
  return $rs;
}

sub deflate_unique_key_components {
  my ($self, $values, $only_existing) = @_;

  if (!defined $values) {
    croak q[Values hash should be defined];
  }
  if (ref $values ne q[HASH]) {
    croak q[Values should be a hash];
  }

  my $source = $self->result_source();
  my %constraints = $source->unique_constraints();
  my @names = grep {$_ ne 'primary'} keys %constraints;

  if (@names) {
    if (scalar @names > 1) {
      croak q[Multiple unique constraints in ] . $self->result_class;
    }
    foreach my $col_name (@{$constraints{$names[0]}}) {
      if ($only_existing && !exists $values->{$col_name}) {
        next;
      }
      my $default_value = $source->column_info($col_name)->{'default_value'};
      if (!defined $default_value) {
        next;
      }
      my $col_value = $values->{$col_name};
      if (!defined $col_value) {
        $values->{$col_name} = $default_value;
      } elsif (ref $col_value eq 'HASH') {
        my @keys = keys %{$col_value};
        my $key = pop @keys;
        if (@keys == 0 && $col_value->{$key} eq 'undef') {
          $values->{$col_name}->{$key} = $default_value;
        }
      }
    }
  }

  ################
  #
  # Temporary measure to push existing data through
  #

  ##no critic (ProhibitMagicNumbers)
  if  ($self->result_class eq 'npg_qc::Schema::Result::BamFlagstats' &&
      $values->{'library_size'} && $values->{'library_size'} == -1) {
    $values->{'library_size'} = undef;
  }
  ##use critic

  return;
}

sub find_or_create_seq_composition {
  my ($self, $composition) = @_;

  if (!$composition ||
      (ref $composition ne 'npg_tracking::glossary::composition')) {
    croak 'Composition object argument expected';
  }

  my $result_source = $self->result_source();
  if (!$result_source->has_relationship('seq_composition')) {
    return;
  }

  my $num_components = $composition->num_components;
  if (!$num_components) {
    croak 'Empty composition';
  }

  my $schema = $result_source->schema();

  my $transaction = sub {

    my $composition_row = $schema->resultset('SeqComposition')
                                  ->find_or_new({
                    'digest' => $composition->digest,
                    'size'   => $num_components
                                               });
    # If composition exists, we assume that it's properly defined, i.e.
    # all relevant components and records in the linking table exist.
    if (!$composition_row->in_storage) {
      $composition_row = $composition_row->insert(); # Save composition
      my $pk = $composition_row->id_seq_composition;
      my $component_rs = $schema->resultset('SeqComponent');

      foreach  my $c ($composition->components_list()) {
        my $values = decode_json($c->freeze());

        ##########
        # Through inheritance from the reference finder role some of the
        # autoqc results generated with npg_tracking releases up to and
        # including release 86.3 had subset attribute set to 'all' where
        # it should be undefined, for example, for prexes.
        #
        # See https://github.com/wtsi-npg/npg_tracking/pull/403 for
        # details.
        #
        # It's too late to unset the value at this point. The digest
        # was computed for a composition with subset "all", and a search
        # by composition is based on the digest value.
        #
        if ($values->{'subset'} && $values->{'subset'} eq 'all') {
          croak 'Subset "all" not allowed';
        }

        $values->{'digest'} = $c->digest();
        # Find or (instantiate and save) each component
        my $row = $component_rs->find_or_create($values);
        # Whether the component existed or not, we have to create a new
        # composition membership record for it.
        $row->create_related('seq_component_compositions',
                             {'id_seq_composition' => $pk,
                              'size'               => $num_components});
      }
    }

    return $composition_row;
  };

<<<<<<< HEAD
=======
  # When multiple processes are running in parallel they occasionally
  # try to create the same composition or component at roughly the
  # same time. If the 'Duplicate entry' error is due to this, rerunning
  # the transaction should not produce an error since an existing row
  # will be returned.
>>>>>>> 5da2fd88
  my $row;
  try {
    $row = $schema->txn_do($transaction);
  } catch {
    my $e = $_;
    if ($e =~ /Duplicate\ entry/smx) {
      $row = $schema->txn_do($transaction);
    } else {
      croak $e;
    }
  };

  return $row;
}

__PACKAGE__->meta->make_immutable(inline_constructor => 0);

1;
__END__

=head1 NAME

npg_qc::Schema::ResultSet

=head1 SYNOPSIS

=head1 DESCRIPTION

A parent class for ResultSet objects in npg_qc::Schema DBIx binding.

=head1 DIAGNOSTICS

=head1 CONFIGURATION AND ENVIRONMENT

=head1 SUBROUTINES/METHODS

=head2 search_autoqc

Transparently searches for autoqc objects irrespectedly of their database
implementation, i.e. the objects might have id_run, position, etc. values
in the table with the data or they can just link to the seq_composition table.

A ResultSet is returned in any context. The "cache" option is enabled for
the query.

The "size" argument is ignored if the table with the data is not linked
to the seq_composition table.

  my $rset = $rs->search_autoqc($query, $size);

Example for a table that is not linked to the seq_composition table.

  my $schema = npg_qc::Schema->connect();
  my $srs = $schema->resultset("InsertSize");

  # all rows for a lane
  $srs->search_autoqc({id_run => 17967, position => 1 });
  # all rows for a lane
  $srs->search_autoqc({id_run => 17967, position => 1 });
  # rows for a lane-level result
  $srs->search_autoqc({id_run => 17967, position => 1, tag_index => undef });
  # rows for tag 45 results
  $srs->search_autoqc({id_run => 17967, position => 1, tag_index => 45 });

If the table is linked to the seq_composition table and the "size" argument is not
defined or is zero, the search will be for all compositions that have a
component defined by the search query - the first argument.

Example for a table that is linked to the seq_composition table.

  $srs = $schema->resultset("SequenceSummary");

  # all rows for a lane
  $srs->search_autoqc({id_run => 17967, position => 1 });
  # rows for a lane-level result
  $srs->search_autoqc({id_run => 17967, position => 1, tag_index => undef });
  # rows for tag 45 results
  $srs->search_autoqc({id_run => 17967, position => 1, tag_index => 45 });
  # rows for tag 45 results, default subset
  $srs->search_autoqc({id_run => 17967, position => 1, tag_index => 45, subset => undef });
  # rows for tag 45 results, phix subset
  $srs->search_autoqc({id_run => 17967, position => 1, tag_index => 45, subset => 'phix' });
  # rows for tag 45 results, default subset where there is one component only
  $srs->search_autoqc({id_run => 17967, position => 1, tag_index => 45, subset => 'phix' }, size => 1);
  # rows for tag 45 results, default subset where the component the query defines is one of two components
  $srs->search_autoqc({id_run => 17967, position => 1, tag_index => 45, subset => 'phix' }, size => 2);

=head2 deflate_unique_key_components

Takes a hash key reference of column names and column values,
deflates unique key components if needed, ensuring that if this hash reference
is used for querying, correct results will be produced. Changes values in-place.
  
  my $rs = $schema->resultset('SomeTable');
  $rs->deflate_unique_key_components($values);

If the second boolean argument is true, will not deflate the values that are
not in the hash.

  my $only_existing = 1;
  $rs->deflate_unique_key_components($values, $only_existing);

=head2 find_or_create_seq_composition

 A factory method. Given a npg_tracking::glossary::composition object,
 will either find a database record for this composition or create one.
 A found or created npg_qc::Schema::Result::SeqComposition row is
 returned. If a row is created, all relevant (not already existing)
 component rows are created and a a record is created in a linking table
 for every component-composition pair.

 Returns undefined if this result set doe not have a relationship to
 the seq_composition table.

=head1 DEPENDENCIES

=over

=item Moose

=item MooseX::MarkAsMethods

=item Carp

=item DBIx::Class::ResultSet

=item JSON

=item Try::Tiny

=back

=head1 INCOMPATIBILITIES

This code does not work with MooseX::NonMoose hence false inline_constructor
option is used when calling ->make_immutable. This might make the code slower
than it could have been.

=head1 BUGS AND LIMITATIONS

=head1 AUTHOR

Marina Gourtovaia <lt>mg8@sanger.ac.uk<gt>

=head1 LICENSE AND COPYRIGHT

Copyright (C) 2017 GRL Genome Research Limited

This file is part of NPG.

NPG is free software: you can redistribute it and/or modify
it under the terms of the GNU General Public License as published by
the Free Software Foundation, either version 3 of the License, or
(at your option) any later version.

This program is distributed in the hope that it will be useful,
but WITHOUT ANY WARRANTY; without even the implied warranty of
MERCHANTABILITY or FITNESS FOR A PARTICULAR PURPOSE.  See the
GNU General Public License for more details.

You should have received a copy of the GNU General Public License
along with this program.  If not, see <http://www.gnu.org/licenses/>.

=cut
<|MERGE_RESOLUTION|>--- conflicted
+++ resolved
@@ -165,14 +165,11 @@
     return $composition_row;
   };
 
-<<<<<<< HEAD
-=======
   # When multiple processes are running in parallel they occasionally
   # try to create the same composition or component at roughly the
   # same time. If the 'Duplicate entry' error is due to this, rerunning
   # the transaction should not produce an error since an existing row
   # will be returned.
->>>>>>> 5da2fd88
   my $row;
   try {
     $row = $schema->txn_do($transaction);
