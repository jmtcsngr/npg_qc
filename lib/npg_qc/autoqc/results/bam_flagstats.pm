--- conflicted
+++ resolved
@@ -181,7 +181,6 @@
 
 =item Moose
 
-<<<<<<< HEAD
 =item Carp
 
 =item Perl6::Slurp
@@ -189,9 +188,8 @@
 =item List::Util
 
 =item  Readonly
-=======
+
 =item namespace::autoclean
->>>>>>> e0a99bfa
 
 =item npg_qc::autoqc::results::result
 
