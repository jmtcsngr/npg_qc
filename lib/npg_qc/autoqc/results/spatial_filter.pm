--- conflicted
+++ resolved
@@ -34,18 +34,11 @@
 
 # expected format: "Total Processed 943540734     Failed 4338894 traces"
 
-<<<<<<< HEAD
-  my $log = slurp defined $stderr_output ? $stderr_output : \*STDIN;
-  my ($total, $fail) = ($log =~ /^Total \t Processed \s+ (\d+) \s+ Failed \s+ (\d+) \s+ traces$/smx);
-  $self->num_total_reads($total);
-  $self->num_spatial_filter_fail_reads($fail);
-=======
   my $num_total_reads = 0;
   my $num_spatial_filter_fail_reads = 0;
   my $count = 0;
   for my $file (@{$files}) {
     my $log = slurp $file || croak "Unable to read file $file";
->>>>>>> 5cbf9d8b
 
     my ($total, $fail) = ($log =~ /^Total \t Processed \s+ (\d+) \s+ Failed \s+ (\d+) \s+ traces$/smx);
 
