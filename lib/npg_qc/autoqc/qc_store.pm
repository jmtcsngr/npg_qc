--- conflicted
+++ resolved
@@ -186,13 +186,8 @@
     }
     return $c;
   }
-<<<<<<< HEAD
-  foreach my $check_name (@{npg_qc::autoqc::autoqc->checks_list()}) {
-    my $dbix_query = {'id_run' => $query->id_run};
-=======
   foreach my $check_name (@{$c->checks_list()}) {
     my $dbix_query = { 'id_run' => $query->id_run};
->>>>>>> aab31a6c
     if (@{$query->positions}) {
       $dbix_query->{'position'} = $query->positions;
     }
