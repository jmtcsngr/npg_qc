package npg_qc::autoqc::checks::qX_yield;

use Moose;
use MooseX::StrictConstructor;
use namespace::autoclean;
use Readonly;
use Carp;
use English qw(-no_match_vars);
use Math::Round qw(round);
use Try::Tiny;

use npg_common::fastqcheck;
use npg::api::run;

extends qw(npg_qc::autoqc::checks::check);

## no critic (Documentation::RequirePodAtEnd ProhibitParensWithBuiltins)
our $VERSION = '0';

=head1 NAME

npg_qc::autoqc::checks::qX_yield

=head1 SYNOPSIS

Inherits from npg_qc::autoqc::checks::check. See description of attributes in the documentation for that module.
  my $check = npg_qc::autoqc::checks::qX_yield->new(path=>q[/staging/IL29/analysis/090721_IL29_3379/data], position=>1);

=head1 DESCRIPTION

A fast qX check that uses a fastqcheck file.

=head1 SUBROUTINES/METHODS

=cut

Readonly::Scalar our $Q_CUTOFF                  => 20;
Readonly::Scalar our $EXT                       => 'fastqcheck';
Readonly::Scalar our $MIN_YIELD_THRESHOLD_KB_GA    => 1_500_000;
Readonly::Scalar our $MIN_YIELD_THRESHOLD_KB_HS    => 5_000_000;
Readonly::Scalar our $DEFAULT_READ_LENGTH_GA       => 76;
Readonly::Scalar our $DEFAULT_READ_LENGTH_HS       => 75;
Readonly::Scalar our $THOUSAND                  => 1000;
Readonly::Scalar our $NA                        => -1;

has '+file_type' => (default    => $EXT,);


override 'execute'            => sub  {
  my $self = shift;
  if (!super()) { return 1;}

  my @fnames = @{$self->input_files};
  my $short_fnames = $self->generate_filename_attr();

  my @thresholds = ($Q_CUTOFF);

  $self->result->threshold_quality($Q_CUTOFF);
  my $count = 0;
  my @apass = ($NA, $NA);

  foreach my $filename (@fnames) {

      my $suffix = $count + 1;
      my $filename_method = "filename$suffix";
      $self->result->$filename_method($short_fnames->[$count]);

      my $fq = npg_common::fastqcheck->new(fastqcheck_path =>$filename);
      my $values = $fq->qx_yield(\@thresholds);

      my $yield_method = "yield$suffix";
      $self->result->$yield_method(round($values->[0]/$THOUSAND));

      if (!defined $self->tag_index) {
          my $threshold = $self->_get_threshold($fq);
          if ($threshold != $NA) {
              my $threshold_yield_method = "threshold_yield$suffix";
              $self->result->$threshold_yield_method($threshold);
          } else {
              if ($self->result->$yield_method == 0 ) {
                  $threshold = 0;
              }
          }

          if ($threshold >= 0) {
              $apass[$count] = 0;
              if ($self->result->$yield_method > $threshold) {
                  $apass[$count] = 1;
              }
          }
      }
      $count++;
  }

  if ($self->num_components == 1 && !defined $self->composition->get_component(0)->tag_index) {
      my $pass = $self->overall_pass(\@apass, $count);
      if ($pass != $NA) {
          $self->result->pass($pass);
      }
  }

  return 1;
};


sub _get_threshold {
  my ($self, $fq) = @_;

  if ($self->num_components > 1) {
      return $NA;
  }

<<<<<<< HEAD
  my $read_length = 0;
  try {
      $read_length = $fq->read_length();
=======
  my $read_length;
  eval {
    $read_length = $fq->read_length();
>>>>>>> 3277b547
  };
  if ($read_length <= 0) {
      return $NA;
  }

  my $id_run = $self->composition->get_component(0)->id_run();
  my $model = npg::api::run->new( {id_run => $id_run})->instrument->model;
  my $threshold;

  if($model eq 'HK') {
    $threshold = $MIN_YIELD_THRESHOLD_KB_GA;
    if ($read_length != $DEFAULT_READ_LENGTH_GA) {
      $threshold = ($read_length * $threshold) / $DEFAULT_READ_LENGTH_GA;
    }
  }
  elsif($model eq 'HiSeq') {
    $threshold = $MIN_YIELD_THRESHOLD_KB_HS;
    if ($read_length != $DEFAULT_READ_LENGTH_HS) {
      $threshold = ($read_length * $threshold) / $DEFAULT_READ_LENGTH_HS;
    }
  }
  else {
    $self->result->comments('Unrecognised instrument model');
    $threshold = $NA;
  }

  return round($threshold);
}

__PACKAGE__->meta->make_immutable;

1;
__END__

=head1 DIAGNOSTICS

=head1 CONFIGURATION AND ENVIRONMENT

=head1 DEPENDENCIES

=over

=item Moose

=item MooseX::StrictConstructor

=item namespace::autoclean

=item Carp

=item English

=item Readonly

=item Math::Round

=item Try::Tiny

=item npg_common::fastqcheck

=item npg_qc::autoqc::checks::check

=item npg::api::run

=back

=head1 INCOMPATIBILITIES

=head1 BUGS AND LIMITATIONS

=head1 AUTHOR

Marina Gourtovaia E<lt>mg8@sanger.ac.ukE<gt>

=head1 LICENSE AND COPYRIGHT

Copyright (C) 2016 GRL

This file is part of NPG.

NPG is free software: you can redistribute it and/or modify
it under the terms of the GNU General Public License as published by
the Free Software Foundation, either version 3 of the License, or
(at your option) any later version.

This program is distributed in the hope that it will be useful,
but WITHOUT ANY WARRANTY; without even the implied warranty of
MERCHANTABILITY or FITNESS FOR A PARTICULAR PURPOSE.  See the
GNU General Public License for more details.

You should have received a copy of the GNU General Public License
along with this program.  If not, see <http://www.gnu.org/licenses/>.

=cut<|MERGE_RESOLUTION|>--- conflicted
+++ resolved
@@ -110,18 +110,12 @@
       return $NA;
   }
 
-<<<<<<< HEAD
   my $read_length = 0;
   try {
-      $read_length = $fq->read_length();
-=======
-  my $read_length;
-  eval {
     $read_length = $fq->read_length();
->>>>>>> 3277b547
   };
   if ($read_length <= 0) {
-      return $NA;
+    return $NA;
   }
 
   my $id_run = $self->composition->get_component(0)->id_run();
