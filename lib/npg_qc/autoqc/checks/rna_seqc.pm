package npg_qc::autoqc::checks::rna_seqc;

use Moose;
use namespace::autoclean;
use English qw( -no_match_vars );
use Carp;
use Readonly;
use DateTime;
use IO::File;
use npg_tracking::util::types;
use File::Spec;
use File::Path qw( make_path );

extends qw(npg_qc::autoqc::checks::check);

with qw(npg_tracking::data::reference::find 
        npg_common::roles::software_location
        npg_tracking::data::transcriptome::find
       );

our $VERSION = '0';

Readonly::Scalar our $EXT => q[bam];
<<<<<<< HEAD
Readonly::Scalar my $RNASEQC_JAR_NAME  => q[RNA-SeQC.jar];
Readonly::Scalar my $CHILD_ERROR_SHIFT => 8;
Readonly::Scalar my $MAX_READS         => 100;
Readonly::Scalar my $PAIRED_FLAG       => 0x1;
Readonly::Scalar my $RRNA_ALIGNER      => q[bwa];
Readonly::Scalar my $RRNA_STRAIN       => q[default_rRNA];
=======
Readonly::Scalar my $RNASEQC_JAR_NAME   => q[RNA-SeQC.jar];
Readonly::Scalar my $CHILD_ERROR_SHIFT  => 8;
Readonly::Scalar my $MAX_READS          => 100;
Readonly::Scalar my $PAIRED_FLAG        => 0x1;
Readonly::Scalar my $METRICS_FILE_NAME  => q[metrics.tsv];
Readonly::Scalar my $MINUS_ONE          => -1;

Readonly::Hash   my %RNASEQC_METRICS_FIELDS_MAPPING => {
    "3' Norm"                               => 'end_3_norm',
    "5' Norm"                               => 'end_5_norm',
    "End 1 % Sense"                         => 'end_1_pct_sense',
    "End 1 Antisense"                       => 'end_1_antisense',
    "End 1 Sense"                           => 'end_1_sense',
    "End 2 % Sense"                         => 'end_2_pct_sense',
    "End 2 Antisense"                       => 'end_2_antisense',
    "End 2 Sense"                           => 'end_2_sense',
    "Exonic Rate"                           => 'exonic_rate',
    "Expression Profiling Efficiency"       => 'expression_profiling_efficiency',
    "Genes Detected"                        => 'genes_detected',
    "Mean CV"                               => 'mean_cv',
    "Mean Per Base Cov."                    => 'mean_per_base_cov',
    "rRNA"                                  => 'rrna',
    "rRNA rate"                             => 'rrna_rate',
};
>>>>>>> 4c5827f8

has '+file_type' => (default => $EXT,);

has '+aligner' => (default => 'fasta',
                   is => 'ro',
                   writer => '_set_aligner',);

has 'report_dir' => (is         => 'ro',
                     isa        => 'NpgTrackingDirectory',
                     required   => 1,);

has '_java_jar_path'          => (is      => 'ro',
                                  isa     => 'NpgCommonResolvedPathJarFile',
                                  coerce  => 1,
                                  default => $RNASEQC_JAR_NAME,
                                  init_arg => undef,);

has '_ttype_gtf_column' => (is      => 'ro',
                            isa     => 'Int',
                            default => 2,);

has '_alignments_in_bam' => (is         => 'ro',
                             isa        => 'Maybe[Bool]',
                             lazy_build => 1,);

sub _build__alignments_in_bam {
    my $self = shift;
    my $aligned = 0;
    my $command = $self->samtools_irods_cmd . ' view -H ' . $self->_bam_file . ' |';
    my $ph = IO::File->new($command) or croak qq[Cannot fork '$command', error $ERRNO];
    while (my $line = <$ph>) {
        if (!$aligned && $line =~ /^\@SQ/smx) {
            $aligned = 1;
        }
    }
    $ph->close();
    return $aligned;
}

has '_is_paired_end' => (is         => 'ro',
                         isa        => 'Maybe[Bool]',
                         lazy_build => 1,);

sub _build__is_paired_end {
    my ($self) = @_;
    my $paired = 0;
    my $flag;
    my $num_reads = 0;
    my $view_command = $self->samtools_irods_cmd. q[ view ]. $self->_bam_file. q[ 2>/dev/null | ];
    my $ph = IO::File->new($view_command) or croak "Error viewing bam: $OS_ERROR\n";
    while (my $line = <$ph>) {
        next if $line =~ /^\@/ismx;
        my @read = split /\t/smx, $line;
        $flag = $read[1];
        if ($flag & $PAIRED_FLAG){
            $paired = 1;
        }
        $num_reads += 1;
        # if enough reads have been read and none is PAIRED
        # assume it isn't and stop reading file
        last if ($num_reads >= $MAX_READS || $paired);
    }
    $ph->close();
    return $paired;
}

has '_is_rna_alignment' => (is         => 'ro',
                            isa        => 'Maybe[Bool]',
                            lazy_build => 1,);

sub _build__is_rna_alignment {
    my ($self) = @_;
    my $rna_alignment = 0;
    my $command = $self->samtools_irods_cmd . ' view -H ' . $self->_bam_file . ' |';
    my $ph = IO::File->new($command) or croak qq[Cannot fork '$command', error $ERRNO];
    while (my $line = <$ph>) {
        if (!$rna_alignment && $line =~ /^\@PG\s+.*tophat/ismx) {
            $rna_alignment = 1;
        }
    }
    $ph->close();
    return $rna_alignment;

}

has '_input_str' => (is         => 'ro',
                     isa        => 'Str',
                     lazy_build => 1,
                     init_arg   => undef,);

sub _build__input_str {
    my ($self) = @_;
    my $sample_id = $self->lims->sample_id;
    my $library_name = $self->lims->library_name // $sample_id;
    my @library_names = split q[ ], $library_name;
    my $input_file = $self->_bam_file;
    return qq["$library_names[0]|$input_file|$sample_id"];
}

has '_ref_genome' => (is         => 'ro',
                      isa        => 'Maybe[Str]',
                      lazy_build => 1,);

sub _build__ref_genome {
    my ($self) = @_;
    my $reference_fasta = $self->refs->[0] // q[];
    return $reference_fasta;
}

has '_bam_file' => (is         => 'ro',
                    isa        => 'NpgTrackingReadableFile',
                    lazy_build => 1,);

sub _build__bam_file {
    my $self = shift;
    return $self->input_files->[0];
}

has '_annotation_gtf' => (is         => 'ro',
                          isa        => 'Maybe[Str]',
                          lazy_build => 1,);

sub _build__annotation_gtf {
    my $self = shift;
    my $trans_gtf = $self->rnaseqc_gtf_file // q[];
    return $trans_gtf;
}

has '_ref_rrna' => (is         => 'ro',
                    isa        => 'Maybe[Str]',
                    lazy_build => 1,);

sub _build__ref_rrna {
    my $self = shift;
    my ($organism, $strain, $transcriptome) = $self->parse_reference_genome($self->lims->reference_genome);
    $self->_set_aligner($RRNA_ALIGNER);
    $self->_set_strain($RRNA_STRAIN);
    $self->_set_species($organism);
    my $ref_rrna = $self->refs->[0] // q[];
    return $ref_rrna;
}

sub _command {
    my ($self) = @_;
    my ($ref_rrna_option, $single_end_option) = q[];
    if(!$self->_is_paired_end){
        $single_end_option = q[-singleEnd];
    }
    if($self->_ref_rrna){
        $ref_rrna_option = q[-BWArRNA ]. $self->_ref_rrna;
    }
    my $command = $self->java_cmd. sprintf q[ -Xmx4000m -XX:+UseSerialGC -XX:-UsePerfData -jar %s -s %s -o %s -r %s -t %s -ttype %d %s %s],
                                           $self->_java_jar_path,
                                           $self->_input_str,
<<<<<<< HEAD
                                           $self->qc_out,
                                           $self->_ref_genome,
=======
                                           $self->report_dir,
                                           $self->_reference_fasta,
>>>>>>> 4c5827f8
                                           $self->_annotation_gtf,
                                           $self->_ttype_gtf_column,
                                           $single_end_option,
                                           $ref_rrna_option;
    return $command;
}

override 'can_run' => sub {
    my $self = shift;
    if (! $self->_annotation_gtf) {
        $self->result->add_comment(q[No GTF annotation available]);
        return 0;
    }
    return 1;
};

override 'execute' => sub {
    my ($self) = @_;
    my @comments;
    my $can_execute = 1;
    if (super() == 0) {
    	return 1;
    }
    $self->result->set_info('Jar', qq[RNA-SeqQC $RNASEQC_JAR_NAME]);
    if (! $self->_ref_genome) {
        push @comments, q[No reference genome available];
        $can_execute = 0;
    }
    if(! $self->_alignments_in_bam) {
        push @comments, q[BAM file is not aligned];
        $can_execute = 0;
    }
    if (! $self->_is_rna_alignment) {
        push @comments, q[BAM file is not RNA alignment];
        $can_execute = 0;
    }
    if (! $can_execute || ! $self->can_run()) {
        my $can_run_message = join q[; ], @comments;
        $self->result->add_comment($can_run_message);
        return 1;
    }
    my $command = $self->_command();
    $self->result->set_info('Command', $command);
    carp qq[EXECUTING $command time ]. DateTime->now();

    # create report directory: fatal and severe errors will halt 
    # execution (croak), all other errors will be carp-ed about
    # rb11 20160711: directory is made by npg_pipeline::archive::file::qc
    # make_path($self->report_dir);

    if (system $command) {
        my $error = $CHILD_ERROR >> $CHILD_ERROR_SHIFT;
        croak sprintf "Child %s exited with value %d\n", $command, $error;
    } else {
        my $results = $self->_parse_metrics();
        $self->_save_results($results);
    };
    return 1;
};

sub _parse_metrics {
    my ($self) = @_;
    my $filename = File::Spec->catfile($self->report_dir, $METRICS_FILE_NAME); 
    if (! -e $filename) {
        croak q[Metrics file is not available, cannot parse RNA-SeQC metrics];
    }
    my $fh = IO::File->new($filename, "r");
    my @lines;
    if (defined $fh){
        @lines = $fh->getlines();
    }
    $fh->close();
    my @keys = split /\t/smx, $lines[0];
    my @values = split /\t/smx, $lines[1], $MINUS_ONE;
    if (scalar @keys != scalar @values) {
        croak qq[Mismatch in number of keys and values];
    }
    my $i = 0;
    my $results = {};
    foreach(@keys){
        chomp($values[$i]);
        $results->{$_} = $values[$i];
        $i++;
    }
    return $results;
};

sub _save_results {
    my ($self, $results) = @_;
    foreach my $key (keys %RNASEQC_METRICS_FIELDS_MAPPING) {
        my $value = $results->{$key};
        if (defined $value) {
            my $attr_name = $RNASEQC_METRICS_FIELDS_MAPPING{$key};
            if ($value eq q[?]) {
                carp "Field $attr_name is set to '?', skipping...";
	        } else {
                    $self->result->$attr_name($value);
            }
        }
    }
    return;
}
__PACKAGE__->meta->make_immutable();

1;

__END__


=head1 NAME

npg_qc::autoqc::checks::rna_seqc 

=head1 SYNOPSIS

=head1 DESCRIPTION

QC check that runs Broad Institute's RNA-SeQC software over an RNA sample.
Files generated by RNA-SeQC are overwriten everytime it is executed and except
for the directory where the metrics are stored (named after Sample ID) all use
the same names. The user must consider this when passing the value of report_dir. 

=head1 SUBROUTINES/METHODS

=head2 new

    Moose-based.

=head1 DIAGNOSTICS

    None.

=head1 CONFIGURATION AND ENVIRONMENT

=head1 INCOMPATIBILITIES

    None known.

=head1 BUGS AND LIMITATIONS

=head1 DEPENDENCIES

=over

=item Moose

=item namespace::autoclean

=item English

=item Carp

=item Readonly

=item DateTime

=item IO::File

=item npg_qc::autoqc::checks::check

=item npg_tracking::data::reference::find

=item npg_common::roles::software_location

=item npg_tracking::data::transcriptome::find

=back

=head1 AUTHOR

Ruben E Bautista-Garcia<lt>rb11@sanger.ac.ukE<gt>

=head1 LICENSE AND COPYRIGHT

Copyright (C) 2016 Genome Research Limited

This file is part of NPG.

NPG is free software: you can redistribute it and/or modify
it under the terms of the GNU General Public License as published by
the Free Software Foundation, either version 3 of the License, or
(at your option) any later version.

This program is distributed in the hope that it will be useful,
but WITHOUT ANY WARRANTY; without even the implied warranty of
MERCHANTABILITY or FITNESS FOR A PARTICULAR PURPOSE.  See the
GNU General Public License for more details.

You should have received a copy of the GNU General Public License
along with this program.  If not, see <http://www.gnu.org/licenses/>.

=cut<|MERGE_RESOLUTION|>--- conflicted
+++ resolved
@@ -21,20 +21,15 @@
 our $VERSION = '0';
 
 Readonly::Scalar our $EXT => q[bam];
-<<<<<<< HEAD
+
 Readonly::Scalar my $RNASEQC_JAR_NAME  => q[RNA-SeQC.jar];
 Readonly::Scalar my $CHILD_ERROR_SHIFT => 8;
 Readonly::Scalar my $MAX_READS         => 100;
 Readonly::Scalar my $PAIRED_FLAG       => 0x1;
 Readonly::Scalar my $RRNA_ALIGNER      => q[bwa];
 Readonly::Scalar my $RRNA_STRAIN       => q[default_rRNA];
-=======
-Readonly::Scalar my $RNASEQC_JAR_NAME   => q[RNA-SeQC.jar];
-Readonly::Scalar my $CHILD_ERROR_SHIFT  => 8;
-Readonly::Scalar my $MAX_READS          => 100;
-Readonly::Scalar my $PAIRED_FLAG        => 0x1;
-Readonly::Scalar my $METRICS_FILE_NAME  => q[metrics.tsv];
-Readonly::Scalar my $MINUS_ONE          => -1;
+Readonly::Scalar my $METRICS_FILE_NAME => q[metrics.tsv];
+Readonly::Scalar my $MINUS_ONE         => -1;
 
 Readonly::Hash   my %RNASEQC_METRICS_FIELDS_MAPPING => {
     "3' Norm"                               => 'end_3_norm',
@@ -53,7 +48,6 @@
     "rRNA"                                  => 'rrna',
     "rRNA rate"                             => 'rrna_rate',
 };
->>>>>>> 4c5827f8
 
 has '+file_type' => (default => $EXT,);
 
@@ -208,13 +202,8 @@
     my $command = $self->java_cmd. sprintf q[ -Xmx4000m -XX:+UseSerialGC -XX:-UsePerfData -jar %s -s %s -o %s -r %s -t %s -ttype %d %s %s],
                                            $self->_java_jar_path,
                                            $self->_input_str,
-<<<<<<< HEAD
-                                           $self->qc_out,
+                                           $self->report_dir,
                                            $self->_ref_genome,
-=======
-                                           $self->report_dir,
-                                           $self->_reference_fasta,
->>>>>>> 4c5827f8
                                            $self->_annotation_gtf,
                                            $self->_ttype_gtf_column,
                                            $single_end_option,
