--- conflicted
+++ resolved
@@ -1,11 +1,3 @@
-<<<<<<< HEAD
-=======
-#########
-# Author:        gq1
-# Created:       29 October 2009
-#
-
->>>>>>> ef14b541
 package npg_qc::autoqc::role::result;
 
 use Moose::Role;
