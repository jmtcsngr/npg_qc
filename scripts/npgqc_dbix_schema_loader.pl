#!/usr/bin/env perl

use strict;
use warnings;
use DBIx::Class::Schema::Loader qw(make_schema_at);
use Config::Auto;
use lib qw/lib/;

use npg_qc::autoqc::results::collection;
use npg_qc::autoqc::role::result;
use npg_qc::autoqc::results::collection;

our $VERSION = '0';

my $path = join q[/], $ENV{'HOME'}, q[.npg], q[npg_qc-Schema];
my $config = Config::Auto::parse($path);
my $domain = $ENV{'dev'} || q[live];
if (defined $config->{$domain}) {
  $config = $config->{$domain};
}
my $dsn = sprintf 'dbi:mysql:host=%s;port=%s;dbname=%s',
  $config->{'dbhost'}, $config->{'dbport'}, $config->{'dbname'};

my $roles_map = {};
my $components_map = {};
my $role_base = 'npg_qc::autoqc::role::';
my $generic_role = $role_base . 'result';
my $component = 'InflateColumn::Serializer';
my $flator = 'npg_qc::Schema::Flators';
my $results = npg_qc::autoqc::results::collection->new();

<<<<<<< HEAD
foreach my $check (@{$results->checks_list}) {
=======
foreach my $check (@{npg_qc::autoqc::results::collection->new()->checks_list()}) {
>>>>>>> 572c3d08
  my ($result_name, $dbix_result_name ) = $generic_role->class_names($check);
  
  my @roles = ($flator, $generic_role);
  my $rpackage = $role_base . $result_name;
  my $found = eval "require $rpackage";
  if ($found) {
    push @roles, $rpackage;
  }
  $roles_map->{$dbix_result_name}      = \@roles;
  $components_map->{$dbix_result_name} = [$component]
}
$roles_map->{'Fastqcheck'}      = [$flator];
$components_map->{'Fastqcheck'} = [$component];

make_schema_at(
    'npg_qc::Schema',
    {
        debug               => 0,
        dump_directory      => q[lib],
        naming              => { 
            relationships    => 'current', 
            monikers         => 'current', 
            column_accessors => 'preserve',
        },
        skip_load_external  => 1,
        use_moose           => 1,
        preserve_case       => 1,
        use_namespaces      => 1,
        default_resultset_class => 'ResultSet',

        rel_name_map        => sub { # Rename the id relationship so we can access
                                     # flat versions of the objects and not only
                                     # the whole trees from ORM.
          my %h = %{shift@_};
          my $name=$h{name};
          $name=~s/^id_//;
          return $name;
        },

        filter_generated_code => sub {
          my ($type, $class, $text) = @_;
          my $code = $text;
          $code =~ s/use\ utf8;//;
          $code =~ tr/"/'/;
          if ($type eq 'result') {
            $code =~ s/=head1\ NAME/\#\#no\ critic\(RequirePodAtEnd\ RequirePodLinksIncludeText\ ProhibitMagicNumbers\ ProhibitEmptyQuotes\)\n\n=head1\ NAME/;
          }
          return $code;
        },

        moniker_map         => {
          'alignment_filter_metrics'       => q[AlignmentFilterMetrics],
          'bam_flagstats'                  => q[BamFlagstats],
          'gc_bias'                        => q[GcBias],
          'pulldown_metrics'               => q[PulldownMetrics],
          'split_stats'                    => q[SplitStats],
          'split_stats_coverage'           => q[SplitStatsCoverage],
          'qx_yield'                       => q[QXYield],
          'tag_metrics'                    => q[TagMetrics],
          'tags_reporters'                 => q[TagsReporters],
          'upstream_tags'                  => q[UpstreamTags],
          'tag_decode_stats'               => q[TagDecodeStats],
          'errors_by_cycle'                => q[ErrorsByCycle],
          'errors_by_nucleotide'           => q[ErrorsByNucleotide],
          'errors_by_cycle_and_nucleotide' => q[ErrorsByCycleAndNucleotide],
          'cumulative_errors_by_cycle'     => q[CumulativeErrorsByCycle],
          'samtools_stats'                 => q[SamtoolsStats],
        },

        result_roles_map   => $roles_map,

        components => [qw(InflateColumn::DateTime)],

        result_components_map => $components_map,

        additional_classes => (qw[namespace::autoclean],),
    },
    [$dsn, $config->{'dbuser'}, $config->{'dbpass'}]
);

1;<|MERGE_RESOLUTION|>--- conflicted
+++ resolved
@@ -27,13 +27,8 @@
 my $generic_role = $role_base . 'result';
 my $component = 'InflateColumn::Serializer';
 my $flator = 'npg_qc::Schema::Flators';
-my $results = npg_qc::autoqc::results::collection->new();
 
-<<<<<<< HEAD
-foreach my $check (@{$results->checks_list}) {
-=======
 foreach my $check (@{npg_qc::autoqc::results::collection->new()->checks_list()}) {
->>>>>>> 572c3d08
   my ($result_name, $dbix_result_name ) = $generic_role->class_names($check);
   
   my @roles = ($flator, $generic_role);
