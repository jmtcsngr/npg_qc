use strict;
use warnings;
use Test::More tests => 6;
use Test::Exception;
use Moose::Meta::Class;

use npg_testing::db;
use t::autoqc_util;

my $table      = 'MqcLibraryOutcomeEnt';
my $hist_table = 'MqcLibraryOutcomeHist';

use_ok('npg_qc::Schema::Result::' . $table);

my $schema = Moose::Meta::Class->create_anon_class(
     roles => [qw/npg_testing::db/])
     ->new_object({})->create_test_db(q[npg_qc::Schema], 't/data/fixtures');

subtest 'Test insert' => sub {
  plan tests => 9;

  my $values = {
    'id_run'         => 1,
    'position'       => 1,
    'tag_index'      => 1,
    'id_mqc_outcome' => 2,
    'username'       => 'user',
    'modified_by'    => 'user'};

  throws_ok {$schema->resultset($table)->create($values)}
    qr/NOT NULL constraint failed: mqc_library_outcome_ent\.id_seq_composition/,
    'composition foreign key is needed';

  $values->{'id_seq_composition'} = t::autoqc_util::find_or_save_composition(
                $schema, {'id_run'    => 1,
                          'position'  => 1,
                          'tag_index' => 1});
  isa_ok($schema->resultset($table)->create($values),
    'npg_qc::Schema::Result::' . $table);

  my $rs = $schema->resultset($table)->search({});
  is ($rs->count, 1, q[one row created in the table]);
  my $object = $rs->next;
  is($object->tag_index, 1, 'tag_index is 1');

  delete $values->{'tag_index'};
  $values->{'id_seq_composition'} = t::autoqc_util::find_or_save_composition(
                $schema, {'id_run'    => 1,
                          'position'  => 1});
  isa_ok($schema->resultset($table)->create($values),
    'npg_qc::Schema::Result::' . $table);

  $rs = $schema->resultset($table)->search({});
  is ($rs->count, 2, q[Two rows in the table]);

  $values = {
    'id_run'         => 2,
    'position'       => 8,
    'id_mqc_outcome' => 2,
    'username'       => 'user',
    'modified_by'    => 'user'
  };
  $values->{'id_seq_composition'} = t::autoqc_util::find_or_save_composition(
                $schema, {'id_run'    => 2,
                          'position'  => 8});
  $rs = $schema->resultset($table);

  lives_ok {$rs->find_or_new($values)
               ->update_or_insert()} 'lane record inserted';
  my $rs1 = $rs->search({'id_run' => 2});
  is ($rs1->count, 1, q[one row created in the table]);
  my $row = $rs1->next;
  is($row->tag_index, undef, 'tag index undefined');
};

subtest 'Test insert with historic defined' => sub {
  plan tests => 5;
  my $values = {
    'id_run'         => 10,
    'position'       => 1,
    'id_mqc_outcome' => 1,
    'tag_index'      => 100,
    'username'       => 'user',
    'modified_by'    => 'user'
  };
  $values->{'id_seq_composition'} = t::autoqc_util::find_or_save_composition(
                $schema, {'id_run'    => 10,
                          'position'  => 1});
  my $hist_object_rs = $schema->resultset($hist_table)->search({
    'id_run'         => 10,
    'position'       => 1,
    'tag_index'      => 100,
    'id_mqc_outcome' => 1
  });
  is ($hist_object_rs->count, 0, q[no row matches in the historic table before insert in entity]);

  my $object = $schema->resultset($table)->create($values);
  isa_ok($object, 'npg_qc::Schema::Result::'.$table);

  my $rs = $schema->resultset($table)->search({
    'id_run'=>10,
    'position'=>1,
    'tag_index'=>100,
    'id_mqc_outcome'=>1
  });
  is ($rs->count, 1, q[one row created in the entity table]);

  $hist_object_rs = $schema->resultset($hist_table)->search({'id_run'=>10,
    'position'=>1,
    'tag_index'=>100,
    'id_mqc_outcome'=>1
  });
  is ($hist_object_rs->count, 1, q[one row matches in the historic table after insert in entity]);
  is ($hist_object_rs->next->id_seq_composition, $object->id_seq_composition,
    'rows from two tables refer to teh same composition');
};

subtest 'insert with historic' => sub {
  plan tests => 7;

  my $values = {
    'id_run'         => 20,
    'position'       => 3,
    'id_mqc_outcome' => 1,
    'username'       => 'user',
    'modified_by'    => 'user'
  };
  $values->{'id_seq_composition'} = t::autoqc_util::find_or_save_composition(
                $schema, {'id_run'    => 20,
                          'position'  => 3});

  my $values_for_search = {};
  $values_for_search->{'id_run'}         = 20;
  $values_for_search->{'position'}       = 3;
  $values_for_search->{'tag_index'}      = undef;
  $values_for_search->{'id_mqc_outcome'} = 1;

  my $rs = $schema->resultset($table);
  is ($schema->resultset($hist_table)->search($values_for_search)->count, 0,
    q[no row matches in the historic table before insert in entity]);

  my $object = $schema->resultset($table)->create($values);
  isa_ok ($object, 'npg_qc::Schema::Result::'.$table);
  is ($object->tag_index, undef, q[tag_index inflated in entity]);

  $rs = $schema->resultset($table)->search({'id_run'=>20, 'position'=>3, 'id_mqc_outcome'=>1});
  is ($rs->count, 1, q[one row created in the entity table]);

  my $hist_object_rs = $schema->resultset($hist_table)->search($values_for_search);
  is ($hist_object_rs->count, 1,
    q[one row matches in the historic table after insert in entity]);
  my $hist = $hist_object_rs->next;
  is ($hist->tag_index, undef, q[tag_index is undefined in historic]);
  is ($hist->id_seq_composition, $object->id_seq_composition,
    'rows from two tables refer to teh same composition');
};

subtest q[update] => sub {
<<<<<<< HEAD
  plan tests => 50;
  
=======
  plan tests => 53;

>>>>>>> 50c2bc95
  my $rs = $schema->resultset($table);
  my $hrs = $schema->resultset($hist_table);

  my $args = {'id_run' => 444, 'position' => 1, 'tag_index' => 2};
  $args->{'id_seq_composition'} = t::autoqc_util::find_or_save_composition(
                $schema, $args);
  my $new_row = $rs->new_result($args);
  my $outcome = 'Accepted preliminary';
  lives_ok { $new_row->update_outcome($outcome, 'cat') }
    'preliminary outcome saved';
  ok ($new_row->in_storage, 'new object has been saved');

  my $hist_rs = $hrs->search($args);
  is ($hist_rs->count, 1, 'one historic is created');
  my $hist_new_row = $hist_rs->next();

  ok (!$new_row->has_final_outcome, 'not final outcome');
  ok ($new_row->is_accepted, 'is accepted');
  ok (!$new_row->is_final_accepted, 'not final accepted');

  for my $row (($new_row, $hist_new_row)) {
<<<<<<< HEAD
    is ($row->mqc_outcome->short_desc(), $outcome, 'correct prelim. outcome');
    is ($row->username, 'cat', 'username');
    is ($row->modified_by, 'cat', 'modified_by');
    ok ($row->last_modified, 'timestamp is set');
    isa_ok ($row->last_modified, 'DateTime');
  } 
  
=======
    is ($new_row->mqc_outcome->short_desc(), $outcome, 'correct prelim. outcome');
    is ($new_row->username, 'cat', 'username');
    is ($new_row->modified_by, 'cat', 'modified_by');
    ok ($new_row->last_modified, 'timestamp is set');
    isa_ok ($new_row->last_modified, 'DateTime');
    ok (!$new_row->has_final_outcome, 'not final outcome');
    ok ($new_row->is_accepted, 'is accepted');
    ok (!$new_row->is_final_accepted, 'not final accepted');
  }

>>>>>>> 50c2bc95
  $outcome = 'Accepted final';

  $new_row = $rs->new_result($args);
  throws_ok { $new_row->update_outcome($outcome, 'dog', 'cat') }
    qr /UNIQUE constraint failed/,
    'error creating a record for existing entity';

  $args->{'position'} = 2;
  $args->{'id_seq_composition'} = t::autoqc_util::find_or_save_composition(
                $schema, {'id_run' => 444, 'position' => 2, 'tag_index' => 2});
  $new_row = $rs->new_result($args);
  lives_ok { $new_row->update_outcome($outcome, 'dog', 'cat') }
    'final outcome saved';
  ok ($new_row->in_storage, 'new object has been saved');

  $hist_rs = $hrs->search($args);
  is ($hist_rs->count, 1, 'one historic is created');
  $hist_new_row = $hist_rs->next();

  my $new_row_via_search = $rs->search($args)->next;

  for my $row (($new_row, $new_row_via_search, $hist_new_row)) {
    is ($new_row->mqc_outcome->short_desc(), $outcome, 'correct prelim. outcome');
    is ($new_row->username, 'cat', 'username');
    is ($new_row->modified_by, 'dog', 'modified_by');
    ok ($new_row->last_modified, 'timestamp is set');
    isa_ok ($new_row->last_modified, 'DateTime');
    ok ($new_row->has_final_outcome, 'is final outcome');
    ok ($new_row->is_accepted, 'is accepted');
    ok ($new_row->is_final_accepted, 'is final accepted');
  }

  $new_row->delete();

  $args = {'id_run' => 444, 'position' => 3, tag_index => 3};
  $args->{'id_seq_composition'} = t::autoqc_util::find_or_save_composition(
                $schema, $args);
  $new_row = $rs->new_result($args);
  $outcome = 'Accepted final';
  lives_ok { $new_row->update_outcome($outcome, 'cat') }
    'final outcome saved';
  ok ($new_row->in_storage, 'outcome has been saved');
  is ($new_row->mqc_outcome->short_desc, $outcome, 'final outcome');

  $outcome = 'Rejected final';
  lives_ok { $new_row->update_outcome($outcome, 'cat') }
    'can update final outcome';
  ok ($new_row->in_storage, 'outcome has been saved');
  is ($new_row->mqc_outcome->short_desc, $outcome, 'new final outcome');

  $new_row->delete();
};

subtest q[toggle final outcome] => sub {
  plan tests => 11;

  my $rs = $schema->resultset($table);

  my $args = {'id_run' => 444, 'position' => 3, tag_index => 4};
  $args->{'id_seq_composition'} = t::autoqc_util::find_or_save_composition(
                $schema, $args);
  my $new_row = $rs->new_result($args);

  throws_ok { $new_row->toggle_final_outcome('cat', 'dog') }
    qr/Record is not stored in the database yet/,
    'cannot toggle a new object';
  lives_ok { $new_row->update_outcome('Accepted preliminary', 'cat') }
    'prelim outcome saved';
  throws_ok { $new_row->toggle_final_outcome('cat', 'dog') }
    qr/Cannot toggle non-final outcome Accepted preliminary/,
    'cannot toggle a non-final outcome';
  lives_ok { $new_row->update_outcome('Undecided final', 'cat') }
    'undecided final outcome saved';
  throws_ok { $new_row->toggle_final_outcome('cat', 'dog') }
    qr/Cannot toggle undecided final outcome/,
    'cannot toggle an undecided outcome';

  my $old_outcome = 'Accepted final';
  lives_ok { $new_row->update_outcome($old_outcome, 'cat') }
    'final outcome saved';
  is($new_row->mqc_outcome->short_desc, $old_outcome, 'final outcome is set');

  my $outcome = 'Rejected final';
  lives_ok { $new_row->toggle_final_outcome('cat', 'dog') }
    'can toggle final outcome';
  is($new_row->mqc_outcome->short_desc, $outcome, 'new outcome');

  lives_ok { $new_row->toggle_final_outcome('cat', 'dog') }
    'can toggle final outcome once more';
  is($new_row->mqc_outcome->short_desc, $old_outcome, 'old outcome again');

  $new_row->delete();
};

1;
<|MERGE_RESOLUTION|>--- conflicted
+++ resolved
@@ -156,13 +156,8 @@
 };
 
 subtest q[update] => sub {
-<<<<<<< HEAD
   plan tests => 50;
   
-=======
-  plan tests => 53;
-
->>>>>>> 50c2bc95
   my $rs = $schema->resultset($table);
   my $hrs = $schema->resultset($hist_table);
 
@@ -184,7 +179,6 @@
   ok (!$new_row->is_final_accepted, 'not final accepted');
 
   for my $row (($new_row, $hist_new_row)) {
-<<<<<<< HEAD
     is ($row->mqc_outcome->short_desc(), $outcome, 'correct prelim. outcome');
     is ($row->username, 'cat', 'username');
     is ($row->modified_by, 'cat', 'modified_by');
@@ -192,18 +186,6 @@
     isa_ok ($row->last_modified, 'DateTime');
   } 
   
-=======
-    is ($new_row->mqc_outcome->short_desc(), $outcome, 'correct prelim. outcome');
-    is ($new_row->username, 'cat', 'username');
-    is ($new_row->modified_by, 'cat', 'modified_by');
-    ok ($new_row->last_modified, 'timestamp is set');
-    isa_ok ($new_row->last_modified, 'DateTime');
-    ok (!$new_row->has_final_outcome, 'not final outcome');
-    ok ($new_row->is_accepted, 'is accepted');
-    ok (!$new_row->is_final_accepted, 'not final accepted');
-  }
-
->>>>>>> 50c2bc95
   $outcome = 'Accepted final';
 
   $new_row = $rs->new_result($args);
