--- conflicted
+++ resolved
@@ -13,18 +13,6 @@
 {
     my $r = npg_qc::autoqc::results::spatial_filter->new(
                                        position => 1,
-<<<<<<< HEAD
-                                       id_run   => 25810,
-                                 );
-    isa_ok ($r, 'npg_qc::autoqc::results::spatial_filter');
-
-    my $stats_output_string = slurp 't/data/autoqc/25810_1.bam.filter.stats';
-
-    $r->parse_output(\$stats_output_string);    
-
-    is($r->num_total_reads, 629464762, 'total reads');    
-    is($r->num_spatial_filter_fail_reads, 42, 'spatial filter fail reads');    
-=======
                                        id_run   => 25830,
                                  );
     isa_ok ($r, 'npg_qc::autoqc::results::spatial_filter');
@@ -33,7 +21,6 @@
 
     is($r->num_total_reads, 382658, 'total reads');    
     is($r->num_spatial_filter_fail_reads, 32768, 'spatial filter fail reads');    
->>>>>>> 5cbf9d8b
 
     lives_ok {
       $r->freeze();
@@ -42,11 +29,7 @@
 
     is ($r->composition->num_components, 1, 'one component');
     my $component = $r->composition->get_component(0);
-<<<<<<< HEAD
-    is ($component->id_run, 25810, 'component id_run');
-=======
     is ($component->id_run, 25830, 'component id_run');
->>>>>>> 5cbf9d8b
     is ($component->position, 1, 'component position');
     ok (!$component->has_tag_index, 'component tag index has not been set');
     is ($component->tag_index, undef, 'component tag index is undefined');
@@ -54,52 +37,29 @@
 
 {
     my $r = npg_qc::autoqc::results::spatial_filter->new(
-<<<<<<< HEAD
-                                       position => 2,
-                                       id_run   => 25810,
-                                 );
-
-    open my $stats_output_fh, '<',
-      't/data/autoqc/25810_2.bam.filter.stats' or croak 'fail to open fh';
-=======
                                        position => 1,
                                        id_run   => 25830,
                                  );
 
     my $stats_output_file = q{t/data/autoqc/25830_1#2.filter.stats};
->>>>>>> 5cbf9d8b
     lives_ok {
       $r->parse_output([$stats_output_file]);
     } 'parse from file';
 
-<<<<<<< HEAD
-    is($r->num_total_reads, 649612652, 'total reads');    
-    is($r->num_spatial_filter_fail_reads, 1024, 'spatial filter fail reads');    
-=======
     is($r->num_total_reads, 306160, 'total reads');    
     is($r->num_spatial_filter_fail_reads, 0, 'spatial filter fail reads');    
->>>>>>> 5cbf9d8b
     
     lives_ok {
       $r->freeze();
       $r->store($tempdir);
     } 'no error when save data into json (store passed directory)';
 
-<<<<<<< HEAD
-    my $hash = from_json( slurp qq{$tempdir/25810_2.spatial_filter.json} );
-
-    my $expected_hash_structure = {
-      'num_total_reads' => 649612652,
-      'num_spatial_filter_fail_reads' => 1024,
-      'id_run' => 25810,
-=======
     my $hash = from_json( slurp qq{$tempdir/25830_1.spatial_filter.json} );
 
     my $expected_hash_structure = {
       'num_total_reads' => 306160,
       'num_spatial_filter_fail_reads' => 0,
       'id_run' => 25830,
->>>>>>> 5cbf9d8b
       'info' => {},
       'position' => 1,
     };
@@ -129,51 +89,29 @@
 
 {
     my $r = npg_qc::autoqc::results::spatial_filter->new(
-<<<<<<< HEAD
-                                       position => 4,
-                                       id_run   => 25810,
-                                 );
-    open my $stats_output_fh, '<',
-      't/data/autoqc/25810_4.bam.filter.stats' or croak 'fail to open fh';
-
-=======
                                        position => 1,
                                        id_run   => 25830,
                                  );
     my $stats_output_file = q{t/data/autoqc/25830_1#3.filter.stats};
->>>>>>> 5cbf9d8b
+
     lives_ok {
       $r->parse_output([$stats_output_file]);
     } 'parse from (pseudo) stdin';
 
-<<<<<<< HEAD
-    is($r->num_total_reads, 653495042, 'total reads');
-    is($r->num_spatial_filter_fail_reads, 115390, 'spatial filter fail reads');
-=======
     is($r->num_total_reads, 54332, 'total reads');
     is($r->num_spatial_filter_fail_reads, 42, 'spatial filter fail reads');
->>>>>>> 5cbf9d8b
 
     lives_ok {
       $r->freeze();
       $r->store($tempdir);
     } 'no error when save data into json (store passed directory)';
 
-<<<<<<< HEAD
-    my $hash = from_json( slurp qq{$tempdir/25810_4.spatial_filter.json} );
-
-    my $expected_hash_structure = {
-      'num_total_reads' => 653495042,
-      'num_spatial_filter_fail_reads' => 115390,
-      'id_run' => 25810,
-=======
     my $hash = from_json( slurp qq{$tempdir/25830_1.spatial_filter.json} );
 
     my $expected_hash_structure = {
       'num_total_reads' => 54332,
       'num_spatial_filter_fail_reads' => 42,
       'id_run' => 25830,
->>>>>>> 5cbf9d8b
       'info' => {},
       'position' => 1,
     };
