--- conflicted
+++ resolved
@@ -92,9 +92,8 @@
         'error on passing to the constructor tag index as a float';
     throws_ok { npg_qc::autoqc::checks::check->new(
         position => 2, path => $path, id_run => $idrun, tag_index => undef )}
-<<<<<<< HEAD
-        'accepts undef for tag_index in the constructor';
-    
+        qr/Validation\ failed\ for\ \'NpgTrackingTagIndex\'/,
+        'does not accept undef for tag_index in the constructor';
     throws_ok { npg_qc::autoqc::checks::check->new(qc_in => 't', rpt_list => 'list') }
         qr/Both id_run and position should be available/,
         'error if rpt_list format is incorrect';
@@ -119,10 +118,6 @@
     is ($check->id_run, undef, 'run id undefined');
     is ($check->position, undef, 'position undefined');
     is ($check->tag_index, undef, 'tag index undefined');
-=======
-        qr/Validation\ failed\ for\ \'NpgTrackingTagIndex\'/,
-        'does not accept undef for tag_index in the constructor';
->>>>>>> 3277b547
 
     $check = npg_qc::autoqc::checks::check->new(
         position => 2, path => $path, id_run => $idrun );
