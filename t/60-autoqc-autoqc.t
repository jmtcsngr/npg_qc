use strict;
use warnings;
use Test::More tests => 54;
use Test::Deep;
use Test::Exception;
use File::Path;
use File::Spec;
use File::Spec::Functions qw(catfile);
use Cwd;
use File::Temp qw/tempdir/;
local $ENV{'HOME'} = q[t/data];

use_ok ('npg_qc::autoqc::autoqc');

$ENV{NPG_WEBSERVICE_CACHE_DIR} = q[t/data/autoqc];
my $cdir = cwd();
local $ENV{'PATH'} = join q[:], qq[$cdir/blib/script] , $ENV{'PATH'};

my $simple_check = q[qX_yield];
my $ref = q[t/data/autoqc];

{
  my $qc = npg_qc::autoqc::autoqc->new(check => $simple_check, archive_path => q[t], id_run => 4, qc_path => q[t/data], position => 1);
  isa_ok($qc, 'npg_qc::autoqc::autoqc');
}

{
<<<<<<< HEAD
  my $expected = {
                    qX_yield         => 1,
                    insert_size      => 1,
                    sequence_error   => 1,
                    contamination    => 1,
                    adapter          => 1,
                    split_stats      => 1,
                    spatial_filter   => 1,
                    gc_fraction      => 1,
                    gc_bias          => 1,
                    genotype         => 1,
                    tag_decode_stats => 1,
                    bam_flagstats    => 1,
                    ref_match        => 1,
                    tag_metrics      => 1,
                    pulldown_metrics => 1,
                    alignment_filter_metrics => 1,
                    upstream_tags => 1,
                    tags_reporters => 1,
                    verify_bam_id => 1,
                    rna_seqc => 1,
                 };
  my $actual;
  my @checks = @{npg_qc::autoqc::autoqc->checks_list};
  foreach my $check (@checks) {
    $actual->{$check} = 1;
  }
  cmp_deeply ($actual, $expected, 'checks listed');
  is (join(q[ ], sort @checks), join(q[ ], sort keys %{$actual}), 'check list is sorted');
}

{
=======
>>>>>>> cdf6a99f
  my $id_run = 2222;
  my $qc_subpath = q[t/data];
  my $archive_subpath = q[t];

  throws_ok {
     npg_qc::autoqc::autoqc->new(archive_path => $archive_subpath, id_run => $id_run, qc_path => $qc_subpath, position => 1)
  } qr/is required/, 'error when not setting the check name through the constructor';

  my $qc = npg_qc::autoqc::autoqc->new(check => q[split_stats], archive_path => $archive_subpath, id_run => $id_run, qc_path => $qc_subpath, position => 1);
  throws_ok { $qc->can_run() } qr/Can't locate/, 'split-stats check: unable to invoke a method that has to create a check object';
}


{
  my $id_run = 2222;
  my $qc_subpath = q[t/data];
  my $archive_subpath = q[t];

  my $qc = npg_qc::autoqc::autoqc->new(check => $simple_check, archive_path => $archive_subpath, id_run => $id_run, qc_path => $qc_subpath, position => 1);

  throws_ok { $qc->check('insert_size') } qr/Cannot assign a value to a read-only accessor/, 'error when re-setting check name';
  throws_ok { $qc->position(3) } qr/Cannot assign a value to a read-only accessor/, 'error when re-setting position';
}


{
    my $id_run = 2222;
    my $qc_subpath = q[t/data];
    my $archive_subpath = q[t];

    throws_ok {npg_qc::autoqc::autoqc->new(check => $simple_check, archive_path => $archive_subpath, id_run => $id_run, qc_path => $qc_subpath)}
              qr/is required/, 'error when position is not supplied in the constructor';
}


{
    my $id_run = 2222;
    my $archive_subpath = q[t/data/autoqc];

    throws_ok {npg_qc::autoqc::autoqc->new(
   check => $simple_check, archive_path => $archive_subpath, id_run => $id_run, position => 1, tag_index => -2)->run}
              qr/Validation\ failed\ for/, 'error when illegal tag index is used';
    my $qc = npg_qc::autoqc::autoqc->new(check => $simple_check, archive_path => $archive_subpath, id_run => $id_run, position => 1, tag_index => 2);
    is ($qc->tag_index, 2, 'tag index is set OK');
    is ($qc->qc_in, q[t/data/autoqc/lane1], 'input dir for split files');
    is ($qc->qc_out, q[t/data/autoqc/lane1/qc], 'output dir for split files');
}


{
    my $id_run = 2222;
    my $qc_subpath = q[t/data];
    my $archive_subpath = q[t];

    my $qc = npg_qc::autoqc::autoqc->new(check => $simple_check, archive_path => $archive_subpath, id_run => $id_run, qc_path => $qc_subpath, position => 1);
    is($qc->id_run, $id_run, 'id_run as set');
    is($qc->qc_path, $qc_subpath, 'qc subdirectory as set');
    is($qc->archive_path, $archive_subpath, 'archive directory as set');

    is($qc->qc_in, $archive_subpath, 'qc_in set correctly');
    is($qc->qc_out, $qc_subpath, 'qc_out set correctly');
}


{
    my $id_run = 2222;
    my $path = catfile(cwd, q[t/data/autoqc], q[123456_IL2_2222/Data/Intensities/Bustard-2009-10-01/PB_cal/archive]);
    my $odir = catfile($path, q[qc]);
    if(!-e $odir) { File::Path::mkpath($odir); }
    my $qc = npg_qc::autoqc::autoqc->new(check => $simple_check, archive_path => $path, position => 1);
    is($qc->id_run, $id_run, 'id_run from an archive subpath');
    is($qc->qc_path, $odir, 'qc subdirectory from an archive subpath');
    is($qc->runfolder_path, catfile(cwd, q[t/data/autoqc/123456_IL2_2222]), 'runfolder directory from an archive subpath');
     File::Path::rmtree($odir);
}


{
    my $id_run = 2222;
    my $path = catfile(cwd, q[t/data/autoqc], q[123456_IL2_2222/Data/Intensities/Bustard-2009-10-01/PB_cal/archive]);

    my $qc = npg_qc::autoqc::autoqc->new(check => $simple_check, archive_path => $path, position => 1, qc_path => q[t]);
    is($qc->id_run, $id_run, 'id_run from an archive subpath when qc_path is valid');
    is($qc->qc_path, q[t], 'qc path as given');
    is($qc->qc_out, q[t], 'qc_out from qc_path');
    is($qc->runfolder_path, catfile(cwd, q[t/data/autoqc/123456_IL2_2222]), 'runfolder directory from an archive subpath when qc_path is invalid ');

    $qc = npg_qc::autoqc::autoqc->new(check => $simple_check, archive_path => $path,
                                      position => 1, qc_path => q[t], qc_out => q[t/data]);
    is($qc->qc_out, q[t/data], 'qc_out as given');
    is($qc->qc_in, $path, 'qc_in from archive path');

    $qc = npg_qc::autoqc::autoqc->new(check => $simple_check, archive_path => $path,
                                      position => 1, qc_path => q[t], qc_out => q[t/data], qc_in => q[t/data/autoqc],);
    is($qc->qc_out, q[t/data], 'qc_out as given');
    is($qc->qc_in,  q[t/data/autoqc], 'qc_in from archive path');

    $qc = npg_qc::autoqc::autoqc->new(check => $simple_check, archive_path => $path, qc_path => q[t],
                                      position => 1, qc_in => q[t/data/autoqc],);
    is($qc->qc_out, q[t/data/autoqc], 'qc_out from qc_in');
    is($qc->qc_in,  q[t/data/autoqc], 'qc_in from archive path');
}

{
    throws_ok {npg_qc::autoqc::autoqc->new(check => $simple_check, id_run => 22, position => 1, qc_in => q[m]) } qr/Input qc directory m does not exist/, 'error when qc_in does not exist' ;
    throws_ok {npg_qc::autoqc::autoqc->new(check => $simple_check, id_run => 23, position => 1, qc_in => q[t], qc_out => q[m],) } qr/Output qc directory m does not exist/, 'error when qc_out does not exist' ;
    my $qc = npg_qc::autoqc::autoqc->new(check => $simple_check, id_run => 22, position => 1, qc_in => q[t], qc_out => q[t/data],);
    is ($qc->qc_in, q[t], 'qc_in set as supplied');
    is ($qc->qc_out, q[t/data], 'qc_out set as supplied');
    $qc = npg_qc::autoqc::autoqc->new(check => $simple_check, id_run => 22, position => 1, qc_in => q[t],);
    is ($qc->qc_in, q[t], 'qc_in set as supplied');
    is ($qc->qc_out, $qc->qc_in, 'qc_out set to qc_in when not supplied');
}


{
    my $id_run = 2222;
    my $qc_subpath = q[t/data];
    my $archive_subpath = q[t];

    my $qc = npg_qc::autoqc::autoqc->new(archive_path => $archive_subpath, id_run => $id_run, qc_path => $qc_subpath, position => 1, check=>'insert_size' );
    is ($qc->position, 1, 'position set by the constructor');
    is ($qc->check, 'insert_size', 'test name set by the constructor');
}


{
    my $id_run = 2222;
    my $qc_subpath = q[t];
    my $archive_subpath = q[t];

    my $qc = npg_qc::autoqc::autoqc->new(
          archive_path => $archive_subpath,
          id_run =>       2222,
          qc_path =>      $qc_subpath,
          position =>     1,
          check =>        q[qX_yield]
    );
    is($qc->can_run(), 1, 'can_run returns 1 for the qX_Yield check');

    $qc = npg_qc::autoqc::autoqc->new(
          archive_path => $archive_subpath,
          id_run =>       1937,
          qc_path =>      $qc_subpath,
          position =>     1,
          check =>        q[insert_size],
          repository => $ref,
    );
    is($qc->can_run(), 1, 'can_run returns 1 for the insert size check for a paired run');

    $qc = npg_qc::autoqc::autoqc->new(
          archive_path => $archive_subpath,
          id_run =>       3612,
          qc_path =>      $qc_subpath,
          position =>     1,
          check =>        q[insert_size],
          repository => $ref,
    );
    is($qc->can_run(), 0, 'can_run returns 0 for the insert size check for a single run');
}

{
    my $id_run = 2222;
    my $qc_subpath = q[t];
    my $archive_subpath = q[t];

    my $qc = npg_qc::autoqc::autoqc->new(
          archive_path => $archive_subpath,
          id_run =>       2222,
          qc_path =>      $qc_subpath,
          position =>     1,
          check =>        q[insert_size],
          strain =>       q[dodo],
          species =>      q[frog],
          reference_genome  => q[some genome],
          repository => $ref,
    );

    my $check = $qc->_create_test_object();
    is($check->strain, q[dodo], 'strain set for the check object');
    is($check->species, q[frog], 'species set for the check object');
    is($check->reference_genome, q[some genome], 'species set for the check object');
    ok(!defined $check->tag_index, 'tag index not defined');
}

{
    my $id_run = 2222;
    my $path = tempdir( CLEANUP => 1 );
    my $lane_path = $path . q[/lane1];
    mkdir $lane_path;

    my $qc = npg_qc::autoqc::autoqc->new(
          archive_path => $path,
          id_run =>       2222,
          qc_out =>       $path,
          position =>     1,
          tag_index =>    0,
          check =>        q[insert_size],
          repository => $ref,
    );

    my $check = $qc->_create_test_object();
    ok(defined $check->tag_index, 'tag index defined');
    is($check->tag_index, 0, 'tag index 0');
    is($check->file_type, 'fastq', 'default fastq file type propagated');

    $qc = npg_qc::autoqc::autoqc->new(
          archive_path => $path,
          id_run =>       2222,
          qc_out =>       $path,
          position =>     1,
          tag_index =>    5,
          check =>        q[insert_size],
          repository => $ref,
          file_type =>    'bam',
    );

    $check = $qc->_create_test_object();
    ok(defined $check->tag_index, 'tag index defined');
    is($check->tag_index, 5, 'tag index 5');
    is($check->file_type, 'bam', 'bam file type propagated');
}

{
    my $id_run = 2222;
    my $path = tempdir( CLEANUP => 1 );
    my $lane_path = $path . q[/lane1];
    mkdir $lane_path;

    my $qc = npg_qc::autoqc::autoqc->new(
          id_run =>       2549,
          qc_out =>       $path,
          qc_in => 't/data/autoqc/090721_IL29_2549/data',
          position =>     6,
          tag_index =>    2,
          check =>        q[verify_bam_id],
    );

    my $check = $qc->_create_test_object();
    ok(defined $check->tag_index, 'tag index defined');
    is($check->tag_index, 2, 'tag index 2');
    is($check->file_type, 'bam', 'filetype is bam');

    is($check->bam_file, 't/data/autoqc/090721_IL29_2549/data/2549_6#2.bam', 'bam file correct');
}

1;<|MERGE_RESOLUTION|>--- conflicted
+++ resolved
@@ -25,41 +25,6 @@
 }
 
 {
-<<<<<<< HEAD
-  my $expected = {
-                    qX_yield         => 1,
-                    insert_size      => 1,
-                    sequence_error   => 1,
-                    contamination    => 1,
-                    adapter          => 1,
-                    split_stats      => 1,
-                    spatial_filter   => 1,
-                    gc_fraction      => 1,
-                    gc_bias          => 1,
-                    genotype         => 1,
-                    tag_decode_stats => 1,
-                    bam_flagstats    => 1,
-                    ref_match        => 1,
-                    tag_metrics      => 1,
-                    pulldown_metrics => 1,
-                    alignment_filter_metrics => 1,
-                    upstream_tags => 1,
-                    tags_reporters => 1,
-                    verify_bam_id => 1,
-                    rna_seqc => 1,
-                 };
-  my $actual;
-  my @checks = @{npg_qc::autoqc::autoqc->checks_list};
-  foreach my $check (@checks) {
-    $actual->{$check} = 1;
-  }
-  cmp_deeply ($actual, $expected, 'checks listed');
-  is (join(q[ ], sort @checks), join(q[ ], sort keys %{$actual}), 'check list is sorted');
-}
-
-{
-=======
->>>>>>> cdf6a99f
   my $id_run = 2222;
   my $qc_subpath = q[t/data];
   my $archive_subpath = q[t];
