use strict;
use warnings;
<<<<<<< HEAD
use Test::More tests => 3;
=======
use Test::More tests => 8;
>>>>>>> 3277b547
use File::Temp qw/tempdir/;

local $ENV{NPG_WEBSERVICE_CACHE_DIR} = q[t/data/autoqc];
my $path = qq[t/data/autoqc/123456_IL2_2222/Data/Intensities/Bustard-2009-10-01/PB_cal/archive];
my $odir = tempdir(CLEANUP => 1);

my @args = ("bin/qc", "--id_run=2222", "--position=1", "--check=qX_yield", "--tag_index=1", "--qc_in=$path", "--qc_out=$odir");
is (system(@args), 0, 'tag level - script exited normally');
my $expected = join q[/], $odir, '2222_1#1.qX_yield.json';
ok(-e $expected, 'json output exists');
unlink $expected;

my $command = "bin/qc --id_run 2222 --position 1 --check qX_yield --tag_index 1 --qc_in $path --qc_out $odir";
is (system($command), 0, 'tag level - script exited normally');
ok(-e $expected, 'json output exists');
unlink $expected;

$command = "bin/qc --id_run 2222 --position 1 --check qX_yield --tag_index 1 --qc_in $path --qc_out $odir --reference some_ref";
is (system($command), 0, 'tag level, extra non-existing arguments - script exited normally');
ok(-e $expected, 'json output exists');

$command = "bin/qc --id_run 2222 --position 1 --check qX_yield --qc_in $path --qc_out $odir";
is (system($command), 0, 'lane level - script exited normally');
$expected = join q[/], $odir, '2222_1.qX_yield.json';
ok(-e $expected, 'json output exists');

$command = "bin/qc --rpt_list 2222:1:1 --check qX_yield --qc_in $path --qc_out $odir";
is (system($command), 0, 'script exited normally');

1;<|MERGE_RESOLUTION|>--- conflicted
+++ resolved
@@ -1,10 +1,6 @@
 use strict;
 use warnings;
-<<<<<<< HEAD
-use Test::More tests => 3;
-=======
-use Test::More tests => 8;
->>>>>>> 3277b547
+use Test::More tests => 9;
 use File::Temp qw/tempdir/;
 
 local $ENV{NPG_WEBSERVICE_CACHE_DIR} = q[t/data/autoqc];
