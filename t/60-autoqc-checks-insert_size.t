use strict;
use warnings;
use Test::More tests => 52;
use Test::Exception;
use Test::Deep;
use Cwd qw(cwd);
use File::Spec::Functions qw(catfile);
use File::Temp qw/ tempdir /;

local $ENV{'NPG_WEBSERVICE_CACHE_DIR'} = q[t/data/autoqc/insert_size];

use npg_qc::autoqc::results::insert_size;
use t::autoqc_util;

use_ok('npg_qc::autoqc::checks::insert_size');

my $current_dir = cwd();
local $ENV{'PATH'} = join q[:], qq[$current_dir/blib/script] , $ENV{'PATH'};
my $repos = catfile($current_dir, q[t/data/autoqc]);
my $ref = catfile($repos, q[references]);
my $format = q[sam];
my $test_bam = 0;

{
  my $qc = npg_qc::autoqc::checks::insert_size->new(position => 2, path => 't/data/autoqc/090721_IL29_2549/data', id_run => 2549, repository => $repos, );
  isa_ok($qc, 'npg_qc::autoqc::checks::insert_size', 'is test');
}

{
  my $qc = npg_qc::autoqc::checks::insert_size->new(position => 2, path => 't/data/autoqc/090721_IL29_2549/data', id_run => 2549,  repository => $repos, );
  throws_ok {$qc->execute()} qr/Reverse run fastq file is missing/, 'error on reverse fastq file missing';
}

{
  my $qc = npg_qc::autoqc::checks::insert_size->new(
                                              position  => 1, 
                                              path      => 't/data/autoqc', 
                                              id_run    => 1937,
                                              repository => $repos, 
                                                   );
  is($qc->can_run, 1, 'check can_run for a paired run');
}

{
  my $qc = npg_qc::autoqc::checks::insert_size->new(
                                              position  => 1, 
                                              path      => 't/data/autoqc', 
                                              id_run    => 3871,
                                              repository => $repos, 
                                                   );
  is($qc->can_run, 0, 'check can_run for a single run');
}

{
  throws_ok { npg_qc::autoqc::checks::insert_size->new(
                                           sample_size => -1, 
                                           position => 3, 
                                           path => 't/data/autoqc', 
                                           id_run => 1937, 
                                           repository => $repos, 
                                           expected_size => [350,350],
                                                   ); 

            } qr/Attribute \(sample_size\) does not pass the type constraint/, 'wrong requested sample size error';

  my $qc = npg_qc::autoqc::checks::insert_size->new(position => 2, path => 't/data/autoqc', id_run => 2549, repository => $repos,);
  is($qc->sample_size, 10000, 'default sample size');
  $qc = npg_qc::autoqc::checks::insert_size->new(sample_size => 2, position => 2, path => 't/data/autoqc', id_run => 2549, repository => $repos, );
  is($qc->sample_size, 2, 'sample size set correctly');
}

{
  my $dir = tempdir( CLEANUP => 1 );
  t::autoqc_util::write_bwa_script(catfile($dir, 'bwa'));
  local $ENV{PATH} = join ':', $dir,  $ENV{PATH};
  my $qc = npg_qc::autoqc::checks::insert_size->new(
                                           sample_size => 10, 
                                           position => 3, 
                                           path => 't/data/autoqc', 
                                           id_run => 1937, 
                                           repository => $repos,
                                           reference => $ref,
                                           use_reverse_complemented => 0,
                                           expected_size => [350,350],
                                                   );

  throws_ok {$qc->execute()} qr/Reads are out of order in/,
    'execute: error on reads out of order';
}

{
  my $dir = tempdir( CLEANUP => 1 );
  t::autoqc_util::write_bwa_script(catfile($dir, 'bwa'));
  local $ENV{PATH} = join ':', $dir,  $ENV{PATH};

  my $qc = npg_qc::autoqc::checks::insert_size->new(
                                           sample_size => 15000, 
                                           position => 1, 
                                           path => 't/data/autoqc', 
                                           id_run => 1937,
                                           repository => $repos, 
                                           reference => $ref,
                                           use_reverse_complemented => 0,
                                           expected_size => [350,350],
                                                   );
  $qc->execute();
  is ($qc->sample_size, 15000, 'requested sample size in the check object');
  is ($qc->actual_sample_size, 12500, 'actual sample size in the check object');
  is ($qc->result->sample_size, 12500, 'actual sample size in the result object');
}

{
  my $qc = npg_qc::autoqc::checks::insert_size->new(
                                              position  => 3, 
                                              path      => 't/data/autoqc', 
                                              id_run    => 1937,
                                              repository => $repos,
                                                   );

  is($qc->_enforce_number(q[ 7]), 7, 'parse pure int and space in front');
  is($qc->_enforce_number(q[7.6 ]), 7, 'parse pure float');
  is($qc->_enforce_number(q[7Kb]), 7000, 'parse pure int + Kb');
  is($qc->_enforce_number(q[ 7.5 kb]), 7500, 'parse pure float + kb and space in front');
  is($qc->_enforce_number(q[0.5 kb]), 500, 'parse pure less than 1 float + kb');
  is($qc->_enforce_number(q[.5 kb]), 500, 'parse pure less than 1 float without the int part + kb');
  is($qc->_enforce_number(q[1.57777777 kb]), 1577, 'parse pure float with many decimal numbers + kb');
  is($qc->_enforce_number(q[ 7.0kb]), 7000, 'parse pure float with zero for the decimal part + kb');
  is($qc->_enforce_number(q[7.5k]), 7500, 'parse float + k');
  is($qc->_enforce_number(q[7.5K]), 7500, 'parse float + K');
  
  is($qc->_enforce_number(q[sfsdfsdf]), 0, 'return zero when the string is purely alphanumerical');
  is($qc->_enforce_number(q[K7.5]), 0, 'zero returned when parsing float + K in front');
}

{
  my $qc = npg_qc::autoqc::checks::insert_size->new(
                                              position  => 1, 
                                              path      => 't/data/autoqc', 
                                              id_run    => 3938,
                                              expected_size => [2 , 3],
                                              repository => $repos,
                                                   );
  is(join(q[ ], @{$qc->expected_size}), q[2 3], 'expected size set in the constructor is returned');
}

{
  my $qc = npg_qc::autoqc::checks::insert_size->new(
                                              position  => 1, 
                                              path      => 't/data/autoqc', 
                                              id_run    => 1937,
                                              repository => $repos,
                                                   );
  is(join(q[ ], @{$qc->expected_size}), q[400 500], 'expected size the old way');
}


{
  my $qc = npg_qc::autoqc::checks::insert_size->new(
                                              position  => 1, 
                                              path      => 't/data/autoqc', 
                                              id_run    => 3938,
                                              repository => $repos,
                                                   );
  is(join(q[ ], @{$qc->expected_size}), q[3000 4000], 'expected size range when the values are given in kb');
}


{
  my $qc = npg_qc::autoqc::checks::insert_size->new(
                                              position  => 1, 
                                              path      => 't/data/autoqc', 
                                              id_run    => 4748,
                                              tag_index => 1,
                                              repository => $repos,
                                                   );
  is($qc->expected_size, undef, 'expected size range for a plex when the size is not defined');
}


{
  my $qc = npg_qc::autoqc::checks::insert_size->new(
                                              position  => 1, 
                                              path      => 't/data/autoqc', 
                                              id_run    => 4748,
                                              repository => $repos,
                                                   );
  is($qc->expected_size, undef, 'expected size range for lane with one plex when the size is not defined in the plex');
}


{
  my $qc = npg_qc::autoqc::checks::insert_size->new(
                                              position  => 1, 
                                              path      => 't/data/autoqc', 
                                              id_run    => 4748,
                                              tag_index => 900,
                                              repository => $repos,
                                                   );
  $qc->expected_size;
  like ($qc->result->comments, qr/No tag with index 900 in lane 1 batch 6637/, 
              'comment for an error when tag index does not exist');  
}


{
  my $qc = npg_qc::autoqc::checks::insert_size->new(
                                              position  => 3, 
                                              path      => 't/data/autoqc', 
                                              id_run    => 4799,
                                              repository => $repos,
                                                   );
  is (join(q[ ], @{$qc->expected_size}), q[300 390], 'expected size for a pool lane');
}


{
  my $qc = npg_qc::autoqc::checks::insert_size->new(
                                              position  => 3, 
                                              path      => 't/data/autoqc', 
                                              id_run    => 4799,
                                              tag_index => 0,
                                              repository => $repos,
                                                   );
  is(join(q[ ], @{$qc->expected_size}), q[300 390], 'expected size for a pool lane, tag index 0');
}


{
  my $qc = npg_qc::autoqc::checks::insert_size->new(
                                              position  => 3, 
                                              path      => 't/data/autoqc', 
                                              id_run    => 4799,
                                              tag_index => 2,
                                              repository => $repos,
                                                   );
  is(join(q[ ], @{$qc->expected_size}), q[225 375], 'expected size for a pool lane, tag index 2');
}


{
  my $qc = npg_qc::autoqc::checks::insert_size->new(
                                              position  => 3, 
                                              path      => 't/data/autoqc', 
                                              id_run    => 4799,
                                              tag_index => 3,
                                              repository => $repos,
                                                   );
  is($qc->expected_size, undef, 'expected size for a pool lane, tag index 3');
}


{
  my $qc = npg_qc::autoqc::checks::insert_size->new(
                                              position  => 3, 
                                              path      => 't/data/autoqc', 
                                              id_run    => 4799,
                                              tag_index => 1,
                                              repository => $repos,
                                                   );
  is(join(q[ ], @{$qc->expected_size}), q[300 390], 'expected size for a pool lane, tag index 1');
}


{
  my $dir = tempdir( CLEANUP => 1 );
  my $s1 = catfile($current_dir, q[t/data/autoqc/alignment.sam]);
  t::autoqc_util::write_bwa_script(catfile($dir, 'bwa'), $s1);
  if ($test_bam) {
    my $b1 = catfile($current_dir, q[t/data/autoqc/alignment.bam]);
    t::autoqc_util::write_samtools_script(catfile($dir, 'samtools'), $b1);
  }
  local $ENV{PATH} = join ':', $dir,  $ENV{PATH};

  my $qc = npg_qc::autoqc::checks::insert_size->new(
                                              position  => 1, 
                                              path      => 't/data/autoqc', 
                                              id_run    => 1937,
                                              repository => $repos,
                                              reference => $ref,
                                              expected_size => [350,350],
                                              use_reverse_complemented => 0,
                                              format => $format,
                                                   );

  ok($qc->execute(), 'execute returns true');
  is ($qc->sample_size, 10000, 'sample size as expected');

  ##### Construct expected  object: START ####
  my $eqc = npg_qc::autoqc::checks::insert_size->new(
                                              position  => 1, 
                                              path      => 't/data/autoqc', 
                                              id_run    => 1937,
                                              repository => $repos,
                                              reference => $ref,
                                              expected_size => [350,350],
                                              input_files   => ['t/data/autoqc/1937_1_1.fastq', 't/data/autoqc/1937_1_2.fastq'],
                                                    );

  $eqc->result->pass(0);
  $eqc->result->bin_width(1);
  $eqc->result->min_isize(110);
  $eqc->result->filenames(['1937_1_1.fastq', '1937_1_2.fastq']);
  $eqc->result->expected_size([350,350]);
  $eqc->result->mean(148);
  $eqc->result->std(16);
  $eqc->result->sample_size(10000);
  $eqc->result->quartile1(135);
  $eqc->result->median(151);
  $eqc->result->quartile3(154);
  $eqc->result->bins([ 1,0,1,0,0,2,0,0,0,0,1,0,0,0,0,1,1,0,0,0,0,1,0,0,0,1,0,0,0,0,2,0,1,1,0,0,0,1,0,0,2,1,1,5,2,0,0,1,2,0,0,0,0,0,0,0,0,1,1,0,0,0,0,0,0,0,0,0,0,0,0,0,0,0,0,0,0,0,0,0,0,1,0,0,0,0,0,0,0,0,2 ]);
  $eqc->result->num_well_aligned_reads(33);
  $eqc->result->reference($ref);
  $eqc->result->num_well_aligned_reads_opp_dir(undef);
  $eqc->result->set_info('Aligner', catfile ($dir, 'bwa'));
  $eqc->result->set_info('Aligner_version', '0.5.5 (r1273)');
  $eqc->result->set_info('Additional_Modules', join(q[;], t::autoqc_util::insert_size_additional_modules));
<<<<<<< HEAD
  $eqc->result->comments('Not enough properly paired reads for normal fitting');
=======
  $eqc->result->add_comment('Not enough properly paired reads for normal fitting');
>>>>>>> a478153e
  #### Construct expected  object: END ####

  cmp_deeply ($qc->result, $eqc->result, 'result object after the execution');
  
}


{
  my $dir = tempdir( CLEANUP => 1 );
  my $s1 = catfile($current_dir, q[t/data/autoqc/alignment.sam]);
  t::autoqc_util::write_bwa_script(catfile($dir, 'bwa'), $s1);
  if ($test_bam) {
    $s1 =~ s/sam/bam/smx;
    t::autoqc_util::write_samtools_script(catfile($dir, 'samtools'), $s1);
  }
  local $ENV{PATH} = join ':', $dir,  $ENV{PATH};

  my $qc = npg_qc::autoqc::checks::insert_size->new(
                                              position  => 4, 
                                              path      => $dir, 
                                              id_run    => 4174,
                                              repository => $repos,
                                              reference => $ref,
                                              use_reverse_complemented => 0,
                                              format => $format,
                                                    );
  
  $s1 = q[t/data/autoqc/1937_1_1.fastq];
  my $s2 = q[t/data/autoqc/1937_1_2.fastq];
  my $f1 = $dir . q[/4174_4_1.fastq];
  my $f2 = $dir . q[/4174_4_2.fastq];                                               
  `cp  $s1 $f1`;
  `cp  $s2 $f2`;
  $qc->execute();

  is($qc->result->expected_size, undef, 
    'expected size result array undefined for a sample where no expected size is specified');
  like($qc->result->comments, qr/Not enough properly paired reads for normal fitting/, 'comment for a sample where no expected size is specified');
  is($qc->result->pass, undef, 'pass value undefined for a sample where no expected size is specified');
}

{
  my $dir = tempdir( CLEANUP => 1 );
  my $s1 = catfile($current_dir, q[t/data/autoqc/alignment_small.sam]);
  t::autoqc_util::write_bwa_script(catfile($dir, 'bwa'), $s1);
  if ($test_bam) {
    $s1 =~ s/sam/bam/smx;
    t::autoqc_util::write_samtools_script(catfile($dir, 'samtools'), $s1);
  }
  local $ENV{PATH} = join ':', $dir,  $ENV{PATH};

  my $qc = npg_qc::autoqc::checks::insert_size->new(
                                              position  => 1, 
                                              path      => 't/data/autoqc', 
                                              id_run    => 1937,
                                              repository => $repos,
                                              reference => $ref,
                                              expected_size => [350, 350],
                                              use_reverse_complemented => 0,
                                              format => $format,
                                                   );
  lives_ok {$qc->execute()} 'execution for a small result set lives';
}

{
  my $dir = tempdir( CLEANUP => 0 );
  my $s1 = catfile($current_dir, q[t/data/autoqc/alignment_empty.sam]);
  t::autoqc_util::write_bwa_script(catfile($dir, 'bwa'), $s1);
  if ($test_bam) {
    $s1 =~ s/sam/bam/smx;
    t::autoqc_util::write_samtools_script(catfile($dir, 'samtools'), $s1);
  }

  local $ENV{PATH} = join ':', $dir,  $ENV{PATH};

  my $qc = npg_qc::autoqc::checks::insert_size->new(
                                              position  => 1, 
                                              path      => 't/data/autoqc', 
                                              id_run    => 1937,
                                              repository => $repos,
                                              reference => $ref,
                                              expected_size => [350,350],
                                              use_reverse_complemented => 0,
                                              format => $format,
                                                   );
  $qc->execute();

  ##### Construct expected  object: START ####
  my $eqc = npg_qc::autoqc::checks::insert_size->new(
                                              position  => 1, 
                                              path      => 't/data/autoqc', 
                                              id_run    => 1937,
                                              repository => $repos,
                                              reference => $ref,
                                              expected_size => [350,350],
                                              use_reverse_complemented => 0,
                                              input_files   => ['t/data/autoqc/1937_1_1.fastq', 't/data/autoqc/1937_1_2.fastq'],
                                                    );
  $eqc->result->pass(0);
  $eqc->result->filenames(['1937_1_1.fastq', '1937_1_2.fastq']);
  $eqc->result->comments(q[No results returned from aligning]);
  $eqc->result->reference($ref);
  $eqc->result->sample_size(10000);
  $eqc->result->num_well_aligned_reads(0);
  $eqc->result->num_well_aligned_reads_opp_dir(undef);
  $eqc->result->set_info('Aligner', catfile ($dir, 'bwa'));
  $eqc->result->set_info('Aligner_version', '0.5.5 (r1273)');
  $eqc->result->set_info('Additional_Modules', join(q[;], t::autoqc_util::insert_size_additional_modules));
  #### Construct expected  object: END ####

  cmp_deeply ($qc->result, $eqc->result, 'result object after the execution for an empty result set');
}

{
  my $dir = tempdir( CLEANUP => 1 );
  my $s1 = catfile($current_dir, q[t/data/autoqc/alignment_one.sam]);
  t::autoqc_util::write_bwa_script(catfile($dir, 'bwa'), $s1);
  if ($test_bam) {
    $s1 =~ s/sam/bam/smx;
    t::autoqc_util::write_samtools_script(catfile($dir, 'samtools'), $s1);
  }
  local $ENV{PATH} = join ':', $dir,  $ENV{PATH};

  my $qc = npg_qc::autoqc::checks::insert_size->new(
                                              position  => 1, 
                                              path      => 't/data/autoqc', 
                                              id_run    => 1937,
                                              repository => $repos,
                                              reference => $ref,
                                              expected_size => [350,350],
                                              use_reverse_complemented => 0,
                                              format => $format,
                                                   );
  $qc->execute();

  ##### Construct expected  object: START ####
  my $eqc = npg_qc::autoqc::checks::insert_size->new(
                                              position  => 1, 
                                              path      => 't/data/autoqc', 
                                              id_run    => 1937,
                                              repository => $repos,
                                              reference => $ref,
                                              expected_size => [350,350],
                                              use_reverse_complemented => 0,
                                              input_files   => ['t/data/autoqc/1937_1_1.fastq', 't/data/autoqc/1937_1_2.fastq'],
                                                    );
  $eqc->result->pass(0);
  $eqc->result->filenames(['1937_1_1.fastq', '1937_1_2.fastq']);
  $eqc->result->expected_size([350,350]);
  $eqc->result->mean(96);
  $eqc->result->std(0);
  $eqc->result->sample_size(10000);
  $eqc->result->quartile1(96);
  $eqc->result->median(96);
  $eqc->result->quartile3(96);
  $eqc->result->min_isize(96);
  $eqc->result->bin_width(1);
  $eqc->result->bins([1]);
  $eqc->result->num_well_aligned_reads_opp_dir(undef);
  $eqc->result->num_well_aligned_reads(1);
  $eqc->result->reference($ref);
  $eqc->result->set_info('Aligner', catfile ($dir, 'bwa'));
  $eqc->result->set_info('Aligner_version', '0.5.5 (r1273)');
  $eqc->result->set_info('Additional_Modules', join(q[;], t::autoqc_util::insert_size_additional_modules));
<<<<<<< HEAD
  $eqc->result->comments('Not enough properly paired reads for normal fitting');
=======
  $eqc->result->add_comment('Not enough properly paired reads for normal fitting');
>>>>>>> a478153e
  #### Construct expected  object: END ####
  cmp_deeply ($qc->result, $eqc->result, 'result object after the execution for one result');
}

{
  my $dir = tempdir( CLEANUP => 1 );
  my $s1 = catfile($current_dir, q[t/data/autoqc/alignment_one.sam]);
  t::autoqc_util::write_bwa_script(catfile($dir, 'bwa'), $s1);
  if ($test_bam) {
    $s1 =~ s/sam/bam/smx;
    t::autoqc_util::write_samtools_script(catfile($dir, 'samtools'), $s1);
  }
  local $ENV{PATH} = join ':', $dir,  $ENV{PATH};

  my $qc = npg_qc::autoqc::checks::insert_size->new(
                                              position  => 1, 
                                              path      => 't/data/autoqc', 
                                              id_run    => 1937,
                                              repository => $repos,
                                              reference => $ref,
                                              expected_size => [340,350],
                                              use_reverse_complemented => 0,
                                              format   => $format,
                                                   );
  lives_ok {$qc->execute()} 'execution for one result lives';
}

{
  my $qc = npg_qc::autoqc::checks::insert_size->new(
                                              position  => 5, 
                                              path      => 't/data/autoqc', 
                                              id_run    => 4261,
                                              repository => $repos,
                                              reference => $ref,
                                                   );
  is(join( q[ ], @{$qc->expected_size()}), '300 500', 'expected insert size range expanded');
}

{
  my $dir = tempdir( CLEANUP => 1 );
  my $f = $dir . q[/2549_8_1.fastq];
  `touch $f`;
  $f = $dir . q[/2549_8_2.fastq];
  `touch $f`;

  my $check = npg_qc::autoqc::checks::insert_size->new(position => 8,
                                                       path => $dir,
                                                       id_run => 2549,
                                                       use_reverse_complemented => 0,
                                                       repository => $repos, );
  lives_ok { $check->execute } 'does not fail with empty files';
  is( $check->result->sample_size, undef, 'result sample size undefined');
  is( $check->result->reference, undef, 'result reference undefined');
}

{
  my $dir = tempdir( CLEANUP => 1 );
  t::autoqc_util::write_fastx_script(catfile($dir, 'fastx_reverse_complement'));
  local $ENV{PATH} = join ':', $dir,  $ENV{PATH};

  my $qc = npg_qc::autoqc::checks::insert_size->new(
                                              position  => 1, 
                                              path      => 't/data/autoqc', 
                                              id_run    => 1937,
                                              repository => $repos,
                                              reference => $ref,
                                              expected_size => [340,350],
                                              format   => $format,
                                                   );
  is ($qc->_fastx_version, '0.0.12', 'fastx version');
  $qc->_set_additional_modules_info;
  is ( $qc->result->get_info('Additional_Modules'),
       join(q[;], t::autoqc_util::insert_size_additional_modules(1)),
       'additional info with fastx');
}

{
  my $dir = tempdir( CLEANUP => 1 );
  t::autoqc_util::write_fastx_script(catfile($dir, 'fastx_reverse_complement'), 1);
  my $s1 = catfile($current_dir, q[t/data/autoqc/alignment_few.sam]);
  t::autoqc_util::write_bwa_script(catfile($dir, 'bwa'), $s1);
  local $ENV{PATH} = join ':', $dir,  $ENV{PATH};

  my $qc = npg_qc::autoqc::checks::insert_size->new(
                                              position  => 1, 
                                              path      => 't/data/autoqc', 
                                              id_run    => 1937,
                                              repository => $repos,
                                              reference => $ref,
                                              expected_size => [340,350],
                                              format   => $format,
                                                   );
  lives_ok {$qc->execute} 'check execute method lives, reverse comp flag set';
}

1;

<|MERGE_RESOLUTION|>--- conflicted
+++ resolved
@@ -314,11 +314,7 @@
   $eqc->result->set_info('Aligner', catfile ($dir, 'bwa'));
   $eqc->result->set_info('Aligner_version', '0.5.5 (r1273)');
   $eqc->result->set_info('Additional_Modules', join(q[;], t::autoqc_util::insert_size_additional_modules));
-<<<<<<< HEAD
-  $eqc->result->comments('Not enough properly paired reads for normal fitting');
-=======
   $eqc->result->add_comment('Not enough properly paired reads for normal fitting');
->>>>>>> a478153e
   #### Construct expected  object: END ####
 
   cmp_deeply ($qc->result, $eqc->result, 'result object after the execution');
@@ -483,11 +479,7 @@
   $eqc->result->set_info('Aligner', catfile ($dir, 'bwa'));
   $eqc->result->set_info('Aligner_version', '0.5.5 (r1273)');
   $eqc->result->set_info('Additional_Modules', join(q[;], t::autoqc_util::insert_size_additional_modules));
-<<<<<<< HEAD
-  $eqc->result->comments('Not enough properly paired reads for normal fitting');
-=======
   $eqc->result->add_comment('Not enough properly paired reads for normal fitting');
->>>>>>> a478153e
   #### Construct expected  object: END ####
   cmp_deeply ($qc->result, $eqc->result, 'result object after the execution for one result');
 }
