use strict;
use warnings;
<<<<<<< HEAD
use Test::More tests => 60;
=======
use Test::More tests => 67;
>>>>>>> 28a96910
use Test::Exception;
use Test::Deep;
use Perl6::Slurp;
use JSON;
use Cwd qw(cwd);
use File::Spec::Functions qw(catfile);
use File::Temp qw/ tempdir /;

use npg_tracking::util::abs_path qw(abs_path);
use t::autoqc_util;

my $current_dir = cwd();

local $ENV{'http_proxy'} = 'wibble.com';
local $ENV{'no_proxy'} = q[];
local $ENV{'NPG_WEBSERVICE_CACHE_DIR'} = q[t/data/autoqc/insert_size];
local $ENV{'PATH'} = join q[:], qq[$current_dir/blib/script] , $ENV{'PATH'};
my $repos = catfile($current_dir, q[t/data/autoqc]);
my $ref = catfile($repos, q[references]);
my $format = q[sam];
my $test_bam = 0;

use_ok('npg_qc::autoqc::results::insert_size');
use_ok('npg_qc::autoqc::checks::insert_size');

sub _additional_modules {
  my $use_fastx = shift;
  my @expected = ();
  require npg_qc::autoqc::parse::alignment;
  push @expected, join(q[ ],
    'npg_qc::autoqc::parse::alignment', $npg_qc::autoqc::parse::alignment::VERSION);
  require npg_common::extractor::fastq;
  push @expected, join(q[ ],
    q[npg_common::extractor::fastq], $npg_common::extractor::fastq::VERSION);
  require npg_common::Alignment;
  push @expected, join(q[ ],
    q[npg_common::Alignment], $npg_common::Alignment::VERSION);
  if ($use_fastx) {
    push @expected, q[FASTX Toolkit fastx_reverse_complement 0.0.12];
  }
  push @expected, join(q[ ], abs_path(join(q[/], $current_dir, q[blib/script/norm_fit])),
    $npg_qc::autoqc::results::insert_size::VERSION);
  return @expected;
}

{
  my $qc = npg_qc::autoqc::checks::insert_size->new(
    id_run => 2549, position => 2, path => 't/data/autoqc/090721_IL29_2549/data', repository => $repos);
  isa_ok($qc, 'npg_qc::autoqc::checks::insert_size', 'is test');

  throws_ok {$qc->execute()} qr/Reverse run fastq file is missing/, 'error on reverse fastq file missing';
}

{
  my $qc = npg_qc::autoqc::checks::insert_size->new(
                                              position  => 1, 
                                              path      => 't/data/autoqc', 
                                              id_run    => 1937,
                                              repository => $repos, 
                                                   );
  is($qc->can_run, 1, 'check can_run for a paired run');
}

{
  my $qc = npg_qc::autoqc::checks::insert_size->new(
                                              position  => 1, 
                                              path      => 't/data/autoqc', 
                                              id_run    => 3871,
                                              repository => $repos, 
                                                   );
  is($qc->can_run, 0, 'check can_run for a single run');
}

{
  my $dir = tempdir( CLEANUP => 1 );
  t::autoqc_util::write_bwa_script(catfile($dir, 'bwa'));
  local $ENV{PATH} = join ':', $dir,  $ENV{PATH};

  my $qc = npg_qc::autoqc::checks::insert_size->new(
                                           position => 1, 
                                           path => 't/data/autoqc', 
                                           id_run => 1937,
                                           repository => $repos, 
                                           reference => $ref,
                                           use_reverse_complemented => 0,
                                           expected_size => [350,350],
                                                   );
  $qc->execute();
  is ($qc->actual_sample_size, 12500, 'actual sample size in the check object');
  is ($qc->result->sample_size, 12500, 'actual sample size in the result object');
}

{
  my $qc = npg_qc::autoqc::checks::insert_size->new(
                                              position  => 3, 
                                              path      => 't/data/autoqc', 
                                              id_run    => 1937,
                                              repository => $repos,
                                                   );

  is($qc->_enforce_number(q[ 7]), 7, 'parse pure int and space in front');
  is($qc->_enforce_number(q[7.6 ]), 7, 'parse pure float');
  is($qc->_enforce_number(q[7Kb]), 7000, 'parse pure int + Kb');
  is($qc->_enforce_number(q[ 7.5 kb]), 7500, 'parse pure float + kb and space in front');
  is($qc->_enforce_number(q[0.5 kb]), 500, 'parse pure less than 1 float + kb');
  is($qc->_enforce_number(q[.5 kb]), 500, 'parse pure less than 1 float without the int part + kb');
  is($qc->_enforce_number(q[1.57777777 kb]), 1577, 'parse pure float with many decimal numbers + kb');
  is($qc->_enforce_number(q[ 7.0kb]), 7000, 'parse pure float with zero for the decimal part + kb');
  is($qc->_enforce_number(q[7.5k]), 7500, 'parse float + k');
  is($qc->_enforce_number(q[7.5K]), 7500, 'parse float + K');
  
  is($qc->_enforce_number(q[sfsdfsdf]), 0, 'return zero when the string is purely alphanumerical');
  is($qc->_enforce_number(q[K7.5]), 0, 'zero returned when parsing float + K in front');
}

{
  my $qc = npg_qc::autoqc::checks::insert_size->new(
                                              position  => 1, 
                                              path      => 't/data/autoqc', 
                                              id_run    => 3938,
                                              expected_size => [2 , 3],
                                              repository => $repos,
                                                   );
  is(join(q[ ], @{$qc->expected_size}), q[2 3], 'expected size set in the constructor is returned');
}

{
  my $qc = npg_qc::autoqc::checks::insert_size->new(
                                              position  => 1, 
                                              path      => 't/data/autoqc', 
                                              id_run    => 1937,
                                              repository => $repos,
                                                   );
  is(join(q[ ], @{$qc->expected_size}), q[400 500], 'expected size the old way');
}

{
  my $qc = npg_qc::autoqc::checks::insert_size->new(
                                              position  => 1, 
                                              path      => 't/data/autoqc', 
                                              id_run    => 3938,
                                              repository => $repos,
                                                   );
  is(join(q[ ], @{$qc->expected_size}), q[3000 4000], 'expected size range when the values are given in kb');
}

{
  my $qc = npg_qc::autoqc::checks::insert_size->new(
                                              position  => 1, 
                                              path      => 't/data/autoqc', 
                                              id_run    => 4748,
                                              tag_index => 1,
                                              repository => $repos,
                                                   );
  is($qc->expected_size, undef, 'expected size range for a plex when the size is not defined');
}

{
  my $qc = npg_qc::autoqc::checks::insert_size->new(
                                              position  => 1, 
                                              path      => 't/data/autoqc', 
                                              id_run    => 4748,
                                              repository => $repos,
                                                   );
  is($qc->expected_size, undef, 'expected size range for lane with one plex when the size is not defined in the plex');
}

{
  my $qc = npg_qc::autoqc::checks::insert_size->new(
                                              position  => 1, 
                                              path      => 't/data/autoqc', 
                                              id_run    => 4748,
                                              tag_index => 900,
                                              repository => $repos,
                                                   );
  $qc->expected_size;
  like ($qc->result->comments, qr/No tag with index 900 in lane 1 batch 6637/, 
              'comment for an error when tag index does not exist');  
}

{
  my $qc = npg_qc::autoqc::checks::insert_size->new(
                                              position  => 3, 
                                              path      => 't/data/autoqc', 
                                              id_run    => 4799,
                                              repository => $repos,
                                                   );
  is (join(q[ ], @{$qc->expected_size}), q[300 390], 'expected size for a pool lane');
}

{
  my $qc = npg_qc::autoqc::checks::insert_size->new(
                                              position  => 3, 
                                              path      => 't/data/autoqc', 
                                              id_run    => 4799,
                                              tag_index => 0,
                                              repository => $repos,
                                                   );
  is(join(q[ ], @{$qc->expected_size}), q[300 390], 'expected size for a pool lane, tag index 0');
}

{
  my $qc = npg_qc::autoqc::checks::insert_size->new(
                                              position  => 3, 
                                              path      => 't/data/autoqc', 
                                              id_run    => 4799,
                                              tag_index => 2,
                                              repository => $repos,
                                                   );
  is(join(q[ ], @{$qc->expected_size}), q[225 375], 'expected size for a pool lane, tag index 2');
}

{
  my $qc = npg_qc::autoqc::checks::insert_size->new(
                                              position  => 3, 
                                              path      => 't/data/autoqc', 
                                              id_run    => 4799,
                                              tag_index => 3,
                                              repository => $repos,
                                                   );
  is($qc->expected_size, undef, 'expected size for a pool lane, tag index 3');
}

{
  my $qc = npg_qc::autoqc::checks::insert_size->new(
                                              position  => 3, 
                                              path      => 't/data/autoqc', 
                                              id_run    => 4799,
                                              tag_index => 1,
                                              repository => $repos,
                                                   );
  is(join(q[ ], @{$qc->expected_size}), q[300 390], 'expected size for a pool lane, tag index 1');
}

{
  my $dir = tempdir( CLEANUP => 1 );
  my $s1 = catfile($current_dir, q[t/data/autoqc/alignment.sam]);
  t::autoqc_util::write_bwa_script(catfile($dir, 'bwa'), $s1);
  if ($test_bam) {
    my $b1 = catfile($current_dir, q[t/data/autoqc/alignment.bam]);
    t::autoqc_util::write_samtools_script(catfile($dir, 'samtools'), $b1);
  }
  local $ENV{PATH} = join ':', $dir,  $ENV{PATH};

  my $qc = npg_qc::autoqc::checks::insert_size->new(
                                              position  => 1, 
                                              path      => 't/data/autoqc', 
                                              id_run    => 1937,
                                              repository => $repos,
                                              reference => $ref,
                                              use_reverse_complemented => 0,
                                              format => $format,
                                                   );

  ok($qc->execute(), 'execute returns true');

  ##### Construct expected  object: START ####
  my $eqc = npg_qc::autoqc::checks::insert_size->new(
                                              position  => 1, 
                                              path      => 't/data/autoqc', 
                                              id_run    => 1937,
                                              repository => $repos,
                                              reference => $ref,
                                              input_files   => ['t/data/autoqc/1937_1_1.fastq', 't/data/autoqc/1937_1_2.fastq'],
                                                    );

  $eqc->result->pass(0);
  $eqc->result->bin_width(1);
  $eqc->result->min_isize(110);
  $eqc->result->filenames(['1937_1_1.fastq', '1937_1_2.fastq']);
  $eqc->result->expected_size([400,500]);
  $eqc->result->mean(148);
  $eqc->result->std(16);
  $eqc->result->sample_size(12500);
  $eqc->result->quartile1(135);
  $eqc->result->median(151);
  $eqc->result->quartile3(154);
  $eqc->result->bins([ 1,0,1,0,0,2,0,0,0,0,1,0,0,0,0,1,1,0,0,0,0,1,0,0,0,1,0,0,0,0,2,0,1,1,0,0,0,1,0,0,2,1,1,5,2,0,0,1,2,0,0,0,0,0,0,0,0,1,1,0,0,0,0,0,0,0,0,0,0,0,0,0,0,0,0,0,0,0,0,0,0,1,0,0,0,0,0,0,0,0,2 ]);
  $eqc->result->num_well_aligned_reads(33);
  $eqc->result->reference($ref);
  $eqc->result->num_well_aligned_reads_opp_dir(undef);
  $eqc->result->set_info('Aligner', catfile ($dir, 'bwa'));
  $eqc->result->set_info('Aligner_version', '0.5.5 (r1273)');
  $eqc->result->set_info('Additional_Modules', join(q[;], _additional_modules));
  $eqc->result->add_comment('Not enough properly paired reads for normal fitting');
  #### Construct expected  object: END ####

  cmp_deeply ($qc->result, $eqc->result, 'result object after the execution');

  $qc = npg_qc::autoqc::checks::insert_size->new(
                                              path      => 't/data/autoqc', 
                                              rpt_list   => '1937:1',
                                              repository => $repos,
                                              reference => $ref,
                                              use_reverse_complemented => 0,
                                              format => $format,
                                                   );

   ok($qc->execute(), 'execute returns true');
   cmp_deeply ($qc->result, $eqc->result, 'result object after the execution');
}

{
  my $qc = npg_qc::autoqc::checks::insert_size->new(
                                              path      => 't/data/autoqc', 
                                              rpt_list   => '1937:1;1938:2',
                                              repository => $repos,
                                              reference => $ref,
                                              use_reverse_complemented => 0,
                                              format => $format,
                                                   );
  throws_ok { $qc->is_paired_read() } qr/Data from multiple runs/,
    'error inferring whether reads are paired';
  throws_ok { $qc->can_run() } qr/Data from multiple runs/,
    'error inferring whether can run';

  $qc = npg_qc::autoqc::checks::insert_size->new(
                                              path      => 't/data/autoqc', 
                                              rpt_list   => '1937:1;1938:2',
                                              repository => $repos,
                                              reference => $ref,
                                              use_reverse_complemented => 0,
                                              format => $format,
                                              is_paired_read => 0,
                                                 );
  is($qc->can_run(), 0, 'cannot run');

  $qc = npg_qc::autoqc::checks::insert_size->new(
                                              path      => 't/data/autoqc', 
                                              rpt_list   => '1937:1;1938:2',
                                              repository => $repos,
                                              reference => $ref,
                                              use_reverse_complemented => 0,
                                              format => $format,
                                              is_paired_read => 1,
                                                );
  is($qc->can_run(), 1, 'can run');
}

{
  my $dir = tempdir( CLEANUP => 1 );
  my $s1 = catfile($current_dir, q[t/data/autoqc/insert_size/alignment_isize_normfit.sam]);
  t::autoqc_util::write_bwa_script(catfile($dir, 'bwa'), $s1);
  local $ENV{PATH} = join ':', $dir,  $ENV{PATH};

  my $check = npg_qc::autoqc::checks::insert_size->new(
                                              position  => 1,
                                              path      => 't/data/autoqc',
                                              id_run    => 1937,
                                              repository => $repos,
                                              reference => $ref,
                                              expected_size => [350,350],
                                              use_reverse_complemented => 0,
                                              format => $format,
                                                   );

  ok($check->execute(), 'execute returns true');
  my $result = decode_json(slurp 't/data/autoqc/insert_size/15155_8.insert_size.json');
  is ($check->result->num_well_aligned_reads, 8417, 'num_well_aligned_reads correct');
  is_deeply ($check->result->bins, $result->{'bins'}, 'bins array correct');
  is_deeply ($check->result->norm_fit_modes, $result->{'norm_fit_modes'}, 'norm_fit_modes correct');
  is ($check->result->norm_fit_confidence, 0.76, 'norm_fit_confidence correct');
  is ($check->result->norm_fit_nmode, 2, 'norm_fit_nmode correct');
  is ($check->result->norm_fit_pass, 0, 'norm_fit_pass correct');
}

{
  my $dir = tempdir( CLEANUP => 1 );
  my $s1 = catfile($current_dir, q[t/data/autoqc/alignment.sam]);
  t::autoqc_util::write_bwa_script(catfile($dir, 'bwa'), $s1);
  if ($test_bam) {
    $s1 =~ s/sam/bam/smx;
    t::autoqc_util::write_samtools_script(catfile($dir, 'samtools'), $s1);
  }
  local $ENV{PATH} = join ':', $dir,  $ENV{PATH};

  my $qc = npg_qc::autoqc::checks::insert_size->new(
                                              position  => 4, 
                                              path      => $dir, 
                                              id_run    => 4174,
                                              repository => $repos,
                                              reference => $ref,
                                              use_reverse_complemented => 0,
                                              format => $format,
                                                    );
  
  $s1 = q[t/data/autoqc/1937_1_1.fastq];
  my $s2 = q[t/data/autoqc/1937_1_2.fastq];
  my $f1 = $dir . q[/4174_4_1.fastq];
  my $f2 = $dir . q[/4174_4_2.fastq];                                               
  `cp  $s1 $f1`;
  `cp  $s2 $f2`;
  $qc->execute();

  is($qc->result->expected_size, undef, 
    'expected size result array undefined for a sample where no expected size is specified');
  like($qc->result->comments, qr/Not enough properly paired reads for normal fitting/, 'comment for a sample with not enough paired reads');
  is($qc->result->pass, undef, 'pass value undefined for a sample where no expected size is specified');
}

{
  my $dir = tempdir( CLEANUP => 1 );
  my $s1 = catfile($current_dir, q[t/data/autoqc/alignment_small.sam]);
  t::autoqc_util::write_bwa_script(catfile($dir, 'bwa'), $s1);
  if ($test_bam) {
    $s1 =~ s/sam/bam/smx;
    t::autoqc_util::write_samtools_script(catfile($dir, 'samtools'), $s1);
  }
  local $ENV{PATH} = join ':', $dir,  $ENV{PATH};

  my $qc = npg_qc::autoqc::checks::insert_size->new(
                                              position  => 1, 
                                              path      => 't/data/autoqc', 
                                              id_run    => 1937,
                                              repository => $repos,
                                              reference => $ref,
                                              expected_size => [350, 350],
                                              use_reverse_complemented => 0,
                                              format => $format,
                                                   );
  lives_ok {$qc->execute()} 'execution for a small result set lives';
}

{
  my $dir = tempdir( CLEANUP => 0 );
  my $s1 = catfile($current_dir, q[t/data/autoqc/alignment_empty.sam]);
  t::autoqc_util::write_bwa_script(catfile($dir, 'bwa'), $s1);
  if ($test_bam) {
    $s1 =~ s/sam/bam/smx;
    t::autoqc_util::write_samtools_script(catfile($dir, 'samtools'), $s1);
  }

  local $ENV{PATH} = join ':', $dir,  $ENV{PATH};

  my $qc = npg_qc::autoqc::checks::insert_size->new(
                                              position  => 1, 
                                              path      => 't/data/autoqc', 
                                              id_run    => 1937,
                                              repository => $repos,
                                              reference => $ref,
                                              expected_size => [350,350],
                                              use_reverse_complemented => 0,
                                              format => $format,
                                                   );
  $qc->execute();

  ##### Construct expected  object: START ####
  my $eqc = npg_qc::autoqc::checks::insert_size->new(
                                              position  => 1, 
                                              path      => 't/data/autoqc', 
                                              id_run    => 1937,
                                              repository => $repos,
                                              reference => $ref,
                                              expected_size => [350,350],
                                              use_reverse_complemented => 0,
                                              input_files   => ['t/data/autoqc/1937_1_1.fastq', 't/data/autoqc/1937_1_2.fastq'],
                                                    );
  $eqc->result->pass(0);
  $eqc->result->filenames(['1937_1_1.fastq', '1937_1_2.fastq']);
  $eqc->result->comments(q[No results returned from aligning]);
  $eqc->result->reference($ref);
  $eqc->result->sample_size(12500);
  $eqc->result->num_well_aligned_reads(0);
  $eqc->result->num_well_aligned_reads_opp_dir(undef);
  $eqc->result->set_info('Aligner', catfile ($dir, 'bwa'));
  $eqc->result->set_info('Aligner_version', '0.5.5 (r1273)');
  $eqc->result->set_info('Additional_Modules', join(q[;], _additional_modules));
  #### Construct expected  object: END ####

  cmp_deeply ($qc->result, $eqc->result, 'result object after the execution for an empty result set');
}

{
  my $dir = tempdir( CLEANUP => 1 );
  my $s1 = catfile($current_dir, q[t/data/autoqc/alignment_one.sam]);
  t::autoqc_util::write_bwa_script(catfile($dir, 'bwa'), $s1);
  if ($test_bam) {
    $s1 =~ s/sam/bam/smx;
    t::autoqc_util::write_samtools_script(catfile($dir, 'samtools'), $s1);
  }
  local $ENV{PATH} = join ':', $dir,  $ENV{PATH};

  my $qc = npg_qc::autoqc::checks::insert_size->new(
                                              position  => 1, 
                                              path      => 't/data/autoqc', 
                                              id_run    => 1937,
                                              repository => $repos,
                                              reference => $ref,
                                              expected_size => [350,350],
                                              use_reverse_complemented => 0,
                                              format => $format,
                                                   );
  $qc->execute();

  ##### Construct expected  object: START ####
  my $eqc = npg_qc::autoqc::checks::insert_size->new(
                                              position  => 1, 
                                              path      => 't/data/autoqc', 
                                              id_run    => 1937,
                                              repository => $repos,
                                              reference => $ref,
                                              expected_size => [350,350],
                                              use_reverse_complemented => 0,
                                              input_files   => ['t/data/autoqc/1937_1_1.fastq', 't/data/autoqc/1937_1_2.fastq'],
                                                    );
  $eqc->result->pass(0);
  $eqc->result->filenames(['1937_1_1.fastq', '1937_1_2.fastq']);
  $eqc->result->expected_size([350,350]);
  $eqc->result->mean(96);
  $eqc->result->std(0);
  $eqc->result->sample_size(12500);
  $eqc->result->quartile1(96);
  $eqc->result->median(96);
  $eqc->result->quartile3(96);
  $eqc->result->min_isize(96);
  $eqc->result->bin_width(1);
  $eqc->result->bins([1]);
  $eqc->result->num_well_aligned_reads_opp_dir(undef);
  $eqc->result->num_well_aligned_reads(1);
  $eqc->result->reference($ref);
  $eqc->result->set_info('Aligner', catfile ($dir, 'bwa'));
  $eqc->result->set_info('Aligner_version', '0.5.5 (r1273)');
  $eqc->result->set_info('Additional_Modules', join(q[;], _additional_modules));
  $eqc->result->add_comment('Not enough properly paired reads for normal fitting');
  #### Construct expected  object: END ####
  cmp_deeply ($qc->result, $eqc->result, 'result object after the execution for one result');
}

{
  my $dir = tempdir( CLEANUP => 1 );
  my $s1 = catfile($current_dir, q[t/data/autoqc/alignment_one.sam]);
  t::autoqc_util::write_bwa_script(catfile($dir, 'bwa'), $s1);
  if ($test_bam) {
    $s1 =~ s/sam/bam/smx;
    t::autoqc_util::write_samtools_script(catfile($dir, 'samtools'), $s1);
  }
  local $ENV{PATH} = join ':', $dir,  $ENV{PATH};

  my $qc = npg_qc::autoqc::checks::insert_size->new(
                                              position  => 1, 
                                              path      => 't/data/autoqc', 
                                              id_run    => 1937,
                                              repository => $repos,
                                              reference => $ref,
                                              expected_size => [340,350],
                                              use_reverse_complemented => 0,
                                              format   => $format,
                                                   );
  lives_ok {$qc->execute()} 'execution for one result lives';
}

{
  my $qc = npg_qc::autoqc::checks::insert_size->new(
                                              position  => 5, 
                                              path      => 't/data/autoqc', 
                                              id_run    => 4261,
                                              repository => $repos,
                                              reference => $ref,
                                                   );
  is(join( q[ ], @{$qc->expected_size()}), '300 500', 'expected insert size range expanded');
}

{
  my $dir = tempdir( CLEANUP => 1 );
  my $f = $dir . q[/2549_8_1.fastq];
  `touch $f`;
  $f = $dir . q[/2549_8_2.fastq];
  `touch $f`;

  my $check = npg_qc::autoqc::checks::insert_size->new(position => 8,
                                                       path => $dir,
                                                       id_run => 2549,
                                                       use_reverse_complemented => 0,
                                                       repository => $repos, );
  lives_ok { $check->execute } 'does not fail with empty files';
  is( $check->result->sample_size, undef, 'result sample size undefined');
  is( $check->result->reference, undef, 'result reference undefined');
}

{
  my $dir = tempdir( CLEANUP => 1 );
  t::autoqc_util::write_fastx_script(catfile($dir, 'fastx_reverse_complement'));
  local $ENV{PATH} = join ':', $dir,  $ENV{PATH};

  my $qc = npg_qc::autoqc::checks::insert_size->new(
                                              position  => 1, 
                                              path      => 't/data/autoqc', 
                                              id_run    => 1937,
                                              repository => $repos,
                                              reference => $ref,
                                              expected_size => [340,350],
                                              format   => $format,
                                                   );
  is ($qc->_fastx_version, '0.0.12', 'fastx version');
  $qc->_set_additional_modules_info;
  is ( $qc->result->get_info('Additional_Modules'),
    join(q[;], _additional_modules(1)), 'additional info with fastx');
}

{
  my $dir = tempdir( CLEANUP => 1 );
  t::autoqc_util::write_fastx_script(catfile($dir, 'fastx_reverse_complement'), 1);
  my $s1 = catfile($current_dir, q[t/data/autoqc/alignment_few.sam]);
  t::autoqc_util::write_bwa_script(catfile($dir, 'bwa'), $s1);
  local $ENV{PATH} = join ':', $dir,  $ENV{PATH};

  my $qc = npg_qc::autoqc::checks::insert_size->new(
                                              position  => 1, 
                                              path      => 't/data/autoqc', 
                                              id_run    => 1937,
                                              repository => $repos,
                                              reference => $ref,
                                              expected_size => [340,350],
                                              format   => $format,
                                                   );
  lives_ok {$qc->execute} 'check execute method lives, reverse comp flag set';
}

{
  local $ENV{'NPG_CACHED_SAMPLESHEET_FILE'} = q[t/data/autoqc/genotype_call/samplesheet_24135.csv];
  my $qc = npg_qc::autoqc::checks::insert_size->new(
                                              position  => 1, 
                                              tag_index => 1, 
                                              path      => 't/data/autoqc', 
                                              id_run    => 24135,
                                              repository => $repos, 
                                                   );

  is($qc->can_run, 0, 'check can_run is false for a GbS run');
}

1;

<|MERGE_RESOLUTION|>--- conflicted
+++ resolved
@@ -1,10 +1,6 @@
 use strict;
 use warnings;
-<<<<<<< HEAD
-use Test::More tests => 60;
-=======
 use Test::More tests => 67;
->>>>>>> 28a96910
 use Test::Exception;
 use Test::Deep;
 use Perl6::Slurp;
