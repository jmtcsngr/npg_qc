LIST OF CHANGES FOR NPG-QC PACKAGE

<<<<<<< HEAD
 - GUI for utility QC
=======
 - add new bcfstats qc check + viewer changes
>>>>>>> da96c793
 - skip incomplete tag zero results in genotype_call POSTing to LIMs
 - handle target samtools stats file - parsing, archiving and viewing.
 - queries to qc_store should always have support for tracking db look-up
 - methods for loading autoqc results moved from npg_qc::autoqc::collection
   to npg_qc::autoqc::qc_store
 - little-used method load_run of npg_qc::autoqc::qc_store class, which did
   not support propagation of tracking db handle, is removed
 - unused public methods in npg_qc::autoqc namespace removed
 - changes to allow for SeqQC display of results corresponding to multi-
   component compositions

release 65.3
 - fixed bug in cluster_density calculation where no TileMetrics interop
   file exists

release 65.2
 - add new metric mitochondrial genes content as mt_pct_tpm to RNA-SeQC check
 - can_run returns false for pulldown_metrics check for tag 0
 - genotype check does not require the existence of irods: input_files

release 65.1.1
 - explicitly use pre v6 bwa for rna_seqc rRNA alignment as input not name sorted 
   (tolerated in old version but not bwa0_6)

release 65.1
 - bwa to bwa0_6 for rna_seqc rRNA alignment

release 65.0
 - adapter autoqc check - discard code for fastq input
 - add genotype_call_results_reporter script to report genotype_call
   results to the LIMs
 - tag_metics matches_pf_percent only stored to three decimals places now
   so trim in viewer
 - modified spatial filter qc check to read all run_lane filter.stats files
 - changed naming of spatial_filter stats files to <run>_<lane>*.spatial_filter.stats
 - upstream_tags qc check - replaced bamindexdecoder with bambi decode
 - dropped ability for qc checks to sub-sample input fastq
     instead run the checks directly off the cached fastq files
 - NovaSeq changes, new InterOp file format and per lane read counts now 64-bit unsigned ints
 - make travis happy as running apt-get update by default was disabled.
 - NovaSeq run info file size is around 95KB, too large for the text column type.
     Column type changed to mediumtext.
 - upstream_tags autoqc check: standardise access to the tracking database
 - 'execute' method of the parent autoqc check to error if input files do not exist
 - dependency on tracking XML feeds removed
 - bwa0_6 (newer bwa) expalicitly requested where bwa aligner is used
 - all C source code moved to https://github.com/wtsi-npg/npg_qc_utils, executables are
   built by Conda https://github.com/wtsi-npg/npg_conda/tree/devel/recipes/npg_qc_utils/65.0;
   Build.PL changed accordingly

release 64.6.3
 - update parsing of spatial filter stats in spatial_filter QC check

release 64.6.2
 - QC viewer changes for genotype call

release 64.6.1
 - tweak to GbS library type check in genotype call as arrived as GBS (now case-insensitive).
 - Exit rna seqc gracefully if bam has no reads
 - more stringent ref check now required for Pf3D7_v3.fa/hs37d5__Pf3D7_v3.fa
   in genotype check

release 64.6
 - add new metric glogin_pct_tpm to RNA-SeQC check
 - DBIx schema loader script: alter table to add new globin metric column
 - add functionality to pass some of the files necessary to run RNA-SeQC
   as CLI options for program qc for more flexibility for stand alone run
 - add new role for rna_seqc to implement ability to extract values from
   column other_metrics to be stored in ml warehouse database.
 - add tag_hops_power and tag_hops_percent columns to tag metrics
 - remove run_timeline component on the Illumina QC loader
 - stop generating DBIx class for run_timeline db table
 - remove unused methods of the run_graph Clearpress model
 - add new role for rna_seqc to implement ability to extract values from
   column other_metrics to be stored in ml warehouse database
 - changes for GbS genotype calling check 
 - tag_sniff
    handle separators in BC tags for dual-index runs
    allow dual-index runs to be revcomped independantly
    when tag has a separator -t option operates on subtags
    allowed to ignore an index when the BC tag contains a separator 

release 64.5
 - qc outcomes model: code generalisation to simplify addition of
   further qc types
 - uqc outcomes - saving and updating enabled
 - switch to node 6.12.2 in travis
 - stop generating DBIx classes for unused tables
 - tiny tweaks to rna and verify bam id help links
 - ensure, where practical, that saving and retrieving qc outcomes
     works for multi-component compositions
 - add functionality to allow more columns to be added to table dynamically
 - add data for new extra column for sample_name in summary table
 - treat all dynamically added methods in the same way

release 64.4.1
 - fix bam_flagstats check library_size bug

release 64.4 
 - utility QC feature: db tables, DBIx classes, retrieval
 - Add STAR aligner bams as a valid RNA alignments
 - update bam_flagstats to be able run when no markdups metrics file exists

release 64.3.1
 - error in a statement for data update is fixed

release 64.3 
 - DBIx schema loader script: automatically add npg_qc::Schema::Composition
 - drop unique consctraint for (id_run, position and tag_index) columns;
 - make a foreign key to seq_composition table not nullable and set
     a unique constraint on the foreign key column in entity tables;
 - do not use id_run, position and tag index column values from
     entity tables, compute rpt lists from compositions;
 - do not list explisitly id_run, position and tag_index in return
     datastructes for both get and save outcomes methods
 - a method to find a composition without creating one

release 64.2
 - Cannot have default Moose constructor in derived DBIx classes - fix for
     custom MqcOutcomeEnt resultset
 - DBIx achema loader script: automatically add npg_qc::Schema::Composition
     role when generating result classes for autoqc tables
 - DBIx classes for autoqc db tables:
     remove 'create_component' factory method which was only needed
      for back-filling composition foreign key;
     inherit 'composition' attribute from a newly created
      npg_qc::Schema::Composition role;
     document 'composition' attribute
 - composition-enabled manual qc:
     db tables linked to the seq_composition table;
     search proceeds via releated composition tables;
     when mqc outcomes are saved, a composition is created if it does not exist;
     'composition' attribute is added to mqc entity result classes;
 - upgrade bower to 1.8.2 in travis
 - stop building on Travis under Perl 5.16,
   see https://rt.cpan.org/Public/Bug/Display.html?id=123310

release 64.1
 - SeqQC viewer - function to draw readonly representation of the
   utility flag
 - autoqc checks parect object - refactore to use a new factory for
   rpt list to composition transformation
 - upstream_tags modified so it can work with the rpt_list argument
 - constraints in autoqc db tables are reset to allow for saving
   results for multi-component compositions
 - tag_sniff modified to load the whole tag table upfront
     revcomp matches now output in reverse video

release 64.0
 - composition-enabled autoqc objects storage
     schema changes
     DBIx binding updates
     script for back-filling foreign keys to composition table
 - bug fix on search_autoqc method
 - db composition creation via a factory method
 - db autoqc loader - unused 'update' option removed
 - db autoqc loader - will retry a transaction that failed because
     a db lock could not be aquired
 - saving a component with subset attribute value 'all' gives an error
 - npg_qc::autoqc::results::collection
     remove unused functionality;
     ensure existing methods work with objects that do not have id_run,
     position, etc
 - remove superfluous method call from a template
 - db query for tag_index NULL or NOT NULL: undef as a string
   might not give problems now, but will when all db records are
   linked to compositions
 - remove unused qc_chema property from TransferObjectFactory 
 - set explicit dist to precise in travis yml
 - simplify and optmise pool detection in the viewer
 - remove links to Clarity LIMs, generalise code for linking to LIMs
 - deleted VC (view-controller) part of the Clearpress npg_qc web server
 - index unq_seq_compos_rp for seq_component becomes unique

release 63.1
 - label fix for rna_seqc in SeqQC viewer
 - MySQL does not save correctly integers to float columns;
   change column definitions for rna_seqc

release 63.0
 - update script for deleting autoqc database results so that it
   can handle composition-based tables
 - remove attribute qc_report_dir from check object: the output directory
   is created by default using the sample's filename root
 - npg_qc::autoqc::qc_store - load rna_seqc results into new rna_seqc
   table in npg_qc database.
 - SeqQC:
   - added template for rna_seqc check with selected metrics shown
     in summary
   - include a link to original RNA-SeQC report in check's template
   - Build will fail if no node, npm or bower are available in path
 - stop using multiple versions of samtools
 - do not install NPGQC web app
 - increase HTTP timeout when reporting manual qc outcomes to LIMs

release 62.9
 - fix for GD image generation test in response to a change in constructor
   behaviour in GD.pm
 - compute expected path in tests in a way that takes into account
   substitutions
 - genotype and verify_bam_id checks:
     speed up pipeline job submission for deeply plexed lanes by
     moving calls that involde access to reference repository out of the
     can_run method
 - composition-based autoqc results db search via DBIx: allow for
   a search query that contains fields from the main table

release 62.8
 - tag_sniff modified clip and revcomp options to handle split tags
 - Sort results for merged genotypes as well - to avoid out of order failure.
 - specify an appropriate "accept" header when sending manual qc
   outcomes to LIMs (header was not set resulting in 406 responce
   code)

release 62.7
 - current staging directories do not have autoqc results in
   bustard_path; stop looking there
 - ClearPress Perl library is pinned to v. 473.0.5
 - upstream_tags autoqc check: stop falling back on files in IRODs

release 62.6
 - make building the iRODS handle of npg_qc::autoqc::checks::genotype
   lazy to avoid calling baton until required at runtime
 - translation from a database composition representation to the
     npg_tracking::glossary::composition type object
 - db query for compisition-based tables should include a condition
     on tag_index if only lanes or plexes are being retrieved
 - Fix in npg_qc::utils::bam_genotype for rare out of order mpileup failures 
 - Travis CI build: when building dependencies, us the same
   branch as the one the pull request is made to.
 - back to testing with mysql 5.7.13 in travis
 - drop node 0.12 from node travis matrix
 - add perl 5.22-shrplib to travis matrix
 - to reduce uncertainty in ranking close results, increase precision
   used for ranking contamination results
 - call_gtck_composite_rpt.pl - supply rpt list to genotype check
 - Code and tests changes to reduce number of warnings under Perl 5.22.2
 - sequence mismatch - do not return PDL special values, treat NaN as
   a bad value and return undefined instead

release 62.5
 - a very concise replacement for NPG_QC pages
 - no templates rna_seqc results - we should not try rendering

release 62.4
 - autoqc loader does not try loading a result for which there is
   no coresponding DBIx binding

release 62.3
 - make bam_flagstats check runnable under the qc script
 - remove autoqc loader backwards compatibility with analysis code
   that does not generate related results for the bam_flagstats results
 - Arguments given to the qc script are passed through to the relevant
   qc check object.
 - QC script does not try to infer the location of input files.
 - QC script accepts the rpt_list argument.
 - tag_index attribute of the check object cannot be assigned to undef.
 - added Broad Institute's RNA-SeQC to autoqc QC checks
 - SeqQC - genotype view fixed (escaping)

release 62.1
 - Bug fix in build action for cgi files.

release 62.0
 - Towards composition-based autoqc:
   - npg_qc::autoqc::results::result - Composition-aware,
     id_run, position and path attributes become optional.
   - npg_qc::autoqc::qc_store - Use DBIx syntax for quering on tag_index
     (future compatibility with planned table schema changes), db load
     compositions of size 1 only.
   - npg_qc::autoqc::db_loader - Result classes support composition,
     but most tables have not been converted yet. Do not generate
     composition if no support in the result table.
   - npg_qc::Schema::ResultSet - Enchancement for a search for tables that
     do not yet support compositions: convert undefined values
     for columns under a unique constraint to database defaults.
 - SeqQC - outdated template for split_stats removed
 - genotype role refactored to remove hardcoded uri encoding            
 - remove contamination check that is not run any longer,
   result object remains
 - to keep similar code together and to avoid listing explicitly
   an increasing number of non-runnable checks, move checks_list()
   method to the collection object
 - genotype check, croak if error closing samtools pileup command
 - norm_fit
     - modify peak finding to allow for peaks in first/last bin
     - added monotonity condition when estimating stdev
     - drop stdev when outputting filtered modes
 
release 61.2
 - SeqQC:
   - Reintroduce collapser
   - using grunt/npm to automate js testing
 - VerifyBAMId changed condition MIN_AVG_DEPTH from > 4 to > 2 for fail

release 61.1
 - SeqQC
   - Using --force-latest for bower install deps during Build
 - improve test robustness (larger page sample for mech to check)

release 61.0
 - using test matrix with node 4.4.2 and 0.12.9 for travis
 - help page for manual qc
 - redesign of both client and server side for generic qc outcome updates
 - updates to already stored outcomes, including final outcomes,
     are not an error, will be skipped
 - require that all library outcomes are marked explicitly before the
     final sequencing outcome is saved
 - custom class for authentication in tests - works with JSON POST requests
 - mqc widgets not shown if no lims data available
 - title for pages with data for one id run show run status
 - SeqQC
   - bugfix only build request for qc_outcomes if rptkeys in page
   - upgrading jquery to 2.2.3 from 2.1.4
   - upgrading requirejs to 2.2.0 from 2.1.20
   - upgrading bcviz to 1.3.2 from 1.3.1
   - upgrading table-export to 1.5.0 from 1.2.2
   - upgrading qunit to 1.23.0 from 1.20.0
 - add unique db constraint for short descriptions in qc outcome
   dictionaries; the constraints should have been set when the tables
   were created 

release 60.0
 - JSON service (retrieval) for qc outcomes
 - update link to picard in POD
 - SeqQC:
   - remove use of autocrud plugin - it's never been used
   - simplify the authorisation and it make more secure (do not fetch
     user credentials from the url), move the code to a new User model
   - in tests extend the User model to allow for getting user credentials
     from the url
   - avoid warnings in tests by setting the default for the username to
     an empty string
   - if the user is logged in and is authorised to do manual qc, display
     a visual cue on the top of the page
   - tag metrics column moved next to the column with tag index and tag sequence
   - show deplexing percent for individual tags in tag metrics column
   - retrieve qc outcomes from npg_qc_viewer qcoutcomes JSON service for
     initial page rendering

release 59.8
 - give LIMs time to process posting qc outcomes as individual events
 - SeqQC
   - upgrading bcviz to 1.3.1 from 1.3.0 (individual minified files)

release 59.7
 - SeqQC
   - bower configuration files in npg_qc/npg_qc_viewer
   - moving client test files to npg_qc/npg_qc_viewer/t/client
   - fix regression, missing require for table-export

release 59.6
 - SeqQC
   - generating bcviz plots only when they will become visible and remove
     them when they will not be visible
   - set max number of plexes for manual QC as 400

release 59.5
 - autoqc results db loader: an option to force a re-build of related objects
 - SeqQC
   - fix warning about undef value in the adapter template
   - fix closing div tag in verify bam id template 
   - upgrading jquery to 2.1.4 from 2.0.3
   - upgrading requirejs to 2.1.20 from 2.1.8
   - upgrading qunit to 1.20.0 from 1.15.0
   - upgrading bcviz to 1.3.0 from 1.2.1
 - travis ci testing perl modules for npg_qc and npg_qc_viewer
 - require DBD::SQLite@1.48 to run tests

release 59.4
 - saving manual qc values for libraries - allow for an undefined or empty
   list of tag indices
 - tags in lanes from GCLP runs are not subject to library qc
 - composition-based autoqc results - disable version checking between the version
   of the module that serialized the object and the version of the same module that
   is performing de-serialization
 - script to import manual qc values from the old warehouse RT#493757
 - update_outcome method of mqc entities renamed to update_nonfinal_outcome
 - a new update_outcome method allows for update of final outcomes
 - method to toggle stored final manual qc outcomes
 - mqc reporter - reporting might cause a loss of link between the product and
   flowcell data in the ml warehouse, so prepare all data, then report
 - SeqQC
   - New functionality to allow export summary table to CSV

release 59.3
 - transparent search query for autoqc objects irrespectively of the details of
   object's database implementation (in-table identifies or composition)
 - custom parent class for resultset objects
 - calling ->new() on resultset object to create a new result replaced with
   calling more intuitive ->new_result()
 - upgrade genotype check to use samtools1 and bcftools1
 - SeqQC
   - New dictionary table for plex level library MQC. (Issue 238)

release 59.2
 - library-level manual QC for individual plexes.

release 59.1
 - 'write2file' method of autoqc result objects removed since it duplicated
     the 'store' method
 - alternative base class npg_qc::autoqc::results::base for autoqc results objects,
     able to represent results that are derived from merged files and described by
     a composition of multiple components
 - autoqc result objects for samtools stats file, sam/bam headers and digests
     derived from the new base class
 - bam_flagstats result extension to produce samtools_stats and sequence_summary
     results (related objects) either at run time or later
 - database tables for storing component and composition objects
 - autoqc db loader extension
     - to load data represented by classes derived from the new base class
     - to build related objects in memory and to load them to the database
       bypassing serialization to a file - a way to save cram headers and stats
       file where the analysis pipeline did not run the current code that
       produces samtools_stats and sequence_summary objects as individual files
     - ability to mark records as current
 - reporter for manual QC results retrieves LIMs info from ml warehouse;
     it skips GCLP runs RT#480489.
 - tag_sniff new option to truncate tag sequences
 - tag_sniff checks common tag sequences against tag sets in the warehouse
 - SeqQC
   - add the total yield in library view RT#488973
   - summary table: display supplier sample name along the library barcode RT#488964,
     remove separate sample column
   - fix missing composite genotype check visualisation broken when cleaning
     template for ml warehouse
   - fix missing space between forward and reverse when reporting percent gc 
     fraction
 - genotype check data extraction scripts - updated scripts to fail more readily
    and informatively when an iRODS error occurs

release 59.0
 - SeqQC 
   - remove ajax proxy controller
   - stop 00 tests accessing live db credentials and databases
   - using mlwarehouse for dwh information displayed in SeqQC viewer
   - removing tests related to template compilation
   - providing links to lims for pool/library/sample
 - autoqc check and autoqc objects: remove unused 'sequence_type' attribute
 - autoqc check and result objects - use existing roles for id_run and
   position definitions
 - result object - to remove dependency on id run, position and tag index,
     allow individual results to overwrite the root of the output file name
 - refactor autoqc check to use file_type attribute name instead of
   input_file_ext
 - tags_reporters check - remove hardcoded solexa path
 - genotype and verify_bam_id_checks - use standard way of reporting run-time
   problems
 - bam_flagstats
     - one call to compute all metrics
     - method for finding stats files
     - if id_run not given, derive the root of the output file name from
       the input sequence file name 

release 58.9
 - move method for file name creation from SeqQC to autoqc so that it's
   more accessible
 - SeqQC
     - upstream_tags template - do not report potentially confusing tag index value when
        there is no id_run in the high-scoring tags table
 - remove misleading bam_flagstats check info

release 58.8
 - SeqQC
     - display insert size normal fit confidence and number of modes in the 
       summary table
     - do not show adaptor plots for low contamination
     - provenance in lane title not in every check
     - prepend all page titles with application name and version
     - different page title colour if running in non-live environment
     - use updated LIMs server url
     - link to NPG tracking web server running on the same host as this app
     - showing reference species and version below lane titles
 - Using container configuration for travis

release 58.7
 - bam_flagstats autoqc result object:
     new field, subset, added to be used instead of human_split
     human_split is retained for now to be compatible with existing data and code
 - autoqc loader will only load fields that correspond to database columns

release 58.6
 - Using "jquery-unveil" plugin for heatmaps
 - Removing data from DOM after passing them to local variables
 - Nulling variables after using them for bcviz to free memory
 - Moved simplified file name generation to this package
 - Removing gc bias and qX Yield checks when looking at non-run views
 - Removing collapser
 - Using latest release of bcviz (1.2.1)

release 58.5
 - stop using depricated Class::MOP::load_class method
 - use namespace::autoclean instead of "no Moose" in Moose objects
 - using make_immutable in Moose objects

release 58.4
 - Creating a cache in SeqStore model to reduce file system access. 
    Improving query - using keys for tables.
 - Moving FileFinder functionality into SeqQC from seq_commons.
 - Cache of catalyst actions and uri in template.
 - Templates are configured to be checked for changes every 10 hours.
 - Connections to database for fastqcheck are passed to model from 
    template.
 - Test modules catch/test for warnings for unitilized ids and for 
    cases where it was not possible to locate a folder.

release 58.3.1
 - Updating Readme in npg_qc_viewer for changes in deploy procedure.
 - Fixing qXYield total for run and sample, now it calculates from actual values 
    in the table, does not recalculate from collection.
 - genotype check: reduce min_sample_call_rate parameter for genotype match from 95% to 75%, and
     min_common_snps from 21 to 20. This will allow (Fluidigm) qc genotypes with 20 calls to be
    identified as possible duplicates when using the standard set of 26 QC SNPS (W30467)

release 58.3
 - default autoqc result object creation - do not set tag index to undef to
   avoid this field being set when serializing to json with newer Moose

release 58.2
 - convert local path to nfs for linked tools when building fastq_summ

release 58.1
 - compile fastq_summ with samtools-1.2 and htslib-1.2.1
 - Removing global functions from manual_qc.js
 - Logic for preliminary outcomes for MQC
 - New undecided outcome for MQC
 - update scripts for genotype check data preparation
    - to allow specification of iRODS zone with an environment variable
    - perlcritic issues and version strings
 - gt_pack recognises version 02 headers in append mode
 - DBIx binding generation - keep column name case when generating accessors

release 58.0
 - skip running legacy gcbias if window_depth not available
 - compile fastq_summ executable during the npg_qc build, skip
     compilation if samtools is not on the path
 - C code clean-up to remove warnings in compilation
 - SeqQC daemon to set CATALYST_HOME relative to bin so that
     the production user does not have to have this definition
 - SeqQC build optionally fetches javascript dependencies
 - added scripts to handle generation of data for autoqc genotype checks

release 57.12
 - Removing MQC logic from templates and moving it to JS
 - Adding a controller to provide MQC status for a run using REST
 - Adding a role to provide functionality for 401 responses
 - Validation for DWH->MQC outcome integrity during mqc for logged mqc-ing user
 - Fixing id-username data in test data to fix patches in controllers 
     which validate username

release 57.11
 - take into account old-style tag metrics results when deciding
     whether the lane has plexes
 - be compatible with latest changes to the db_connect role
 - ensure that tests do not access user's home directory

release 57.10
 - total_reads now returns 0 when num_total_reads is 0 rather than undef
 - add support for metrics files produced by bamstreamingmarkduplicates
 - npg_qc build for web server does not compile executables
 - functionality of the util package in SeqQC merged into the rpt_key autoqc role,
     the package removed
 - api::error package moved to Util::Error
 - using node-qunit-phantomjs to run headless tests
 - tests for basic functionality for mqc Javascript code
 - adding configuration for blanket
 - updating readme for changes in testing procedure

release 57.9
 - autoqc results collection class - add a method for inferring whether
     a lane has plexes from results themselves
 - SeqQC - steps towards making display of autoqc results and manual qc process
   independent of availability of warehouse data:
    - use the new collection method to decide whether to display a link to
       plex results (previously warehouse data were used for this)
    - if plex results are available, always display a link to them
 - SeqQC - remove vestigial code for batch id retrieval 
 - SeqQC build: remove --linkable-bcviz-path option since dependency on bcviz
   is now managed by bower
 - SeqQC: Ajax controller removed (was used as a proxy for now discontinued
   requests to LIMs web server)
 - following restructuring of bcviz, amend statements for import of bcviz libraries
 - changes to allow genotype checks to be run on cram files
 - list of human references (with chr.naming convention) used by genotype check
     moved to file in the genotype repository
 - GRCh38 human references added to the list
 - gt_utils (gt_pack and find_gt_match C programs) added to Build install

release 57.8.1
 - add temporary file name option to bamtofastq command

release 57.8
 - Using bower to manage javascript component dependencies.
 - Using bcviz v1.1.0 which now supports bower.
 - use Biobambam bamtofastq in place of Picard utility in adapter qc check

release 57.7
 - removed redundant methods from NpgDB model
 - New javascript functionality to process mqc. MQC outcomes are changed using AJAX 
   calls to the controller directly.
 - mqc controller now provides with the functionality for mqc through asynchronous calls.
 - mqc controller does not saves a log in the tracking database when mqc outcomes are
   updated.

release 57.6
 - Added mqc_outcome_reporter
 - Added a new column to the mqc entity and historic table to keep separate track of who
    updates the record through the web page and who was the last user to modify the row.
    Updates to tests to deal with the new schema.
 - MqcOutcomeEnt validates outcomes are final before updating them as reported.

release 57.5
 - amend location of composite genotype data (composite_results_loc) in npg_qc_viewer.conf

release 57.4
 - in order to be able to retrieve values of foreign keys without
     fetching the row in the parent table, DBIx classes generated with
     an option to drop id_ at the start of the relation name
 - InflateColumn::Serializer component added selectively to autoqc classes
     rather than to all classes
 - mqc models (DBIx) functionality extended to create a method for
   updating/creating outcomes
 - column name fixed in the mqc_outcome_hist table
 - SeqQC viewer: top horizontal menu removed, Help link added to the menu on the right
 - SeqQC viewer: NPG links point to correct production/dev servers
 - SeqQC viewer: superfluous javascript code removed
 - SeqQC viewer: checks/runs page removed
 - SeqQC viewer: links to individual entities on the right removed
 - SeqQC viewer: if results for one run only are displayed and the request was not explicitly
     from staging or path, a link back to the run SeqQC page is displayed on the right

release 57.3
 - SeqQC: removed pages that are not used any more (studies, samples, libraries,
   people, weekly reports)

release 57.2
 - updated the way bcviz functions are called from SeqQC
 - Added tables for manual qc.

release 57.1

 - d3 bcviz rendering of adapter, insert size and sequence mismatch plots
 - page rearrangement to display ref match and old contamination results side-by-side removed
 - SeqQC templates, client-side scripts and config files installed to a directory
   under the install_base path; if a bcviz path is given, a link to it is created,
   old bcviz link is overwitten in this case
 - removed generation of google chart api urls

release 57.0
 - incorporated SeqQC viewer

release 56.16
 - changed default data source for call_gtck_composite_rpt.pl to combined Sequenom/Fluidigm results

release 56.15
 - if norm_fit test produces no output, e.g. if no peaks after filtering, simply add a comment

release 56.14
 - updates to norm_fit code
     more informative log messages 
     added checks for zero peaks 
     do not run norm_fit test if there is not enough variation in the insert size

release 56.13
 - correct size of genotype_data_set column of genotype table

release 56.12
 - insert_size.norm_fit_confidence from integer to float

release 56.11
 - changes to genoype check and utils to use combined Sequenom
    and Fluidigm results for the 26 QC SNPS (W30467)
-  fixed RE when parsing norm_fit output
-  fixed a bug and cleaned up norm_fit code

release 56.10
 - support for search for autoqc objects without tag_index attrubute
 - Build.PL extended to compile and deploy norm_fit executable
 - only run verify_bam_id if single sample expected (helps cope with 
   single plex in pool)

release 56.9
 - database name-agnostic database dump file

release 56.8
 - increase DB field sizes for genotype qc check results

release 56.7
 - only insert cluster densities which exist

release 56.6
 - use length of index read from tag0 bam file rather than length of tag in
     decode metrics file to derive barcode file, added new tests and test data
 - do not croak if a Bustard_Summary file does not exist (as is the case
     for HX instruments)
 - made interop parsing code more generic

release 56.5
 - phix bam_flagstat to have default serialisation name including phix

release 56.4 
 - get cluster densities from InterOp/TileMetricsOut.bin
 - added test data for tracking database

release 56.3 
 - added check for alignments, reference and library_type to can_run() 

release 56.2
 - relax regexp for class name in result role to allow git or svn version numbering

release 56.1
 - git-based module and script versions
 - RSC keywords removed

release 56.0
 - use test data that are publicly available
 - getting autoqc module versions made to work with non-numeric versions
 - redundant Gerald summary loader code removed
 - unused test data removed
 - in test runfolders that are used GERALD directories renamed to PB_cal
     since gerald_path is going to be removed from npg_tracking::illumina::run::folder

release 55.10
 - remove default for verify_bam_id.pass

release 55.9
 - minor bug fix for verify_bam_id

release 55.8
 - remove Fey modules from npg_qc::autoqc::db namespace, t/60-autoqc-db*.t tests 
   and test data not used elsewhere
 - qc_db_delete_autoqc script:
     updated help message
     fix for a bug that resulted in no data deleted unless a list of checks to
       delete was given explicitly 

release 55.7
 - tag sniff usage message
 - minor code changes to a couple of checks
 - test/test data for verify_bam_id
 - preserve case when generating DBIx binding since verify_bam_id
   has mixed case column names

release 55.6
 - exclude verify_bam_id (not run by the pipeline yet) from checking a set
   of archived autoqc results for completeness

release 55.5
 - patch for bin/call_gtck_composite_rpt.pl

release 55.4
 - patch for npg_qc::autoqc::checks::upstream_tags - extra imports required

release 55.3
 - 'check' option for the script deleting autoqc results from a database
 - unused Fey-based autoqc loader module removed
 - contamination autoqc check table: drop not-null constrain for fields with
   serialized data and replace empty strings there with nulls -
   InflateColumn::Serializer DBIx plugin gived error trying to convert
   empty string to JSON
 - DBIx binding generation extension - DBIx result classes for tables
     with autoqc results consume autoqc roles
 - autoqc data retrieval via the DBIx db binding

release 55.2
 - run upstream_tags check on whole bam file, not just forward read, otherwise check fails if there is an inline index in read 2

release 55.1
 - bug fix in using roles for finding runfolder path

release 55.00
 - schema and bindings re-generated from an copy of a live database
   with db updates applied
 - verify_bam_id autoqc check added
 - changes to database schema, code, tests and test data to enable a database
   switch to sql strict mode, in particular,
     bam_flagstats check to treat library size -1 as undefined,
     bustard summary loader to use zeros where N/A value is in the summary file
 - DBIx Result class for the fastqcheck table and a loader for fastqcheck files changed
   to accommodate a switch to the InflateColumn plugin, which is used for
   other classes
 - DBIx schema loader:
     removed dependency on the soon to be discontinued npg_common::config module;
     custom post-generation filter to make generated classes comply with perlcritic
     binding generated as Moose classes
 - in/de-flators are set for all relevant columns for autoqc results tables
 - swich from Fey to DBIx ORM in a database loader for autoqc data
 - call_gtck_composite_rpt.pl script moved from lib/* to bin directory; its
   dependency on srpipe::runfolder removed
 - standard way to run perl critic tests - on all perl modules and scripts in bin

release 54.11
 - changes to allow use of multiple SNP sets with the genotype check
 - changes to role for pulldown_metrics check to format percentage values correctly and consistently

release 54.10
 - use mocked jar file
 - podcoverage test runs for all files
 - during build, change shebang line of cgi script to perl interpreter
   used similar to Build.PL default for scripts
 - a reg expr fix in the tags_reporters autoqc check

release 54.9
 - add tags_reporters to IGNORE_AUTO_QC_CHECK list in DB.pm to allow runs to be deletable without results for that check.

release 54.8
 - add new tags_reporters check

release 54.7
 - upstream_tags check: correct determination of archive_qc_path, use position when fetching qc_store results, use db_lookup attribute with qc_store

release 54.6
 - randomise order in which references are used by ref match (to work around Lustre client caching bug)
 - upstream_tags check uses qc_store to fetch tag information for upstream runs instead of st::api::lims

release 54.5
 - corrections to upstream_tags check 1) fix can_run condition, and 2) use CLASSPATH correctly (remove hard-coded path)

release 54.4
 - correct upstream_tags check to use the tag indexes from the decode tag set when counting perfect_matches in previous runs

release 54.3
 - correct path determination from path attribute to work correctly with value supplied by pipeline

release 54.2
 - changes to upstream_tags check
    added 5 base tag set (probably should be removed when TraDIS detection is added)
    added a java_xmx_flag attribute  for BamIndexDecoder invocation (default: -Xmx1000m)
    use path attribute (set from qc_in in the pipeline) to locate both tag#0 bam file and for location of BamIndexDecoder metrics file output
    added min_percent_match attribute to allow this cutoff to be set at runtime if needed
    added recal_path attribute, use it to construct paths to tag0_bam_file and metrics_output_file
    changed can_run to detect !lims->is_pool (only run when lane is plexed)

release 54.1
 - changes to upstream_tags check
     unset NPG_WEBSERVICE_CACHE_DIR to avoid relying on cached data for lims lookup of tag set information
     changed parameters of BamIndexDecoder run to allow one mismatch (and added attributes to allow this and the MAX_MISMATCHES parameter to be reset by the caller as required)

release 54.0
 - cache_list_query_movez_tiles removed
    reason - last run loded to move_z table is  5302
 - npg_qc::api::loader::Qcal_Report removed;
    reason - table qcal last run loaded 6918
 - npg_qc::api::loader::Run_Config removed;
    reason - table run_config last run loaded 6927
 - npg_qc::api::loader::Tile_Score removed;
    lots of tables error_.., errors_.., most_.. last run loaded 6927

 - new namesopace for illumina-data related modules - npg_qc::illumina
 - npg_qc::api namespace removed, modules that are in use moved to npg_qc::illumina
 - where DBI connection is used, both AutoCommit and mysql_auto_reconnect are switched on
 - bin/npg_qc_api_monitoring.pl removed, its functionality  merged into npg_qc_illumina_analysis_loader
 - runfolder checking removed for run loader since it's called from the pipeline,
   for loading all runs the globs of runfolders come from the tracking database
 - to avoid post requests from 'run_is_deletable' script, npg_qc::illumina::loader module
     implements npg-qc-related functionality needed for this script (lane_summary_saved method)

release 53.5
 - add functional upstream_tags check

release 53.4
 - patch release to add upstream_tags check to IGNORE_AUTO_QC_CHECK list of DB.pm to run to be deletable without this checks results.

release 53.3
 - added new upstream_tags check. Check itself currently non-functional, but results should be displayed in Seq-QC pages

release 53.2
 - changes to remove most regular warnings when rendering the pages

release 53.1
 - changes needed to move NPG QC web server from intweb to webteam's VMs
 - lightbox for IVC plots dropped

release 53.0
 - notification of perlcritic test failure: include policy name
 - to eliminate a separate db configuration file for the code running
   on the farm, autoqc & api db interface gets db credentials from a dbix connection
 - autoqc & api db-related tests deploy and populate db through dbix binding, take
   db credentials from ~/.npg directory
 - unused code removed from test util module, test api util module removed

release 52.7
 - pulldown_metrics: error message fix and criterion description addition 

release 52.6
 - dbix binding updated

release 52.5
 - ref match check - cache abs path of the default strain/version to avoid being cought out when
   the link is switched to a different strain/version
 - pulldown metrics check: check now fails when result->on_bait_bases_percent < 20 and when bait_path is found but interval files are not found. Otherwise pass remains undefined.

release 52.4
 - removed from Build.PL dependency that installs as a part of other package
 - ensure 'use Readonly';  and 'Readonly::Scalar our $VERSION' are on one line to help
   with inferring the version
 - amend pulldown_metrics check
    - "can_run" allows missing baits intervals files
    - "execute" fails the check when the baits intervals files are missing
    - if the intervals files (bait and target regions) are identical, this is flagged in the result. Seq-QC will be amended to detect this.
    - added "pass" and "interval_files_identical" columns to pulldown_metrics table in npg_qc database

release 52.3
 - extended the build file to deploy qc bias R script
 - made id_run and position attributes optional in genotype check
 - added flag to allow specification of reference and position to SNP name mapping file

release 52.2
 - genotype check alternative match bug fix
 - gc bias check command string bug fix

release 52.1
 - pulldown metrics check bug fix - use correct function name for getting picard jar version

release 52.0
 - explicit dependency on /software amd /software/solexa removed
 - autoqc checks use software_location role to access third party tools
 - following loading failure under perl 5.14.2 on precise,
   illumina analysis loader code uses standard DBIx transaction
 - illumina analysis loader and monitor use standard way of getting DBIx connection
 - unused npg_qc::api::run namespace removed
 - unused scripts and one-off code removed
 - some tests improved, made more robust
 - package is build with Build.PL
 - all scripts that have to be deployed are moved from scripts to bin

release 51.9
 - mysql client does not read configuration in default places to avoid readign wrong configuration
 - use password for the root user on a local test database
 - removed old unused scripts and modules
 - moved window_depth.d source file from bin to src
 - removed the specification of the samtools_path from call_gtck_composite_rpt.pl (default should be OK), and changed the name of the requested samtools executable to "samtools_irods".

release 51.8
 - tweak spatial filter to deal with output when reads removed rather than marked with fail bit

release 51.7
 - Fey2DBIxRedesign document added
 - changes to allow genotype check to be run on more than one bam file
 - temporary exclusion of Chlorocebus aethiops reference from ref_match check

release 51.6
- bug fix - cope with spatial_filter classes (without tag_index) cat run deletion check time

release 51.5
 - bug fix - custom type name update

release 51.4
 - reflect that a number of npg_common mudules has been moved to the npg_tracking namespace
 - some compatibility changes for perl 5.14.2 on precise
 - insert size check can_run method relies only on npg::api::run when
   determining whether the run has paired reads

release 51.3
 - add spatial_filter to test to ignore when checking for deletion

release 51.2
 - autoqc spatial_filter can run as QC check (reading stderr of PB_cal spatial_filter on stdin)

release 51.1
 - bug fix for attribute custom type mismatch

release 51.0
 - add auto qc for recording spatial filter application
 - serializing to file moved from the autoqc check object to the autoqc result role
 - use npg-tracking custom Moose types
 - reflect the fact that db_connect and run, lane and tag definition roles moved to npg-tracking
 - remove live and dev db configuration from svn copy of the db config file
   set test db configuration to localhost
   make tests run against a localhost when the socket is defined

release 50.7
 - amended database connection details for the QC database npgqcp (in data/config.ini)

release 50.6
 - tileviz removed; it now lives in pbcal
 - a script for generating DBIx bindings changed to include explicit names
   for some autoqc tables in order to provide an easy mapping between autoqc
   and DBIx class names
 - a script for deleting lanes from autoqc and fastqcheck tables of the qc database
 - unused scripts for a dev npg-qc server, bin/npg_qc, removed

release 50.5
 - use QC fail counts in bam flagstat QC (so numbers add up for spatial filtered BAM files)

release 50.4
 - patch for pulldown metrics to treat ? as null in the picard output RT#282664
 - patch for divide by zero bug in the alignment_filter_metrics role when total number of reads is zero RT#282703

release 50.3
 - patch to the web server  post callback - exclude a check for data presence in qcal table that is not loaded any more

release 50.2
 - displaying q values in npg qc web app refactored to use the fastqcheck table
 - qcal values are not rendered in xml
 - remove loading qcal table from illumina loader

release 50.1
 - patch to allow larger lane numbers

release 50.0
 - fastqcheck table extended with columns fully describing the file id (id_run, position, tag_index, section, split)
 - script loading fastqcheck files to the database amended to fill in new columns along with old ones
 - old fastqcheck data supplied with data for new columns, see RT#277477 for details
 - pulldown_metrics npgqc db table: drop the fold_80_base_penalty column RT#268666
 - removed scripts/database_dump since it looks at live db only

release 49.4
 - DBIx schema for npg_qc::api::loader is created in non-standard way with autocommit off. Therefore, a commit is restored in npg_qc::api::loader::Fastqcheck

release 49.3
 - sequence error fields are too long in total for a 250 long reads to load to a database  "DBD::mysql::st execute failed: Got error 139 from storage engine", see #RT277981; introduced client-side compression on most of text type fields

release 49.2
 - tileviz: filtering by quality; reads and displays old qualities if available; uses a different executable - 'spatial_filter -d'
 - npg_qc::api::loader::Fastqcheck refactored: uses npg_common::fastqcheck module to get qX values from the fastqcheck files instead of its own calculation; file name filtering simplified since files that previously had to be skipped do not exist any more; tests improved
 - pulldown_metrics and tag_decode_stats roles, cv coeff calculation - return explicitly a number, not a pdl onject
 - removed scripts/get_qcal.pl which seems to ba a predecessor of pg_qc::api::loader::Fastqcheck and is currently not used
 - removed unused scripts scripts/get_run_tiles.pl and scripts/get_signal_means.pl

release 49.1
 - convert "#' to its HTML code in the tileviz html page image links
 - in cigar string chart - create arrays of zeros if a data series is null and is going to be added to the chart. RT 274105
 - pulldown metrics check - problem with picard exiting with an error code when stderr is not redirected to a file is fixed

release 49.0
 - tile visualization tool
 
release 48.9
 - get paired_read information from runfolder before using npg api in insert_size check

release 48.8
 - reduce size of cigar chart urls by removing H,N,P series, and change colours to something less gaudy.

release 48.7
 - alignment filter metrics check: store one reference fragment per reference since some of our references have too many fragments.both  RT #267938
 - alignment filter metrics role: correct handling of unaligned output. RT #267938
 - sequence error check: use BAM bitfield rather than interpret cigar * as no alignment

release 48.6
 - alignment filter metrics: stored number of alignments does not have to correspond to the number of references.

release 48.5
 - added cigar charts
 - FOLD_80_BASE_PENALTY in the HS metrics Picard output is sometimes '?', which causes problems when creating a result object (RT #268429). The users do not want this value anyway, hence this field is removed from teh result object. The db column stays for time being.

release 48.4
 - matrix qc data loading copes with dual indexing run
 - bugfix - don't die in sequence_error check when no successful alignments

release 48.3
 - report criteria for sequence error check: fail on insertion or deletion in most common cigar

release 48.2
 - add pass to sequence error check: fail on insertion or deletion in most common cigar

release 48.1
 - a patch to alignment filter metrics role to fix a typo
 - a patch to the code that checks that all autoqc results loaded - should disregard alignment filter metrics check

release 48.0
 - enhance sequence_error (mismatch) test to record most common cigar strings and cigar char counts per cycle
 - a new autoqc check - alignment_filter_metrics - to capture statistics about split by reference of bam files (spiked phix - unconsented human - target sequence split)

release 47.1
 - a patch to pulldown metrics check to specify the max java vm heap size (min was specified by mistake)
 - a patch to the code that checks that all autoqc results loaded - should disregard pulldown metrics check

release 47.0
 - some optimisation of the genotype check
 - a new autoqc check - pulldown metrics
 - dbix binding updated - a table for the new check added

release 46.1
 - record read_pairs_examined and picard metrics header infomation in bam_flag_stats

release 46.0
 - SangerPath and SangerWeb dependencies removed from npg-qc ClearPress web application and all supplimentary scripts
 - top-level changes to controller, view and util modules to allow for running stand-alone
 - hardcoded server urls removed from heatmap generation
 - can run as mod-perl
 - json feeds removed
 - page header to match npg-tracking

release 45.0
 - SangerPath dependency removed from tests
 - use of bound to disappear npg_common::graph::* and similar modules replaced by npg::util::image::* modules
 - new dev database - a full copy of live database taken on 21/03/2012; unfortunately, the name is the same as live db, see RT#258559 for explanation and a way to do it in future

release 44.1
 - DBIx interface regenerated with inflated date columns; they will return DateTime object
 - npg_qc::api::run_timeline
     replaced use of npg xml interface that is not available any more by a direct access to the tracking db to get a list of existing runs RT#257047
     rewrote loading to npgqc database; uses DBIx now
 - unused script npg_qc_api_run_timeline.pl removed

release 44.0
 - genotype check - sample names containing spaces are now handled correctly
 - npg-qc web app - unused dependency on old st::api calls removed
 - source code for the C executable generating fastq and fastqcheck files from bam files added to the package

release 43.4
 - fixed two bugs in genotype check

release 43.3
 - genotype check changes:
     check now copes when illegal allele for SNP is called in genotype from bam 
     locations of data and executables adjusted to standard location
     calling of genotypes moved from stand-alone script to bam_genotypes module which is used by the check
     attributes added to check to allow adjustment of parameters for finding genotype matches
     check now saves bam_file name, bam_file_md5, genotype_data_set and snp_call_set to allow later replication of check results
 - tag_metrics: changed the way the error is calculated in tag_metrics role to allow for non complete data

release 43.2
 - based on staging tag to find runs to load recipe, runinfo and cluster density data and stop looking for runlog data to load

release 43.1
 - ignore spiked phix plex nonhuman bam flagstats in runfolder deletion

release 43.0
 - provisions for finding human/non-human bam files removed from autoqc; naming convention changes in the pipeline
 - gc bias check - dependency on fastq files removed

release 42.5
- runfolder deletion: cope with the results from new bam-based pipeline

release 42.4
 - cope with empty lane summary for Miseq run
 - adapter check: use symbolic constant instead of octal for user rw only mode

release 42.3
 - tests that went live to npg server fixed
 - t/data/autoqc st and npg caches updated to use xml files that they need; lots of xml files purged
 - evaluation to pass/fail added to tag_metrics check
 - the autoqc adapter check to work with bam input
 - minor fix for the genotype autoqc check

release 42.2
 - fixed a bug in the sorting procedure for tag_metrics result

release 42.1
 - ignore tag_metrics if missing in archive

release 42.0
 - SangerPath dependency is added to npg_qc::util so that it can be removed in autoqc db-related tests
 - SangerPath import removed from autoqc db-related tests
 - explicit setting of PERL5LIB through 'use lib' removed from autoqc db-related tests
 - error checking in autoqc db-related consistently via Test::Exception
 - autoqc::check::check object to use a new simpler function from npg_common for generating file names
 - tag_metrics check added; it parses the output of the picard tag decoder
 - dbix binding ipdared
 - to_string function added to autoqc result objects
 - better options to the blat command in the adapter check

release 41.0
 - autoqc check loading from staging: enable using stored globs
 - autoqc collection object - remove depricated code
 - autoqc qc loader object - remove definition of max id run on staging area since
   this is difficult to maintain; also globbing is now reduced since most old runs have
   autoqc data

release 40.2
 - Add required properties to genotype check and result modules, added basic tests for genotype

release 40.1
 - ignore genotype qc result checking when deleting runfolder

release 40.0
 - add genotype check
 
release 39.6
 - cope with miseq qc data loading

release 39.5
 - bugfix in producing single ended run sequence error plots

release 39.4
 - percent_split method on split_stats to return undef rather than empty string on no reads

release 39.3
 - add percent_split method to split_stats
 - coefficient of variance calculation (tag decode stats autoqc check): disregard spiked phix; unfortunately, spiked phix tag hardcoded

release 39.2
 - bam flagstats role percent methods to return percentages not fractions

release 39.1
 - coefficient of varaince calculation (in autoqc/role/tag_decode_stats.pm) changed to use root mean square instead of mean absolute deviation

release 39.0
 - autoqc modules refactored to use the new single point lims interface

release 38.1
 - bugfix - N's should only be counted when the base they represent aligns, but is a mismatch or softclip, not when it is an insertion/deletion 

release 38.0
 - the concept of the tmp_path for autoqc checks simplifies: just a temp dir by default
 - module for calculating isizes moved to the new parse subpackage
 - insert size check not to use own module for alignment
 - functionality reshuffle between the insert size module and the parsing module to live parsing module to parse and generate bins
 - insert size check uses both usual and reverse complemented fastq files, the latter in order to get insert size for outward looking long range libraries
 - reference and adapter repository can be set through the autoqc option
 - autoqc check tests prevented from looking for the live location of the reference repository
 - ref match and contamination percents - display 1 decimal digit only
 - sequence error now calculates number of bases of <15, <30 and >30, and displays these bins

release 37.2
 - cope with bam flagstat out from new version of samtools

release 37.1
 - n counts shown as on top of sequence errors, rather than be included, so that the curve is smoother

release 37.0
 - test staging path renamed, lote of tests fixed following this
 - coeff of variance computation for tag decode stats

release 36.4
 - ignore lane bam flagstats for mulitplexed run for archived autoqc result checking

release 36.3
 - remove study and library name table from run summary page because sequencescape time out problem
 - stop loading offset data because file format changed

release 36.2
 - added check for HiSeq, amended threshold calculation parameters

release 36.1
 - bug fix to get positon number from fastqcheck file name for single-end run

release 36.0
 - changed the name of the file that lists adapters
 - test for file_store module uses sqlite instead of msql db

release 35.2
 - qc checks can be loaded from multiple paths

release 35.1
 - insert size check filters out reads that are not properly mapped and does not cut off the top 1% of the insert sizes

release 35.0
 - adapter check takes the location of the adapter fasta directly from the reference finder role

release 34.4
 - adapter check not to write tmp files
 - adapter check takes the location of the adapter fasta from the reference finder role

release 34.3
 - add sf32-45 into the npgqc data monitor list and use path_info for runfolder glob_pattern
 - bugfix in q20/25/30 saving for coping for phix runs
 - check autoqc data fully archived in the database
 - ref_match not to fail if the read length is too short

release  34.2
 - make aligner_version of the check object work for bowtie - sometimes hands
 - refactore ref_match and contamination checks to pipe the output of aligners directly
   to the consuming code - no saving to temp files

release  34.1
 - add number of total reads in bam flag stats result and table 

release 34.0
 - tests for ref_match
 - generic aligner_version method in npg_qc::autoqc::checks:check
 - autoqc loader - an option to glob only for recent runs from staging
 - ref_match: if error in trimming the reads, try trimming to 1bp less
 - check and result objects to have sequence_type attribute (optional for result objects)
 - sequence_error check for spiked phix

release 33.0
 - new 'contamination' check - ref_match
 - adapter check: produce counts for the match start
 - upgrade schema scripts moved to a subdirectory of scripts
 - one-off scripts moved to one-offs subdirectory
 - split stats extended to cope with PhiX split
 - image for split stats
 - add ref_name into unique key of split_stats table
 - autoqc loader script to check completeness only if no records for a run existed prior to loading
 - autoqc insert size and sequence error checks: updated deprecated methods to get 10000 reads
 - collection adding from staging: load only files whose name starts with a requested run number

release 32.0
 - rpt key code moved from result role to a separate role
 - replace project with study in model summary for study name
 - allow insert size and sequence mismatch checks on files with a small number of reads
 - generate_filename method of the base check class is now inherited from a stand-alone role
 - get_input_files method of the check class is bam-file aware for a specofic case of human/nonhuman split
 - gc_bias check refactored to use common methods for retrieving bam and fastq files (to fix a problem with plexes)
 - additional options for the qc script so the the reference can be preset and the type of reference search set
 - using role long_info to get cycle, lane, tile numbers for npg_qc data loading and cope with missing recipe file for hiseq runs
 - cope with hiseq run for run info xml and cluster denstiy data loading, and ignore missing runlog and run recipe files
 - cope with hiseq matrix file name and content format change, missing gerald config file and get run date from run_folder name
 - added a directory for one off scripts and placed there scripts for running and archiving autoqc checks for old runs

release 31.0
 - added a table to store fastqcheck files for plexes, a module and a script to load files to this table
 - dbix binding regenerated
 - a script for generating the dbix binding updated to force plurals in names of Result classes for some tables
 - added a script for fixing expected insert sizes in the db where there was an overflow
 - added a script for backfilling tag decodin info

release 30.1
 - do not sort collection before returning it from qc_store
 - gc bias check - do not croak if problems with read length
 - do not check sequence error using first reference when multiple references available
 - contamination result object and role changes to work around an empty string for hashes in the npg-qc database

release 30.0
 - autoqc result and check objects and the autoqc object take tag_index definition from a tag role from npg_common
 - insert size autoqc check uses tag-specific expected insert size
 - the autoqc collection object looses id_run attribute, its add_from_staging method should be used with id_run attribute
 - a collection object method to return a list and a map of actually present check names
 - no croaking if multiple references are found by autoqc checks
 - options for qc results retrieval: particular lanes and either plexes or lanes or all
 - collection's sort and search methods can take tag_index into account

release 29.3
 - npg_qc::autoqc::qc_store can retrieve db configuration from a config file
 - add bam_flagstats into auto qc check list

release 29.2
 - DBIx schema can read config files
 - one extra field for bam_flagstats to distinguish whether bam file is human, nonhuman, or not split

release 29.1
 - add bam_flagstats result class and database table to record stats from Picard MarkDuplicate and Samtools flagstats

release 29.0
 - FEY binding for the default value for tag_index column for autoqc tables made to work for sqlite
 - a script generating a dbix binding reconfigured to avoid pluralisating certain class names for tables ; the binding regenerated
 - check names for the qX_yield and sequence error result objects changed to 'qX yield' and 'sequence mismatch' respectively since check names are now displayed in the QSea interface instead of class names
 - a method in the autoqc collection object to return mapping of result class names to check names
 - add run_folder validation against NPG when loading illumina qc data
 - bug fix about run recipe file name should be stored without any path
 - don't save anything when no id_run_pair information returned from NPG
 - excluding insertion from mismatch rate calculation, and add two extra fileds in sequence_error result and database table to store the total number of match and mismatch bases for each cycle

release 28.0
 - add basic check for gc bias

release 27.0
 - sequence_error role: a new method, google_charts, returning two equally scaled error plots
 - sequence_error role: the width of the image for the plot is not hard-coded, it is proportional to the number of cycles
 - bug fix, the cycle number in the matrix file name not necessary 2 digits now
 - remove the display options in the main page of npgqc, now only display illumina analysis qc result
 - send two movez_tiles caching request if paired-end run
 - change cycle column data type from tinyint to smallint for table signal_mean, errors_by_cycle etc
 - contamination test check: stopped from looking in the live reference repository
 - autoqc::db::DB object test: objects in the fetched collection are ordered alphabetically so the order of fetching, which differs from test to test, does not affect the outcome
 - backported from trunk a change to cope with a new format of the bowtie output
 - sort check names as returned by npg_qc::autoqc::autoqc->checks_list
 - introduction of multiplexing
 - tag decoding stats autoqc result and database module

release 26.0
 - bug fix for tile-based error tables and image viewer
 - remove swift related tables and moduels
 - remove tile_all table and modules, which are related tile-based IVC plots
 - remove separate lane_summary and qcalreport loader script
 - remove other obsolete modules and testing file and data, tidy up api modules
 - directly retrieve data from QC files to save into the database, skip the step transfering the data into xml
 - stop sending any xml to the webserver to save data into database, only send the request to do caching now
 - new data loader modules using dbix class: tile_score, signal_mean, fastqcheck, run_config, matrix and offset
 - new staging monitoring role and modules for loading recipe, runlog, runinfo and cluster_density files

release 25.0
 - addition to the expected_size_range of the insert_size role to cope with multiple expected insert sizes im multiplexed lanes, ie return the minimun value of min sizes and the max value of max sizes
 - when the expected inser size is a single value or the from and to range boundaries ar eequal, the evaluation is performed against the simmetrical range of 25% either side of the supplied value
 - a new attribute, tmp_path, is added to the check oject in autoqc; it sets the directory for writing temporary files to
 - the adapter check refactored to write  the temporary files to the directory given by tmp_path and to use a different location of the repository for adapters fasta file
 - the contamination check refactored to (1) write  the temporary files to the directory given by tmp_path, (2) use reference finder role to query the reference repository, and (3) use extractor::fastq module to count the number of reads in a fastq file
 - dbix shcema class added
 - load lane summary data and tile-based data from both bustard and gerald summary xml files instead of just gerald summary html file using dbix class
 - load qcalreport text files separately from lane summary data loading, use dbix class now
 - change end column data type from tinyint to char to allow use 't' as end value for multiplex run
 - add unique key for analysis_lane table
 - remove unsigned for column cycle_10_20_av_perc_loss_pf and cycle_2_10_av_perc_loss_pf to allow negative value inserted
 - be able to load multiplex run qc data

release 24.0
 - display cluster density per lane data in the run qc summary table
 - added a new gc_fraction autoqc check
 - refactored qX_yield autoqc check to rely on npg_common::fastqcheck module in all operations with fasqcheck files

release 23.0
 - cluster density report data by lane are stored in the database now
 - statistics for move_z values for rta runs are now read based

release 22.0
 - npg_qc::autoqc::autoqc object; default for check name removed, 'check' and 'position' field become compulsory
 - listing of checks in npg_qc::autoqc::autoqc is done though a plugin look-up
 - code for detecting expected insert size is moved from npg_qc::autoqc::checks::insert_size to st::api::asset
 - 00-distribution.t test is made TEST_AUTHOR dependent since some versions of the test suit cannot make a distinction between own and inhereted fields/methods in Moose objects
 - contamination check - a dodgy fastq read count fixed

release 21.0
 - reference interface moved to npg_common namespace
 - insert_size and seqience_error check object refactored following changes in the reference role and its new namespace

release 20.0
 - store and display RunInfo xml
 - bug fix to display project and sample names for each lane
 - bug fix to improve loading speed of the front page because no need to try npg api to get the paired id_run for a RTA piared read run.
 - bug fix about extra <hr> tag (not <hr/>) in summary.htm file for qc data loading
 - not use libxml to parse offset xml anywhere
 - set end value for single read run as 1 in qcal table
 - ignore error rate data missing when a run no control lanes

release 19.0
 - load offset values for a run from a merged offset file, and stop using libxml to parse offset xml because of megered file too big
 - be able to get id_run and position from json filename and add them to json object if missing there
 - split_stats_coverages for table split_stats is not dependent on the relationship of the two tables. Fey::ORM no need to get foreign key info from the database currently, this can be disabled in order to improve database schema loading speed.
 - New illumina analysis loader module which makes use of some of the common roles, and should gel better, and be faster, than the current npg_qc_api.pl loader with the pipeline
 - using npg::api::run_lane to get organism of lane instead of run
 - bug fix to add eval_error to sequence_error check comments
 - count soft clipped bases as error when calculting sequence_error
 - add extra attribute info for each autoqc result, along with comments they are in result superclass or role
 - the module name and version number for autoqc check modules are stored in their result info hash
 - aligner name, version and options for contamination, insert_size, sequence_error and split_stats are stored in their result info hash

release 18.0
 - data-servise module is incorporated into a more generic qc_store model
 - the npg_qc::autoqc::results::collection class has ability to load qc results from teh staging area without specifying a path explicitly
 - run_graph table with extra columna end and most statistical graphs are read based
 - analysis and analysis_lane with extra column end
 - autoqc sequence_eror check added

release 17.0
 - command line options processing for the bin/qc script is done by MooseX::Getopt
 - the collection object for autoqc is backed by an array class from MooseX
 - the display features in the autoqc result objects are removed
 - the result objects are refactored into a combination of roles and classes to allow for a smooth object creation directly from a BD
 - insert size check now fails if there are problems in extracting reads from fasq files due to unmatched reads

release 16.0
 - added the adaptor check
 - added a field to record a path to a reference in the insert size check
 - store expected insert size range instead of expected mean; evaluate against the lower range boundary
 - refactored the autoqc part that performs the check so that it uses Moose roles from npg_common to deal with runfolder information
 - autoqc result roles added
 - Fey schema and table classes only load database schema and table when you call the loading method, and database parameters can be passed in when loading
 - autoqc database table classes now share the same role with result class, not directly inherit from result class
 - be able to read split_stats data back from database


release 15.0
 - given an id_run, return a collection of autoqc data objects from database or json files in runfolder
 - fastq split_stats class is added to autoqc result package
 - add two tables split_stats and split_stats_coverage to store fastq splitting statistics

release 14.0
 - autoqc: output is encapsulated in result classes and saved to json only. XML support discontinued
 - autoqc insert size stats and histogram calculations is performed with the help of PDL
 - generic serialization of Moose classes to a database
 - serialization of autoqc result objects from a json string to a database
 - npg_qc_api.pl - now has option to only load a single id_run
 - Fey::ORM schema and autoqc result table classes are added, which can save JSON data into database and get data back as objects

release 13.0
 - created a namespace for autoqc libraries, added code for q20 and insert size check there
 - add npg home page link in the top menu
 - show average values in the statistical graphs
 - display statistical data by run with cycle numbers for each graph
 - using read length of each read of a run to calculate the lane yield instead of using the cycle number of the whole run
 - add average yield per lane per read by week graph
 - allow end value of a run to be a non-digit

release 12.0
 - add view for recipe file and the link in the summary page
 - display cycle or read length details in the chip summary page
 - remove swift link in the summary page

release 11.0
 - add recipe_file table to store the recipe file name, contents and md5 value
 - store the first and last indexing cycle number if any
 - store cycle number for read 1 and read 2 if there are two reads in one run

release 10.0x
 - update the database if the data already in the database, or delete the old data before inserting the new data
 - add unique index to qcal table and set end value as 0 if the qcal value is for single run or merged paired runs
 - modules to load qc data from other directories, especially for fastqcheck files from the repository
 - handle different cycle numbers of the paired runs for cache_query table
 - IVC base call plot all in the same scale 100%
 - stop read Q value from qcalreport file if fastqcheck files created for all lanes
 - store first indexing cycle number into database for multiplex run
 - query run recipe table for cycle count of a run
 - display cycle count for both ends of a pair of runs, which may be different
 - display qcal value for each lane

release 9.0
 - add api to delete qc data for one run
 - add graph view of cluster number against tile number as an alternative of heatmap
 - add view to show error rates of the latest runs per instrument
 - bugfix about getting the control lane data from lane_qc table to populate run_graph table
 - increase the x, y field length of table offset in database schema
 - display statistical data by week with the graph
 - store cycle number, tile number per lane in database from recipe and tile layout xml files
 - back populate run_recipe table by counting current QC or runlog data
 - display phasing information on summary page
 - retrieve project name and library name for each lane from sequence scape and display in the run summary page
 - QC data complete, check number of cycles, tiles and lanes in table lane_qc, signal_mean, errors_by_cycle and qcal against values in table run_recipe, not just check lane_qc table with startard number of tiles, lanes
 - only cache lane_summary data into cache_query table if data complete
 - get a list of runs from cahce_query table with lane_summary infomation to cache run_graph and instrument_statistics tables, and for npg_qc data loader and main page runlist
 - check whether lane summary cached in cache_query table to report data completely loaded for XML web API
 - check runlog data fully loaded against the actual number of tiles and lanes from run_recipe

release 8.0
 - analysis and analysis_lane api modules, initially set for ability to obtain data for analysis_report script, which is under npg-tracking
 - store frequency response matrix and offset data into database and simple web interface
 - add avgerage error per run by instrument statistics graph
 - get cycle number from move_z table if can't get it from errors_by_cycle table
 - store cycle number for a run into run_graph table
 - add cycle length filter to the statistics graphs
 - bug fix about getting the run end number from a single run qcalreport file name
 - bug fix to get correct lane number from fastqcheck file name of single end run
 - cope with relocation of score, rescore files of the pipeline software 1.3rc1
 - add caching scripts to the runlog loading script, to add them in the cron job list
 - get different levels of run folder directly from Latest Summary symbolic link if not given

release 7.0
 - api direct loading now gets database credentials from config.ini
 - heatmaps for pf_perc_error_rate now scales upt to 10+ (anything 10+ is considered to high, and is therefore all very hot)
 - all thumbnails for error plot view
 - store the run start, complete and end time in the database
 - add run statistics by time graph

release 6.0
 - Change to json output format for run_tile list for a run (default - single run, data structure streamlined)
 - IVC thumbnail plots now horizontal, merged image with a area map using DHTML.
 - IVC large plots now loaded using a lightbox to sit over the rotated IVC thumbnails
 - image_store table to store png that are regularly acessed for speed improvement
 - lane_qc table - change to column definitions for control lane only columns - from text to float (unknown stored as NULL)
 - indexes added to many tables, in order to improve speed efficiency.
 - Uniqueness checked for rows where applicable.

release 5.0
 - API modules to obtain summary, run list, run_tile and signal mean data
 - bugfix to ensure only single loading of rows into database
 - yield per run per instrument graph
 - blank base error rate per tile by cycle
 - bugfix to ensure most common words to be loaded into database
 - graph image now uses gray lines instead of black for clarity
 - first cycle intensities heatmap now scaled rather than linear

release 4.0
 - JSON service - run_tiles obtained but now in order, and with qc data already packaged in for the tile
 - JSON list of run ids that have data
 - caching for instrument statistical graphs
 - Error graph scale to 5% on Y-axis
 - XML feed to query if run is loaded /run/<id_run>.xml

release 3.0
 - Link to NPG run pages from the id_run/id_run_pair in the chip summary
 - Y Scale max for IVC plots set to default to 1500 if 100 tiles per lane (i.e. GA2)
 - JSON services - summary for run, obtain tiles, some stats for tile
 - different graph views possible on statistical graphs
 - run tile view - linked to when you select a tile on a heatmap or run alert
 - statistical graphs for instruments - tile count of errors by run

release 2.0
 - api to process Runlogs for move z data
 - display for move z data
 - hoverable heatmaps with clicking to run tile viewer
 - move to own database instance
 - improvements to Bustard processing
 - caching of big queries to improve performance
 - statistical graph by run

release 1.0
 - api to process Bustard files into xml, and post them to webservice
 - webservice to process bustard xml and save to database
 - set-up of database schema
 - tests
 - views showing graphs and tables
 - swift summary processed
 - heatmaps of tile data
 - alerts for out of scope metrics<|MERGE_RESOLUTION|>--- conflicted
+++ resolved
@@ -1,10 +1,7 @@
 LIST OF CHANGES FOR NPG-QC PACKAGE
 
-<<<<<<< HEAD
  - GUI for utility QC
-=======
- - add new bcfstats qc check + viewer changes
->>>>>>> da96c793
+ - add new bcfstats qc check + viewer change
  - skip incomplete tag zero results in genotype_call POSTing to LIMs
  - handle target samtools stats file - parsing, archiving and viewing.
  - queries to qc_store should always have support for tracking db look-up
