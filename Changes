LIST OF CHANGES FOR NPG-QC PACKAGE

<<<<<<< HEAD


 - GbS Minor_v1.0 plex included in genotype data extracted from iRODS 
 
=======
 - change the type of the stats column in the 'samtools_stats' table from
   'mediumglob' to 'longglob' to accommodate the ampliconstats data for
   384 samples

>>>>>>> 67a8b6eb
release 69.5.0
 - measures to speed-up generation of SeqQC pages:
   - add a prefetch for compositions and components when retrieving autoqc
     results from a database;
   - use in-line custom sort function instead of a closure for ref_match
     result objects  
   - disable a check for circular references in serialization of autoqc
     result objects

release 69.4.0
 - mqc skipper not to consider runs tagged 'no_auto' or 'no_mqc_skipper'

release 69.3.0
 - mqc skipper - following a change in RoboQC creteria for real samples
   (artic QC pass requirement is dropped), add a threshold for the number
   of artic fails
 - add option to restrict to a single gbs_plex to genotype_call_results_reporter  

release 69.2.0
 - the mqc skipper script is changed to always take into account the outcome
   of RoboQC assessment
 - improvements for SeqQC display of the generic results for artic data

release 69.1.0
 - an extension for the npg_mqc_skipper script to make it work for the
   Heron study, ie to take into consideration provisional manual QC
   outcomes from the review autoqc resuls and finalise QC outcomes
   for sequencing and libraries for runs that are expedited to archival

release 69.0.1
 - npg_qc::autoqc::checks::generic::artic - bug fix in a parser for
   artic QC summary for cases when the summary is empty

release 69.0.0
 - npg_qc::autoqc::checks::generic::artic - a proper autoqc check class,
   which repleces bin/npg_autoqc_generic4artic script
 - make pp_name attribute required for the generic check object
 - custom scripts for robo qc and autoqc for outputs of the artic pipeline
   (npg_autoqc_generic4artic and npg_simple_robo4artic) are removed
 - npg_qc::autoqc::checks::review
   - breaking change of the RoboQC section of the product configuration file
   - introduction of the applicability criteria to allow for conditions that
     are based on different LIMS properties

release 68.9
 - DBIx class for the generic table: add missing standard custom relationship
 - SeqQC template simplification and database access optimisation for rna
   autoqc results
 - extension of the SeqQC template for the generic check - a link to
   appliconstats index page for plots is added
 - deployment of the latest version of Catalyst, 5.90128, does not seem
   to include the Starman; the dependency was probably not explicit;
   starman is added to the list of required packages in npg_qc_viewer/Build.PL 

release 68.8.0
 - specialised generic check for ampliconstats

release 68.7.1
 - bug fix for the order of assignment of keys for the doc->{'meta'}
   part of the generic result object for the ncov2019_artic_nf pp

release 68.7.0
 - ability to invoke, via the qc script, specialised versions of
   autoqc checks
 - reusable methods for autoqc generic check

release 68.6.0
 - autoqc generic result object:
     rename 'desc' attribute to 'pp_name' since 'desc' is a reserved
     word in some SQL flavours; hence qouting the column name, which
     DBI(x) does not do, might be required;
     to be able to produce distinct visual representation in SeqQC for
     different external pipelines check_name method to return the
     name of the class concatenated with the name of the pipeline
 - npg_autoqc_generic4artic:
     uses sample control flags instead of sample
     supplier names to distinguish between real samples and different
     sample control types
 - SeqQC view for the autoqc generic result

release 68.5.0
 - npg_simple_robo4artic:
     uses sample control flags instead of sample
     supplier names to decide on the robo evaluation criteria and the
     proposed manual QC outcome;
     evaluates positive controls in the same way as real samples 

release 68.4.0
 - npg_qc::autoqc::checks::generic and npg_qc::autoqc::results::generic -
   check and result objects for generic autoqc
 - DBIx class for the generic result
 - a new script, npg_autoqc_generic4artic, to generate generic autoqc
   results for artic pp

release 68.3.0
 - npg_simple_robo4artic:
     extended to consider negative and positive controls;
     no action (skip) for positive control, a separate set of evaluation
     criteria for negative controls;
     all outcomes are recorded as preliminary manual QC outcomes;
     QC summary is is recorded in the 'info' attribute of the review
     autoqc check
 - type of the 'info' attribute for file-based autoqc results is relaxed,
   changed from a hash of strings to a hash of arbitrary entities to allow
   for a nested data structure

release 68.2.1
 - allow the dot character in QC outcomes column values

release 68.2.0
 - tweak for genome coverage figure in qc summary - fall back to target 
   if no default autosomes only number available.
 - a new script - npg_simple_robo4artic - to generate autoqc review
   results from third party QC data
 - skip ref_match autoqc checks only for true GBS samples
 - SeqQC viewer: make visual cues for utility (user) QC  outcomes always
   visible regardless of whether they concur with the manual QC outcome
   or not

release 68.1.0
 - criteria_md5 attribute is added to the review autoqc result object;
   previously it was computed at a point of loading to the database
   and was available only in objects retrieved from the database;
   availability of this value at check execution time will be useful
   for planned generalisation of the review check
 - ability to save autoqc review outcomes to uqc is added
 - autoqc review check: enable public 'lims' attribute for the
   object's constructor - needed to speed up pipeline's setup
 - remove old InterOp file parsers and database loaders

release 68.0.0
 - interop parser - extra tests and a fix for some result hash keys
 - provisions for having an array of result objects in the result
   attribute of the autoqc check object
 - ability to pass multiple qc_out directories to the check
 - using moniker role to generate file name root in a standard way
   from a composition - needed if the result attribute is an array
   since passing the file name root to the check will not be the right
   thing to do (multiple file names are needed in this case)
 - redundant result role methods filename_root_from_filename and
   is_old_style_result are removed
 - pass, info and comments attributes moved from the result to the
   its parent base class (both in npg_qc::autoqc::result namespace)
   to make these attributes available for results objects that are
   derived directly from the base class.
 - new interop autoqc check
 - retrieval of interop autoqc check results by SeqQC web app is
   currently supressed
 - division by zero bug fixed in npg_qc::autoqc::role::bam_flagstats
   for cases when nothing mappes in target regions 

release 67.5.0
 - npg_qc::illumina::interop::parser - a stand-alone custom parser
   for Illumina InterOp files; unlike Illumina's own parser, this
   parser does not round the results of the calculation

release 67.4.0
 - bug fix for mqc skipper script which, because of filtering on
   study name always gave count of unique studies on a run as one
 - bam_flagstats autoqc check - detect and parse samtools markdup metrics

release 67.3.0
  - change default file type to cram for genotype check
  - script for skipping manual QC step: an additional filter
    to ensure that the all lanes for a run that bypasses
    manual QC deplexed properly

release 67.2.0
  - script to move NovaSeq runs for a particular study
  - change default file type to cram for bam_flagstats

release 67.1.0
  - if DO_NOT_USE reference selected don't run VerifyBamID but provide
      explanatory comment in json output file
  - in qc store, capture error inferring a path to the archive dir,
      which we need to retrieve autoqc data, rather from inferring
      some other path

 release 67.0.0
  - fix regular expression used in collapser after change in template
  - adapter check switched to use cram files; fixed an old bug in
      parsing blat output which resulted in incorrect adapter counters
      per cycle
  - record absolute path of the verifyBamID executable
  - remove provisions for retrieval of autoqc results from old style
      run folders

release 66.6.0
 - review autoqc check: do not exit on criteria evaluation error
 - table and DBIx class for the review autoqc check
 - SeqQC display for review autoqc results
 - qc_store retrieval from a database reimplemented to ensure that
     merged data are not retrieved when run data are required
 - SeqQC templates updated to conform with Template::Toolkit v2.29

release 66.5.1
 - add placeholder results file for bcfstats where no ref genotypes exist
 - ensure immutability of a private attribute in autoqc checks review

release 66.5
 - update spatial_filter results parsing
 - add target autosome stats to bam_flagstats qc check
 - allow 'last_modified' date in mqc tables to be pre-set
 - new autoqc check 'review' to evaluate results of other
   checks against configurable criteria
 - SeqQC: add a visual que for failed autoqc review results

release 66.4
 - allow to finalise undecided library manual qc outcomes for
   all entities
 - remove library type restriction from genotype_call can_run (retained as double check in seq_alignment)

release 66.3
 - sequence_summary table - extend storage for the header column
 - remove fastqcheck database loader
 - autoqc database deletion script update

release 66.2
 - SeqQC: heatmaps from samtools stats files as a source
 - relax JSON parser (allow non-utf8 characters) when loading sequence_summary
   results to the db
 - ref match results sort order - make deterministic (important for consistency
   of data we load to the warehouse), also add a method to return top two results
 - fixes for composite genotype script following previous release 

release 66.1.1
 - composite genotype check script (call_gtck_composite_rpt.pl) search
     for run folders disabled - only use iRODS cram files

release 66.1
 - autoqc results loader to check for potential composition digest clashes
 - amend upstream_tags check to find previous runs which have reached
     status "analysis complete" (instead of "run complete")

release 66.0
 - GUI for utility QC (inactive)
 - add new bcfstats qc check + viewer change
 - skip incomplete tag zero results in genotype_call POSTing to LIMs
 - minor changes to genotype qc check to support checking against externally
   supplied genotypes instead if they exist
 - handle target samtools stats file - parsing, archiving and viewing.
 - queries to qc_store should always have support for tracking db look-up
 - methods for loading autoqc results moved from npg_qc::autoqc::collection
   to npg_qc::autoqc::qc_store
 - little-used method load_run of npg_qc::autoqc::qc_store class, which did
   not support propagation of tracking db handle, is removed
 - unused public methods in npg_qc::autoqc namespace removed
 - mqc outcomes API - a new method, get_library_outcomes, for retrieving
   library qc outcomes as boolean values
 - deciding whether the entity is subject to manual QC:
     remove special provisions for GCLP;
     enforce that libraries and lanes cannot be qc-ed on the same page
 - enable saving qc outcomes for multi-component compositions
 - SeqQC GUI changes for multi-component compositions:
     enable display of autoqc results;
     enable manual QC
 - changes to allow for SeqQC display of results corresponding to multi-
   component compositions
 - Illumina QC data loader restricted to loading cluster density data, its
    data pre-loading functionality dropped
 - amend spatial_filter check to take a directory name to search instead
    of an explicit list of input files (that approach became unworkable
    with highly plexed lanes)
 - add result_file_path attribute to file-based result objects
 - samtools stats file parser
 - qX_yield and gc_fraction autoqc checks to use samtools stats files
   instead of fastqcheck file
 - SeqQC:
     links for latest ivc and analysis removed since the target files are
       no longer produced;
     link for full rna seqc analysis follows info in the result object
  - remove can_run restriction of verify_bam_id check for (cD|R)NA libraries

release 65.4.1
 - store value of output_dir from the RNA-SeQC check into the database

release 65.4
 - qX_yield autoqc check extension: capture and save yields for q30 and q40

release 65.3
 - fixed bug in cluster_density calculation where no TileMetrics interop
   file exists

release 65.2
 - add new metric mitochondrial genes content as mt_pct_tpm to RNA-SeQC check
 - can_run returns false for pulldown_metrics check for tag 0
 - genotype check does not require the existence of irods: input_files

release 65.1.1
 - explicitly use pre v6 bwa for rna_seqc rRNA alignment as input not name sorted 
   (tolerated in old version but not bwa0_6)

release 65.1
 - bwa to bwa0_6 for rna_seqc rRNA alignment

release 65.0
 - adapter autoqc check - discard code for fastq input
 - add genotype_call_results_reporter script to report genotype_call
   results to the LIMs
 - tag_metics matches_pf_percent only stored to three decimals places now
   so trim in viewer
 - modified spatial filter qc check to read all run_lane filter.stats files
 - changed naming of spatial_filter stats files to <run>_<lane>*.spatial_filter.stats
 - upstream_tags qc check - replaced bamindexdecoder with bambi decode
 - dropped ability for qc checks to sub-sample input fastq
     instead run the checks directly off the cached fastq files
 - NovaSeq changes, new InterOp file format and per lane read counts now 64-bit unsigned ints
 - make travis happy as running apt-get update by default was disabled.
 - NovaSeq run info file size is around 95KB, too large for the text column type.
     Column type changed to mediumtext.
 - upstream_tags autoqc check: standardise access to the tracking database
 - 'execute' method of the parent autoqc check to error if input files do not exist
 - dependency on tracking XML feeds removed
 - bwa0_6 (newer bwa) expalicitly requested where bwa aligner is used
 - all C source code moved to https://github.com/wtsi-npg/npg_qc_utils, executables are
   built by Conda https://github.com/wtsi-npg/npg_conda/tree/devel/recipes/npg_qc_utils/65.0;
   Build.PL changed accordingly

release 64.6.3
 - update parsing of spatial filter stats in spatial_filter QC check

release 64.6.2
 - QC viewer changes for genotype call

release 64.6.1
 - tweak to GbS library type check in genotype call as arrived as GBS (now case-insensitive).
 - Exit rna seqc gracefully if bam has no reads
 - more stringent ref check now required for Pf3D7_v3.fa/hs37d5__Pf3D7_v3.fa
   in genotype check

release 64.6
 - add new metric glogin_pct_tpm to RNA-SeQC check
 - DBIx schema loader script: alter table to add new globin metric column
 - add functionality to pass some of the files necessary to run RNA-SeQC
   as CLI options for program qc for more flexibility for stand alone run
 - add new role for rna_seqc to implement ability to extract values from
   column other_metrics to be stored in ml warehouse database.
 - add tag_hops_power and tag_hops_percent columns to tag metrics
 - remove run_timeline component on the Illumina QC loader
 - stop generating DBIx class for run_timeline db table
 - remove unused methods of the run_graph Clearpress model
 - add new role for rna_seqc to implement ability to extract values from
   column other_metrics to be stored in ml warehouse database
 - changes for GbS genotype calling check 
 - tag_sniff
    handle separators in BC tags for dual-index runs
    allow dual-index runs to be revcomped independantly
    when tag has a separator -t option operates on subtags
    allowed to ignore an index when the BC tag contains a separator 

release 64.5
 - qc outcomes model: code generalisation to simplify addition of
   further qc types
 - uqc outcomes - saving and updating enabled
 - switch to node 6.12.2 in travis
 - stop generating DBIx classes for unused tables
 - tiny tweaks to rna and verify bam id help links
 - ensure, where practical, that saving and retrieving qc outcomes
     works for multi-component compositions
 - add functionality to allow more columns to be added to table dynamically
 - add data for new extra column for sample_name in summary table
 - treat all dynamically added methods in the same way

release 64.4.1
 - fix bam_flagstats check library_size bug

release 64.4 
 - utility QC feature: db tables, DBIx classes, retrieval
 - Add STAR aligner bams as a valid RNA alignments
 - update bam_flagstats to be able run when no markdups metrics file exists

release 64.3.1
 - error in a statement for data update is fixed

release 64.3 
 - DBIx schema loader script: automatically add npg_qc::Schema::Composition
 - drop unique consctraint for (id_run, position and tag_index) columns;
 - make a foreign key to seq_composition table not nullable and set
     a unique constraint on the foreign key column in entity tables;
 - do not use id_run, position and tag index column values from
     entity tables, compute rpt lists from compositions;
 - do not list explisitly id_run, position and tag_index in return
     datastructes for both get and save outcomes methods
 - a method to find a composition without creating one

release 64.2
 - Cannot have default Moose constructor in derived DBIx classes - fix for
     custom MqcOutcomeEnt resultset
 - DBIx achema loader script: automatically add npg_qc::Schema::Composition
     role when generating result classes for autoqc tables
 - DBIx classes for autoqc db tables:
     remove 'create_component' factory method which was only needed
      for back-filling composition foreign key;
     inherit 'composition' attribute from a newly created
      npg_qc::Schema::Composition role;
     document 'composition' attribute
 - composition-enabled manual qc:
     db tables linked to the seq_composition table;
     search proceeds via releated composition tables;
     when mqc outcomes are saved, a composition is created if it does not exist;
     'composition' attribute is added to mqc entity result classes;
 - upgrade bower to 1.8.2 in travis
 - stop building on Travis under Perl 5.16,
   see https://rt.cpan.org/Public/Bug/Display.html?id=123310

release 64.1
 - SeqQC viewer - function to draw readonly representation of the
   utility flag
 - autoqc checks parect object - refactore to use a new factory for
   rpt list to composition transformation
 - upstream_tags modified so it can work with the rpt_list argument
 - constraints in autoqc db tables are reset to allow for saving
   results for multi-component compositions
 - tag_sniff modified to load the whole tag table upfront
     revcomp matches now output in reverse video

release 64.0
 - composition-enabled autoqc objects storage
     schema changes
     DBIx binding updates
     script for back-filling foreign keys to composition table
 - bug fix on search_autoqc method
 - db composition creation via a factory method
 - db autoqc loader - unused 'update' option removed
 - db autoqc loader - will retry a transaction that failed because
     a db lock could not be aquired
 - saving a component with subset attribute value 'all' gives an error
 - npg_qc::autoqc::results::collection
     remove unused functionality;
     ensure existing methods work with objects that do not have id_run,
     position, etc
 - remove superfluous method call from a template
 - db query for tag_index NULL or NOT NULL: undef as a string
   might not give problems now, but will when all db records are
   linked to compositions
 - remove unused qc_chema property from TransferObjectFactory 
 - set explicit dist to precise in travis yml
 - simplify and optmise pool detection in the viewer
 - remove links to Clarity LIMs, generalise code for linking to LIMs
 - deleted VC (view-controller) part of the Clearpress npg_qc web server
 - index unq_seq_compos_rp for seq_component becomes unique

release 63.1
 - label fix for rna_seqc in SeqQC viewer
 - MySQL does not save correctly integers to float columns;
   change column definitions for rna_seqc

release 63.0
 - update script for deleting autoqc database results so that it
   can handle composition-based tables
 - remove attribute qc_report_dir from check object: the output directory
   is created by default using the sample's filename root
 - npg_qc::autoqc::qc_store - load rna_seqc results into new rna_seqc
   table in npg_qc database.
 - SeqQC:
   - added template for rna_seqc check with selected metrics shown
     in summary
   - include a link to original RNA-SeQC report in check's template
   - Build will fail if no node, npm or bower are available in path
 - stop using multiple versions of samtools
 - do not install NPGQC web app
 - increase HTTP timeout when reporting manual qc outcomes to LIMs

release 62.9
 - fix for GD image generation test in response to a change in constructor
   behaviour in GD.pm
 - compute expected path in tests in a way that takes into account
   substitutions
 - genotype and verify_bam_id checks:
     speed up pipeline job submission for deeply plexed lanes by
     moving calls that involde access to reference repository out of the
     can_run method
 - composition-based autoqc results db search via DBIx: allow for
   a search query that contains fields from the main table

release 62.8
 - tag_sniff modified clip and revcomp options to handle split tags
 - Sort results for merged genotypes as well - to avoid out of order failure.
 - specify an appropriate "accept" header when sending manual qc
   outcomes to LIMs (header was not set resulting in 406 responce
   code)

release 62.7
 - current staging directories do not have autoqc results in
   bustard_path; stop looking there
 - ClearPress Perl library is pinned to v. 473.0.5
 - upstream_tags autoqc check: stop falling back on files in IRODs

release 62.6
 - make building the iRODS handle of npg_qc::autoqc::checks::genotype
   lazy to avoid calling baton until required at runtime
 - translation from a database composition representation to the
     npg_tracking::glossary::composition type object
 - db query for compisition-based tables should include a condition
     on tag_index if only lanes or plexes are being retrieved
 - Fix in npg_qc::utils::bam_genotype for rare out of order mpileup failures 
 - Travis CI build: when building dependencies, us the same
   branch as the one the pull request is made to.
 - back to testing with mysql 5.7.13 in travis
 - drop node 0.12 from node travis matrix
 - add perl 5.22-shrplib to travis matrix
 - to reduce uncertainty in ranking close results, increase precision
   used for ranking contamination results
 - call_gtck_composite_rpt.pl - supply rpt list to genotype check
 - Code and tests changes to reduce number of warnings under Perl 5.22.2
 - sequence mismatch - do not return PDL special values, treat NaN as
   a bad value and return undefined instead

release 62.5
 - a very concise replacement for NPG_QC pages
 - no templates rna_seqc results - we should not try rendering

release 62.4
 - autoqc loader does not try loading a result for which there is
   no coresponding DBIx binding

release 62.3
 - make bam_flagstats check runnable under the qc script
 - remove autoqc loader backwards compatibility with analysis code
   that does not generate related results for the bam_flagstats results
 - Arguments given to the qc script are passed through to the relevant
   qc check object.
 - QC script does not try to infer the location of input files.
 - QC script accepts the rpt_list argument.
 - tag_index attribute of the check object cannot be assigned to undef.
 - added Broad Institute's RNA-SeQC to autoqc QC checks
 - SeqQC - genotype view fixed (escaping)

release 62.1
 - Bug fix in build action for cgi files.

release 62.0
 - Towards composition-based autoqc:
   - npg_qc::autoqc::results::result - Composition-aware,
     id_run, position and path attributes become optional.
   - npg_qc::autoqc::qc_store - Use DBIx syntax for quering on tag_index
     (future compatibility with planned table schema changes), db load
     compositions of size 1 only.
   - npg_qc::autoqc::db_loader - Result classes support composition,
     but most tables have not been converted yet. Do not generate
     composition if no support in the result table.
   - npg_qc::Schema::ResultSet - Enchancement for a search for tables that
     do not yet support compositions: convert undefined values
     for columns under a unique constraint to database defaults.
 - SeqQC - outdated template for split_stats removed
 - genotype role refactored to remove hardcoded uri encoding            
 - remove contamination check that is not run any longer,
   result object remains
 - to keep similar code together and to avoid listing explicitly
   an increasing number of non-runnable checks, move checks_list()
   method to the collection object
 - genotype check, croak if error closing samtools pileup command
 - norm_fit
     - modify peak finding to allow for peaks in first/last bin
     - added monotonity condition when estimating stdev
     - drop stdev when outputting filtered modes
 
release 61.2
 - SeqQC:
   - Reintroduce collapser
   - using grunt/npm to automate js testing
 - VerifyBAMId changed condition MIN_AVG_DEPTH from > 4 to > 2 for fail

release 61.1
 - SeqQC
   - Using --force-latest for bower install deps during Build
 - improve test robustness (larger page sample for mech to check)

release 61.0
 - using test matrix with node 4.4.2 and 0.12.9 for travis
 - help page for manual qc
 - redesign of both client and server side for generic qc outcome updates
 - updates to already stored outcomes, including final outcomes,
     are not an error, will be skipped
 - require that all library outcomes are marked explicitly before the
     final sequencing outcome is saved
 - custom class for authentication in tests - works with JSON POST requests
 - mqc widgets not shown if no lims data available
 - title for pages with data for one id run show run status
 - SeqQC
   - bugfix only build request for qc_outcomes if rptkeys in page
   - upgrading jquery to 2.2.3 from 2.1.4
   - upgrading requirejs to 2.2.0 from 2.1.20
   - upgrading bcviz to 1.3.2 from 1.3.1
   - upgrading table-export to 1.5.0 from 1.2.2
   - upgrading qunit to 1.23.0 from 1.20.0
 - add unique db constraint for short descriptions in qc outcome
   dictionaries; the constraints should have been set when the tables
   were created 

release 60.0
 - JSON service (retrieval) for qc outcomes
 - update link to picard in POD
 - SeqQC:
   - remove use of autocrud plugin - it's never been used
   - simplify the authorisation and it make more secure (do not fetch
     user credentials from the url), move the code to a new User model
   - in tests extend the User model to allow for getting user credentials
     from the url
   - avoid warnings in tests by setting the default for the username to
     an empty string
   - if the user is logged in and is authorised to do manual qc, display
     a visual cue on the top of the page
   - tag metrics column moved next to the column with tag index and tag sequence
   - show deplexing percent for individual tags in tag metrics column
   - retrieve qc outcomes from npg_qc_viewer qcoutcomes JSON service for
     initial page rendering

release 59.8
 - give LIMs time to process posting qc outcomes as individual events
 - SeqQC
   - upgrading bcviz to 1.3.1 from 1.3.0 (individual minified files)

release 59.7
 - SeqQC
   - bower configuration files in npg_qc/npg_qc_viewer
   - moving client test files to npg_qc/npg_qc_viewer/t/client
   - fix regression, missing require for table-export

release 59.6
 - SeqQC
   - generating bcviz plots only when they will become visible and remove
     them when they will not be visible
   - set max number of plexes for manual QC as 400

release 59.5
 - autoqc results db loader: an option to force a re-build of related objects
 - SeqQC
   - fix warning about undef value in the adapter template
   - fix closing div tag in verify bam id template 
   - upgrading jquery to 2.1.4 from 2.0.3
   - upgrading requirejs to 2.1.20 from 2.1.8
   - upgrading qunit to 1.20.0 from 1.15.0
   - upgrading bcviz to 1.3.0 from 1.2.1
 - travis ci testing perl modules for npg_qc and npg_qc_viewer
 - require DBD::SQLite@1.48 to run tests

release 59.4
 - saving manual qc values for libraries - allow for an undefined or empty
   list of tag indices
 - tags in lanes from GCLP runs are not subject to library qc
 - composition-based autoqc results - disable version checking between the version
   of the module that serialized the object and the version of the same module that
   is performing de-serialization
 - script to import manual qc values from the old warehouse RT#493757
 - update_outcome method of mqc entities renamed to update_nonfinal_outcome
 - a new update_outcome method allows for update of final outcomes
 - method to toggle stored final manual qc outcomes
 - mqc reporter - reporting might cause a loss of link between the product and
   flowcell data in the ml warehouse, so prepare all data, then report
 - SeqQC
   - New functionality to allow export summary table to CSV

release 59.3
 - transparent search query for autoqc objects irrespectively of the details of
   object's database implementation (in-table identifies or composition)
 - custom parent class for resultset objects
 - calling ->new() on resultset object to create a new result replaced with
   calling more intuitive ->new_result()
 - upgrade genotype check to use samtools1 and bcftools1
 - SeqQC
   - New dictionary table for plex level library MQC. (Issue 238)

release 59.2
 - library-level manual QC for individual plexes.

release 59.1
 - 'write2file' method of autoqc result objects removed since it duplicated
     the 'store' method
 - alternative base class npg_qc::autoqc::results::base for autoqc results objects,
     able to represent results that are derived from merged files and described by
     a composition of multiple components
 - autoqc result objects for samtools stats file, sam/bam headers and digests
     derived from the new base class
 - bam_flagstats result extension to produce samtools_stats and sequence_summary
     results (related objects) either at run time or later
 - database tables for storing component and composition objects
 - autoqc db loader extension
     - to load data represented by classes derived from the new base class
     - to build related objects in memory and to load them to the database
       bypassing serialization to a file - a way to save cram headers and stats
       file where the analysis pipeline did not run the current code that
       produces samtools_stats and sequence_summary objects as individual files
     - ability to mark records as current
 - reporter for manual QC results retrieves LIMs info from ml warehouse;
     it skips GCLP runs RT#480489.
 - tag_sniff new option to truncate tag sequences
 - tag_sniff checks common tag sequences against tag sets in the warehouse
 - SeqQC
   - add the total yield in library view RT#488973
   - summary table: display supplier sample name along the library barcode RT#488964,
     remove separate sample column
   - fix missing composite genotype check visualisation broken when cleaning
     template for ml warehouse
   - fix missing space between forward and reverse when reporting percent gc 
     fraction
 - genotype check data extraction scripts - updated scripts to fail more readily
    and informatively when an iRODS error occurs

release 59.0
 - SeqQC 
   - remove ajax proxy controller
   - stop 00 tests accessing live db credentials and databases
   - using mlwarehouse for dwh information displayed in SeqQC viewer
   - removing tests related to template compilation
   - providing links to lims for pool/library/sample
 - autoqc check and autoqc objects: remove unused 'sequence_type' attribute
 - autoqc check and result objects - use existing roles for id_run and
   position definitions
 - result object - to remove dependency on id run, position and tag index,
     allow individual results to overwrite the root of the output file name
 - refactor autoqc check to use file_type attribute name instead of
   input_file_ext
 - tags_reporters check - remove hardcoded solexa path
 - genotype and verify_bam_id_checks - use standard way of reporting run-time
   problems
 - bam_flagstats
     - one call to compute all metrics
     - method for finding stats files
     - if id_run not given, derive the root of the output file name from
       the input sequence file name 

release 58.9
 - move method for file name creation from SeqQC to autoqc so that it's
   more accessible
 - SeqQC
     - upstream_tags template - do not report potentially confusing tag index value when
        there is no id_run in the high-scoring tags table
 - remove misleading bam_flagstats check info

release 58.8
 - SeqQC
     - display insert size normal fit confidence and number of modes in the 
       summary table
     - do not show adaptor plots for low contamination
     - provenance in lane title not in every check
     - prepend all page titles with application name and version
     - different page title colour if running in non-live environment
     - use updated LIMs server url
     - link to NPG tracking web server running on the same host as this app
     - showing reference species and version below lane titles
 - Using container configuration for travis

release 58.7
 - bam_flagstats autoqc result object:
     new field, subset, added to be used instead of human_split
     human_split is retained for now to be compatible with existing data and code
 - autoqc loader will only load fields that correspond to database columns

release 58.6
 - Using "jquery-unveil" plugin for heatmaps
 - Removing data from DOM after passing them to local variables
 - Nulling variables after using them for bcviz to free memory
 - Moved simplified file name generation to this package
 - Removing gc bias and qX Yield checks when looking at non-run views
 - Removing collapser
 - Using latest release of bcviz (1.2.1)

release 58.5
 - stop using depricated Class::MOP::load_class method
 - use namespace::autoclean instead of "no Moose" in Moose objects
 - using make_immutable in Moose objects

release 58.4
 - Creating a cache in SeqStore model to reduce file system access. 
    Improving query - using keys for tables.
 - Moving FileFinder functionality into SeqQC from seq_commons.
 - Cache of catalyst actions and uri in template.
 - Templates are configured to be checked for changes every 10 hours.
 - Connections to database for fastqcheck are passed to model from 
    template.
 - Test modules catch/test for warnings for unitilized ids and for 
    cases where it was not possible to locate a folder.

release 58.3.1
 - Updating Readme in npg_qc_viewer for changes in deploy procedure.
 - Fixing qXYield total for run and sample, now it calculates from actual values 
    in the table, does not recalculate from collection.
 - genotype check: reduce min_sample_call_rate parameter for genotype match from 95% to 75%, and
     min_common_snps from 21 to 20. This will allow (Fluidigm) qc genotypes with 20 calls to be
    identified as possible duplicates when using the standard set of 26 QC SNPS (W30467)

release 58.3
 - default autoqc result object creation - do not set tag index to undef to
   avoid this field being set when serializing to json with newer Moose

release 58.2
 - convert local path to nfs for linked tools when building fastq_summ

release 58.1
 - compile fastq_summ with samtools-1.2 and htslib-1.2.1
 - Removing global functions from manual_qc.js
 - Logic for preliminary outcomes for MQC
 - New undecided outcome for MQC
 - update scripts for genotype check data preparation
    - to allow specification of iRODS zone with an environment variable
    - perlcritic issues and version strings
 - gt_pack recognises version 02 headers in append mode
 - DBIx binding generation - keep column name case when generating accessors

release 58.0
 - skip running legacy gcbias if window_depth not available
 - compile fastq_summ executable during the npg_qc build, skip
     compilation if samtools is not on the path
 - C code clean-up to remove warnings in compilation
 - SeqQC daemon to set CATALYST_HOME relative to bin so that
     the production user does not have to have this definition
 - SeqQC build optionally fetches javascript dependencies
 - added scripts to handle generation of data for autoqc genotype checks

release 57.12
 - Removing MQC logic from templates and moving it to JS
 - Adding a controller to provide MQC status for a run using REST
 - Adding a role to provide functionality for 401 responses
 - Validation for DWH->MQC outcome integrity during mqc for logged mqc-ing user
 - Fixing id-username data in test data to fix patches in controllers 
     which validate username

release 57.11
 - take into account old-style tag metrics results when deciding
     whether the lane has plexes
 - be compatible with latest changes to the db_connect role
 - ensure that tests do not access user's home directory

release 57.10
 - total_reads now returns 0 when num_total_reads is 0 rather than undef
 - add support for metrics files produced by bamstreamingmarkduplicates
 - npg_qc build for web server does not compile executables
 - functionality of the util package in SeqQC merged into the rpt_key autoqc role,
     the package removed
 - api::error package moved to Util::Error
 - using node-qunit-phantomjs to run headless tests
 - tests for basic functionality for mqc Javascript code
 - adding configuration for blanket
 - updating readme for changes in testing procedure

release 57.9
 - autoqc results collection class - add a method for inferring whether
     a lane has plexes from results themselves
 - SeqQC - steps towards making display of autoqc results and manual qc process
   independent of availability of warehouse data:
    - use the new collection method to decide whether to display a link to
       plex results (previously warehouse data were used for this)
    - if plex results are available, always display a link to them
 - SeqQC - remove vestigial code for batch id retrieval 
 - SeqQC build: remove --linkable-bcviz-path option since dependency on bcviz
   is now managed by bower
 - SeqQC: Ajax controller removed (was used as a proxy for now discontinued
   requests to LIMs web server)
 - following restructuring of bcviz, amend statements for import of bcviz libraries
 - changes to allow genotype checks to be run on cram files
 - list of human references (with chr.naming convention) used by genotype check
     moved to file in the genotype repository
 - GRCh38 human references added to the list
 - gt_utils (gt_pack and find_gt_match C programs) added to Build install

release 57.8.1
 - add temporary file name option to bamtofastq command

release 57.8
 - Using bower to manage javascript component dependencies.
 - Using bcviz v1.1.0 which now supports bower.
 - use Biobambam bamtofastq in place of Picard utility in adapter qc check

release 57.7
 - removed redundant methods from NpgDB model
 - New javascript functionality to process mqc. MQC outcomes are changed using AJAX 
   calls to the controller directly.
 - mqc controller now provides with the functionality for mqc through asynchronous calls.
 - mqc controller does not saves a log in the tracking database when mqc outcomes are
   updated.

release 57.6
 - Added mqc_outcome_reporter
 - Added a new column to the mqc entity and historic table to keep separate track of who
    updates the record through the web page and who was the last user to modify the row.
    Updates to tests to deal with the new schema.
 - MqcOutcomeEnt validates outcomes are final before updating them as reported.

release 57.5
 - amend location of composite genotype data (composite_results_loc) in npg_qc_viewer.conf

release 57.4
 - in order to be able to retrieve values of foreign keys without
     fetching the row in the parent table, DBIx classes generated with
     an option to drop id_ at the start of the relation name
 - InflateColumn::Serializer component added selectively to autoqc classes
     rather than to all classes
 - mqc models (DBIx) functionality extended to create a method for
   updating/creating outcomes
 - column name fixed in the mqc_outcome_hist table
 - SeqQC viewer: top horizontal menu removed, Help link added to the menu on the right
 - SeqQC viewer: NPG links point to correct production/dev servers
 - SeqQC viewer: superfluous javascript code removed
 - SeqQC viewer: checks/runs page removed
 - SeqQC viewer: links to individual entities on the right removed
 - SeqQC viewer: if results for one run only are displayed and the request was not explicitly
     from staging or path, a link back to the run SeqQC page is displayed on the right

release 57.3
 - SeqQC: removed pages that are not used any more (studies, samples, libraries,
   people, weekly reports)

release 57.2
 - updated the way bcviz functions are called from SeqQC
 - Added tables for manual qc.

release 57.1

 - d3 bcviz rendering of adapter, insert size and sequence mismatch plots
 - page rearrangement to display ref match and old contamination results side-by-side removed
 - SeqQC templates, client-side scripts and config files installed to a directory
   under the install_base path; if a bcviz path is given, a link to it is created,
   old bcviz link is overwitten in this case
 - removed generation of google chart api urls

release 57.0
 - incorporated SeqQC viewer

release 56.16
 - changed default data source for call_gtck_composite_rpt.pl to combined Sequenom/Fluidigm results

release 56.15
 - if norm_fit test produces no output, e.g. if no peaks after filtering, simply add a comment

release 56.14
 - updates to norm_fit code
     more informative log messages 
     added checks for zero peaks 
     do not run norm_fit test if there is not enough variation in the insert size

release 56.13
 - correct size of genotype_data_set column of genotype table

release 56.12
 - insert_size.norm_fit_confidence from integer to float

release 56.11
 - changes to genoype check and utils to use combined Sequenom
    and Fluidigm results for the 26 QC SNPS (W30467)
-  fixed RE when parsing norm_fit output
-  fixed a bug and cleaned up norm_fit code

release 56.10
 - support for search for autoqc objects without tag_index attrubute
 - Build.PL extended to compile and deploy norm_fit executable
 - only run verify_bam_id if single sample expected (helps cope with 
   single plex in pool)

release 56.9
 - database name-agnostic database dump file

release 56.8
 - increase DB field sizes for genotype qc check results

release 56.7
 - only insert cluster densities which exist

release 56.6
 - use length of index read from tag0 bam file rather than length of tag in
     decode metrics file to derive barcode file, added new tests and test data
 - do not croak if a Bustard_Summary file does not exist (as is the case
     for HX instruments)
 - made interop parsing code more generic

release 56.5
 - phix bam_flagstat to have default serialisation name including phix

release 56.4 
 - get cluster densities from InterOp/TileMetricsOut.bin
 - added test data for tracking database

release 56.3 
 - added check for alignments, reference and library_type to can_run() 

release 56.2
 - relax regexp for class name in result role to allow git or svn version numbering

release 56.1
 - git-based module and script versions
 - RSC keywords removed

release 56.0
 - use test data that are publicly available
 - getting autoqc module versions made to work with non-numeric versions
 - redundant Gerald summary loader code removed
 - unused test data removed
 - in test runfolders that are used GERALD directories renamed to PB_cal
     since gerald_path is going to be removed from npg_tracking::illumina::run::folder

release 55.10
 - remove default for verify_bam_id.pass

release 55.9
 - minor bug fix for verify_bam_id

release 55.8
 - remove Fey modules from npg_qc::autoqc::db namespace, t/60-autoqc-db*.t tests 
   and test data not used elsewhere
 - qc_db_delete_autoqc script:
     updated help message
     fix for a bug that resulted in no data deleted unless a list of checks to
       delete was given explicitly 

release 55.7
 - tag sniff usage message
 - minor code changes to a couple of checks
 - test/test data for verify_bam_id
 - preserve case when generating DBIx binding since verify_bam_id
   has mixed case column names

release 55.6
 - exclude verify_bam_id (not run by the pipeline yet) from checking a set
   of archived autoqc results for completeness

release 55.5
 - patch for bin/call_gtck_composite_rpt.pl

release 55.4
 - patch for npg_qc::autoqc::checks::upstream_tags - extra imports required

release 55.3
 - 'check' option for the script deleting autoqc results from a database
 - unused Fey-based autoqc loader module removed
 - contamination autoqc check table: drop not-null constrain for fields with
   serialized data and replace empty strings there with nulls -
   InflateColumn::Serializer DBIx plugin gived error trying to convert
   empty string to JSON
 - DBIx binding generation extension - DBIx result classes for tables
     with autoqc results consume autoqc roles
 - autoqc data retrieval via the DBIx db binding

release 55.2
 - run upstream_tags check on whole bam file, not just forward read, otherwise check fails if there is an inline index in read 2

release 55.1
 - bug fix in using roles for finding runfolder path

release 55.00
 - schema and bindings re-generated from an copy of a live database
   with db updates applied
 - verify_bam_id autoqc check added
 - changes to database schema, code, tests and test data to enable a database
   switch to sql strict mode, in particular,
     bam_flagstats check to treat library size -1 as undefined,
     bustard summary loader to use zeros where N/A value is in the summary file
 - DBIx Result class for the fastqcheck table and a loader for fastqcheck files changed
   to accommodate a switch to the InflateColumn plugin, which is used for
   other classes
 - DBIx schema loader:
     removed dependency on the soon to be discontinued npg_common::config module;
     custom post-generation filter to make generated classes comply with perlcritic
     binding generated as Moose classes
 - in/de-flators are set for all relevant columns for autoqc results tables
 - swich from Fey to DBIx ORM in a database loader for autoqc data
 - call_gtck_composite_rpt.pl script moved from lib/* to bin directory; its
   dependency on srpipe::runfolder removed
 - standard way to run perl critic tests - on all perl modules and scripts in bin

release 54.11
 - changes to allow use of multiple SNP sets with the genotype check
 - changes to role for pulldown_metrics check to format percentage values correctly and consistently

release 54.10
 - use mocked jar file
 - podcoverage test runs for all files
 - during build, change shebang line of cgi script to perl interpreter
   used similar to Build.PL default for scripts
 - a reg expr fix in the tags_reporters autoqc check

release 54.9
 - add tags_reporters to IGNORE_AUTO_QC_CHECK list in DB.pm to allow runs to be deletable without results for that check.

release 54.8
 - add new tags_reporters check

release 54.7
 - upstream_tags check: correct determination of archive_qc_path, use position when fetching qc_store results, use db_lookup attribute with qc_store

release 54.6
 - randomise order in which references are used by ref match (to work around Lustre client caching bug)
 - upstream_tags check uses qc_store to fetch tag information for upstream runs instead of st::api::lims

release 54.5
 - corrections to upstream_tags check 1) fix can_run condition, and 2) use CLASSPATH correctly (remove hard-coded path)

release 54.4
 - correct upstream_tags check to use the tag indexes from the decode tag set when counting perfect_matches in previous runs

release 54.3
 - correct path determination from path attribute to work correctly with value supplied by pipeline

release 54.2
 - changes to upstream_tags check
    added 5 base tag set (probably should be removed when TraDIS detection is added)
    added a java_xmx_flag attribute  for BamIndexDecoder invocation (default: -Xmx1000m)
    use path attribute (set from qc_in in the pipeline) to locate both tag#0 bam file and for location of BamIndexDecoder metrics file output
    added min_percent_match attribute to allow this cutoff to be set at runtime if needed
    added recal_path attribute, use it to construct paths to tag0_bam_file and metrics_output_file
    changed can_run to detect !lims->is_pool (only run when lane is plexed)

release 54.1
 - changes to upstream_tags check
     unset NPG_WEBSERVICE_CACHE_DIR to avoid relying on cached data for lims lookup of tag set information
     changed parameters of BamIndexDecoder run to allow one mismatch (and added attributes to allow this and the MAX_MISMATCHES parameter to be reset by the caller as required)

release 54.0
 - cache_list_query_movez_tiles removed
    reason - last run loded to move_z table is  5302
 - npg_qc::api::loader::Qcal_Report removed;
    reason - table qcal last run loaded 6918
 - npg_qc::api::loader::Run_Config removed;
    reason - table run_config last run loaded 6927
 - npg_qc::api::loader::Tile_Score removed;
    lots of tables error_.., errors_.., most_.. last run loaded 6927

 - new namesopace for illumina-data related modules - npg_qc::illumina
 - npg_qc::api namespace removed, modules that are in use moved to npg_qc::illumina
 - where DBI connection is used, both AutoCommit and mysql_auto_reconnect are switched on
 - bin/npg_qc_api_monitoring.pl removed, its functionality  merged into npg_qc_illumina_analysis_loader
 - runfolder checking removed for run loader since it's called from the pipeline,
   for loading all runs the globs of runfolders come from the tracking database
 - to avoid post requests from 'run_is_deletable' script, npg_qc::illumina::loader module
     implements npg-qc-related functionality needed for this script (lane_summary_saved method)

release 53.5
 - add functional upstream_tags check

release 53.4
 - patch release to add upstream_tags check to IGNORE_AUTO_QC_CHECK list of DB.pm to run to be deletable without this checks results.

release 53.3
 - added new upstream_tags check. Check itself currently non-functional, but results should be displayed in Seq-QC pages

release 53.2
 - changes to remove most regular warnings when rendering the pages

release 53.1
 - changes needed to move NPG QC web server from intweb to webteam's VMs
 - lightbox for IVC plots dropped

release 53.0
 - notification of perlcritic test failure: include policy name
 - to eliminate a separate db configuration file for the code running
   on the farm, autoqc & api db interface gets db credentials from a dbix connection
 - autoqc & api db-related tests deploy and populate db through dbix binding, take
   db credentials from ~/.npg directory
 - unused code removed from test util module, test api util module removed

release 52.7
 - pulldown_metrics: error message fix and criterion description addition 

release 52.6
 - dbix binding updated

release 52.5
 - ref match check - cache abs path of the default strain/version to avoid being cought out when
   the link is switched to a different strain/version
 - pulldown metrics check: check now fails when result->on_bait_bases_percent < 20 and when bait_path is found but interval files are not found. Otherwise pass remains undefined.

release 52.4
 - removed from Build.PL dependency that installs as a part of other package
 - ensure 'use Readonly';  and 'Readonly::Scalar our $VERSION' are on one line to help
   with inferring the version
 - amend pulldown_metrics check
    - "can_run" allows missing baits intervals files
    - "execute" fails the check when the baits intervals files are missing
    - if the intervals files (bait and target regions) are identical, this is flagged in the result. Seq-QC will be amended to detect this.
    - added "pass" and "interval_files_identical" columns to pulldown_metrics table in npg_qc database

release 52.3
 - extended the build file to deploy qc bias R script
 - made id_run and position attributes optional in genotype check
 - added flag to allow specification of reference and position to SNP name mapping file

release 52.2
 - genotype check alternative match bug fix
 - gc bias check command string bug fix

release 52.1
 - pulldown metrics check bug fix - use correct function name for getting picard jar version

release 52.0
 - explicit dependency on /software amd /software/solexa removed
 - autoqc checks use software_location role to access third party tools
 - following loading failure under perl 5.14.2 on precise,
   illumina analysis loader code uses standard DBIx transaction
 - illumina analysis loader and monitor use standard way of getting DBIx connection
 - unused npg_qc::api::run namespace removed
 - unused scripts and one-off code removed
 - some tests improved, made more robust
 - package is build with Build.PL
 - all scripts that have to be deployed are moved from scripts to bin

release 51.9
 - mysql client does not read configuration in default places to avoid readign wrong configuration
 - use password for the root user on a local test database
 - removed old unused scripts and modules
 - moved window_depth.d source file from bin to src
 - removed the specification of the samtools_path from call_gtck_composite_rpt.pl (default should be OK), and changed the name of the requested samtools executable to "samtools_irods".

release 51.8
 - tweak spatial filter to deal with output when reads removed rather than marked with fail bit

release 51.7
 - Fey2DBIxRedesign document added
 - changes to allow genotype check to be run on more than one bam file
 - temporary exclusion of Chlorocebus aethiops reference from ref_match check

release 51.6
- bug fix - cope with spatial_filter classes (without tag_index) cat run deletion check time

release 51.5
 - bug fix - custom type name update

release 51.4
 - reflect that a number of npg_common mudules has been moved to the npg_tracking namespace
 - some compatibility changes for perl 5.14.2 on precise
 - insert size check can_run method relies only on npg::api::run when
   determining whether the run has paired reads

release 51.3
 - add spatial_filter to test to ignore when checking for deletion

release 51.2
 - autoqc spatial_filter can run as QC check (reading stderr of PB_cal spatial_filter on stdin)

release 51.1
 - bug fix for attribute custom type mismatch

release 51.0
 - add auto qc for recording spatial filter application
 - serializing to file moved from the autoqc check object to the autoqc result role
 - use npg-tracking custom Moose types
 - reflect the fact that db_connect and run, lane and tag definition roles moved to npg-tracking
 - remove live and dev db configuration from svn copy of the db config file
   set test db configuration to localhost
   make tests run against a localhost when the socket is defined

release 50.7
 - amended database connection details for the QC database npgqcp (in data/config.ini)

release 50.6
 - tileviz removed; it now lives in pbcal
 - a script for generating DBIx bindings changed to include explicit names
   for some autoqc tables in order to provide an easy mapping between autoqc
   and DBIx class names
 - a script for deleting lanes from autoqc and fastqcheck tables of the qc database
 - unused scripts for a dev npg-qc server, bin/npg_qc, removed

release 50.5
 - use QC fail counts in bam flagstat QC (so numbers add up for spatial filtered BAM files)

release 50.4
 - patch for pulldown metrics to treat ? as null in the picard output RT#282664
 - patch for divide by zero bug in the alignment_filter_metrics role when total number of reads is zero RT#282703

release 50.3
 - patch to the web server  post callback - exclude a check for data presence in qcal table that is not loaded any more

release 50.2
 - displaying q values in npg qc web app refactored to use the fastqcheck table
 - qcal values are not rendered in xml
 - remove loading qcal table from illumina loader

release 50.1
 - patch to allow larger lane numbers

release 50.0
 - fastqcheck table extended with columns fully describing the file id (id_run, position, tag_index, section, split)
 - script loading fastqcheck files to the database amended to fill in new columns along with old ones
 - old fastqcheck data supplied with data for new columns, see RT#277477 for details
 - pulldown_metrics npgqc db table: drop the fold_80_base_penalty column RT#268666
 - removed scripts/database_dump since it looks at live db only

release 49.4
 - DBIx schema for npg_qc::api::loader is created in non-standard way with autocommit off. Therefore, a commit is restored in npg_qc::api::loader::Fastqcheck

release 49.3
 - sequence error fields are too long in total for a 250 long reads to load to a database  "DBD::mysql::st execute failed: Got error 139 from storage engine", see #RT277981; introduced client-side compression on most of text type fields

release 49.2
 - tileviz: filtering by quality; reads and displays old qualities if available; uses a different executable - 'spatial_filter -d'
 - npg_qc::api::loader::Fastqcheck refactored: uses npg_common::fastqcheck module to get qX values from the fastqcheck files instead of its own calculation; file name filtering simplified since files that previously had to be skipped do not exist any more; tests improved
 - pulldown_metrics and tag_decode_stats roles, cv coeff calculation - return explicitly a number, not a pdl onject
 - removed scripts/get_qcal.pl which seems to ba a predecessor of pg_qc::api::loader::Fastqcheck and is currently not used
 - removed unused scripts scripts/get_run_tiles.pl and scripts/get_signal_means.pl

release 49.1
 - convert "#' to its HTML code in the tileviz html page image links
 - in cigar string chart - create arrays of zeros if a data series is null and is going to be added to the chart. RT 274105
 - pulldown metrics check - problem with picard exiting with an error code when stderr is not redirected to a file is fixed

release 49.0
 - tile visualization tool
 
release 48.9
 - get paired_read information from runfolder before using npg api in insert_size check

release 48.8
 - reduce size of cigar chart urls by removing H,N,P series, and change colours to something less gaudy.

release 48.7
 - alignment filter metrics check: store one reference fragment per reference since some of our references have too many fragments.both  RT #267938
 - alignment filter metrics role: correct handling of unaligned output. RT #267938
 - sequence error check: use BAM bitfield rather than interpret cigar * as no alignment

release 48.6
 - alignment filter metrics: stored number of alignments does not have to correspond to the number of references.

release 48.5
 - added cigar charts
 - FOLD_80_BASE_PENALTY in the HS metrics Picard output is sometimes '?', which causes problems when creating a result object (RT #268429). The users do not want this value anyway, hence this field is removed from teh result object. The db column stays for time being.

release 48.4
 - matrix qc data loading copes with dual indexing run
 - bugfix - don't die in sequence_error check when no successful alignments

release 48.3
 - report criteria for sequence error check: fail on insertion or deletion in most common cigar

release 48.2
 - add pass to sequence error check: fail on insertion or deletion in most common cigar

release 48.1
 - a patch to alignment filter metrics role to fix a typo
 - a patch to the code that checks that all autoqc results loaded - should disregard alignment filter metrics check

release 48.0
 - enhance sequence_error (mismatch) test to record most common cigar strings and cigar char counts per cycle
 - a new autoqc check - alignment_filter_metrics - to capture statistics about split by reference of bam files (spiked phix - unconsented human - target sequence split)

release 47.1
 - a patch to pulldown metrics check to specify the max java vm heap size (min was specified by mistake)
 - a patch to the code that checks that all autoqc results loaded - should disregard pulldown metrics check

release 47.0
 - some optimisation of the genotype check
 - a new autoqc check - pulldown metrics
 - dbix binding updated - a table for the new check added

release 46.1
 - record read_pairs_examined and picard metrics header infomation in bam_flag_stats

release 46.0
 - SangerPath and SangerWeb dependencies removed from npg-qc ClearPress web application and all supplimentary scripts
 - top-level changes to controller, view and util modules to allow for running stand-alone
 - hardcoded server urls removed from heatmap generation
 - can run as mod-perl
 - json feeds removed
 - page header to match npg-tracking

release 45.0
 - SangerPath dependency removed from tests
 - use of bound to disappear npg_common::graph::* and similar modules replaced by npg::util::image::* modules
 - new dev database - a full copy of live database taken on 21/03/2012; unfortunately, the name is the same as live db, see RT#258559 for explanation and a way to do it in future

release 44.1
 - DBIx interface regenerated with inflated date columns; they will return DateTime object
 - npg_qc::api::run_timeline
     replaced use of npg xml interface that is not available any more by a direct access to the tracking db to get a list of existing runs RT#257047
     rewrote loading to npgqc database; uses DBIx now
 - unused script npg_qc_api_run_timeline.pl removed

release 44.0
 - genotype check - sample names containing spaces are now handled correctly
 - npg-qc web app - unused dependency on old st::api calls removed
 - source code for the C executable generating fastq and fastqcheck files from bam files added to the package

release 43.4
 - fixed two bugs in genotype check

release 43.3
 - genotype check changes:
     check now copes when illegal allele for SNP is called in genotype from bam 
     locations of data and executables adjusted to standard location
     calling of genotypes moved from stand-alone script to bam_genotypes module which is used by the check
     attributes added to check to allow adjustment of parameters for finding genotype matches
     check now saves bam_file name, bam_file_md5, genotype_data_set and snp_call_set to allow later replication of check results
 - tag_metrics: changed the way the error is calculated in tag_metrics role to allow for non complete data

release 43.2
 - based on staging tag to find runs to load recipe, runinfo and cluster density data and stop looking for runlog data to load

release 43.1
 - ignore spiked phix plex nonhuman bam flagstats in runfolder deletion

release 43.0
 - provisions for finding human/non-human bam files removed from autoqc; naming convention changes in the pipeline
 - gc bias check - dependency on fastq files removed

release 42.5
- runfolder deletion: cope with the results from new bam-based pipeline

release 42.4
 - cope with empty lane summary for Miseq run
 - adapter check: use symbolic constant instead of octal for user rw only mode

release 42.3
 - tests that went live to npg server fixed
 - t/data/autoqc st and npg caches updated to use xml files that they need; lots of xml files purged
 - evaluation to pass/fail added to tag_metrics check
 - the autoqc adapter check to work with bam input
 - minor fix for the genotype autoqc check

release 42.2
 - fixed a bug in the sorting procedure for tag_metrics result

release 42.1
 - ignore tag_metrics if missing in archive

release 42.0
 - SangerPath dependency is added to npg_qc::util so that it can be removed in autoqc db-related tests
 - SangerPath import removed from autoqc db-related tests
 - explicit setting of PERL5LIB through 'use lib' removed from autoqc db-related tests
 - error checking in autoqc db-related consistently via Test::Exception
 - autoqc::check::check object to use a new simpler function from npg_common for generating file names
 - tag_metrics check added; it parses the output of the picard tag decoder
 - dbix binding ipdared
 - to_string function added to autoqc result objects
 - better options to the blat command in the adapter check

release 41.0
 - autoqc check loading from staging: enable using stored globs
 - autoqc collection object - remove depricated code
 - autoqc qc loader object - remove definition of max id run on staging area since
   this is difficult to maintain; also globbing is now reduced since most old runs have
   autoqc data

release 40.2
 - Add required properties to genotype check and result modules, added basic tests for genotype

release 40.1
 - ignore genotype qc result checking when deleting runfolder

release 40.0
 - add genotype check
 
release 39.6
 - cope with miseq qc data loading

release 39.5
 - bugfix in producing single ended run sequence error plots

release 39.4
 - percent_split method on split_stats to return undef rather than empty string on no reads

release 39.3
 - add percent_split method to split_stats
 - coefficient of variance calculation (tag decode stats autoqc check): disregard spiked phix; unfortunately, spiked phix tag hardcoded

release 39.2
 - bam flagstats role percent methods to return percentages not fractions

release 39.1
 - coefficient of varaince calculation (in autoqc/role/tag_decode_stats.pm) changed to use root mean square instead of mean absolute deviation

release 39.0
 - autoqc modules refactored to use the new single point lims interface

release 38.1
 - bugfix - N's should only be counted when the base they represent aligns, but is a mismatch or softclip, not when it is an insertion/deletion 

release 38.0
 - the concept of the tmp_path for autoqc checks simplifies: just a temp dir by default
 - module for calculating isizes moved to the new parse subpackage
 - insert size check not to use own module for alignment
 - functionality reshuffle between the insert size module and the parsing module to live parsing module to parse and generate bins
 - insert size check uses both usual and reverse complemented fastq files, the latter in order to get insert size for outward looking long range libraries
 - reference and adapter repository can be set through the autoqc option
 - autoqc check tests prevented from looking for the live location of the reference repository
 - ref match and contamination percents - display 1 decimal digit only
 - sequence error now calculates number of bases of <15, <30 and >30, and displays these bins

release 37.2
 - cope with bam flagstat out from new version of samtools

release 37.1
 - n counts shown as on top of sequence errors, rather than be included, so that the curve is smoother

release 37.0
 - test staging path renamed, lote of tests fixed following this
 - coeff of variance computation for tag decode stats

release 36.4
 - ignore lane bam flagstats for mulitplexed run for archived autoqc result checking

release 36.3
 - remove study and library name table from run summary page because sequencescape time out problem
 - stop loading offset data because file format changed

release 36.2
 - added check for HiSeq, amended threshold calculation parameters

release 36.1
 - bug fix to get positon number from fastqcheck file name for single-end run

release 36.0
 - changed the name of the file that lists adapters
 - test for file_store module uses sqlite instead of msql db

release 35.2
 - qc checks can be loaded from multiple paths

release 35.1
 - insert size check filters out reads that are not properly mapped and does not cut off the top 1% of the insert sizes

release 35.0
 - adapter check takes the location of the adapter fasta directly from the reference finder role

release 34.4
 - adapter check not to write tmp files
 - adapter check takes the location of the adapter fasta from the reference finder role

release 34.3
 - add sf32-45 into the npgqc data monitor list and use path_info for runfolder glob_pattern
 - bugfix in q20/25/30 saving for coping for phix runs
 - check autoqc data fully archived in the database
 - ref_match not to fail if the read length is too short

release  34.2
 - make aligner_version of the check object work for bowtie - sometimes hands
 - refactore ref_match and contamination checks to pipe the output of aligners directly
   to the consuming code - no saving to temp files

release  34.1
 - add number of total reads in bam flag stats result and table 

release 34.0
 - tests for ref_match
 - generic aligner_version method in npg_qc::autoqc::checks:check
 - autoqc loader - an option to glob only for recent runs from staging
 - ref_match: if error in trimming the reads, try trimming to 1bp less
 - check and result objects to have sequence_type attribute (optional for result objects)
 - sequence_error check for spiked phix

release 33.0
 - new 'contamination' check - ref_match
 - adapter check: produce counts for the match start
 - upgrade schema scripts moved to a subdirectory of scripts
 - one-off scripts moved to one-offs subdirectory
 - split stats extended to cope with PhiX split
 - image for split stats
 - add ref_name into unique key of split_stats table
 - autoqc loader script to check completeness only if no records for a run existed prior to loading
 - autoqc insert size and sequence error checks: updated deprecated methods to get 10000 reads
 - collection adding from staging: load only files whose name starts with a requested run number

release 32.0
 - rpt key code moved from result role to a separate role
 - replace project with study in model summary for study name
 - allow insert size and sequence mismatch checks on files with a small number of reads
 - generate_filename method of the base check class is now inherited from a stand-alone role
 - get_input_files method of the check class is bam-file aware for a specofic case of human/nonhuman split
 - gc_bias check refactored to use common methods for retrieving bam and fastq files (to fix a problem with plexes)
 - additional options for the qc script so the the reference can be preset and the type of reference search set
 - using role long_info to get cycle, lane, tile numbers for npg_qc data loading and cope with missing recipe file for hiseq runs
 - cope with hiseq run for run info xml and cluster denstiy data loading, and ignore missing runlog and run recipe files
 - cope with hiseq matrix file name and content format change, missing gerald config file and get run date from run_folder name
 - added a directory for one off scripts and placed there scripts for running and archiving autoqc checks for old runs

release 31.0
 - added a table to store fastqcheck files for plexes, a module and a script to load files to this table
 - dbix binding regenerated
 - a script for generating the dbix binding updated to force plurals in names of Result classes for some tables
 - added a script for fixing expected insert sizes in the db where there was an overflow
 - added a script for backfilling tag decodin info

release 30.1
 - do not sort collection before returning it from qc_store
 - gc bias check - do not croak if problems with read length
 - do not check sequence error using first reference when multiple references available
 - contamination result object and role changes to work around an empty string for hashes in the npg-qc database

release 30.0
 - autoqc result and check objects and the autoqc object take tag_index definition from a tag role from npg_common
 - insert size autoqc check uses tag-specific expected insert size
 - the autoqc collection object looses id_run attribute, its add_from_staging method should be used with id_run attribute
 - a collection object method to return a list and a map of actually present check names
 - no croaking if multiple references are found by autoqc checks
 - options for qc results retrieval: particular lanes and either plexes or lanes or all
 - collection's sort and search methods can take tag_index into account

release 29.3
 - npg_qc::autoqc::qc_store can retrieve db configuration from a config file
 - add bam_flagstats into auto qc check list

release 29.2
 - DBIx schema can read config files
 - one extra field for bam_flagstats to distinguish whether bam file is human, nonhuman, or not split

release 29.1
 - add bam_flagstats result class and database table to record stats from Picard MarkDuplicate and Samtools flagstats

release 29.0
 - FEY binding for the default value for tag_index column for autoqc tables made to work for sqlite
 - a script generating a dbix binding reconfigured to avoid pluralisating certain class names for tables ; the binding regenerated
 - check names for the qX_yield and sequence error result objects changed to 'qX yield' and 'sequence mismatch' respectively since check names are now displayed in the QSea interface instead of class names
 - a method in the autoqc collection object to return mapping of result class names to check names
 - add run_folder validation against NPG when loading illumina qc data
 - bug fix about run recipe file name should be stored without any path
 - don't save anything when no id_run_pair information returned from NPG
 - excluding insertion from mismatch rate calculation, and add two extra fileds in sequence_error result and database table to store the total number of match and mismatch bases for each cycle

release 28.0
 - add basic check for gc bias

release 27.0
 - sequence_error role: a new method, google_charts, returning two equally scaled error plots
 - sequence_error role: the width of the image for the plot is not hard-coded, it is proportional to the number of cycles
 - bug fix, the cycle number in the matrix file name not necessary 2 digits now
 - remove the display options in the main page of npgqc, now only display illumina analysis qc result
 - send two movez_tiles caching request if paired-end run
 - change cycle column data type from tinyint to smallint for table signal_mean, errors_by_cycle etc
 - contamination test check: stopped from looking in the live reference repository
 - autoqc::db::DB object test: objects in the fetched collection are ordered alphabetically so the order of fetching, which differs from test to test, does not affect the outcome
 - backported from trunk a change to cope with a new format of the bowtie output
 - sort check names as returned by npg_qc::autoqc::autoqc->checks_list
 - introduction of multiplexing
 - tag decoding stats autoqc result and database module

release 26.0
 - bug fix for tile-based error tables and image viewer
 - remove swift related tables and moduels
 - remove tile_all table and modules, which are related tile-based IVC plots
 - remove separate lane_summary and qcalreport loader script
 - remove other obsolete modules and testing file and data, tidy up api modules
 - directly retrieve data from QC files to save into the database, skip the step transfering the data into xml
 - stop sending any xml to the webserver to save data into database, only send the request to do caching now
 - new data loader modules using dbix class: tile_score, signal_mean, fastqcheck, run_config, matrix and offset
 - new staging monitoring role and modules for loading recipe, runlog, runinfo and cluster_density files

release 25.0
 - addition to the expected_size_range of the insert_size role to cope with multiple expected insert sizes im multiplexed lanes, ie return the minimun value of min sizes and the max value of max sizes
 - when the expected inser size is a single value or the from and to range boundaries ar eequal, the evaluation is performed against the simmetrical range of 25% either side of the supplied value
 - a new attribute, tmp_path, is added to the check oject in autoqc; it sets the directory for writing temporary files to
 - the adapter check refactored to write  the temporary files to the directory given by tmp_path and to use a different location of the repository for adapters fasta file
 - the contamination check refactored to (1) write  the temporary files to the directory given by tmp_path, (2) use reference finder role to query the reference repository, and (3) use extractor::fastq module to count the number of reads in a fastq file
 - dbix shcema class added
 - load lane summary data and tile-based data from both bustard and gerald summary xml files instead of just gerald summary html file using dbix class
 - load qcalreport text files separately from lane summary data loading, use dbix class now
 - change end column data type from tinyint to char to allow use 't' as end value for multiplex run
 - add unique key for analysis_lane table
 - remove unsigned for column cycle_10_20_av_perc_loss_pf and cycle_2_10_av_perc_loss_pf to allow negative value inserted
 - be able to load multiplex run qc data

release 24.0
 - display cluster density per lane data in the run qc summary table
 - added a new gc_fraction autoqc check
 - refactored qX_yield autoqc check to rely on npg_common::fastqcheck module in all operations with fasqcheck files

release 23.0
 - cluster density report data by lane are stored in the database now
 - statistics for move_z values for rta runs are now read based

release 22.0
 - npg_qc::autoqc::autoqc object; default for check name removed, 'check' and 'position' field become compulsory
 - listing of checks in npg_qc::autoqc::autoqc is done though a plugin look-up
 - code for detecting expected insert size is moved from npg_qc::autoqc::checks::insert_size to st::api::asset
 - 00-distribution.t test is made TEST_AUTHOR dependent since some versions of the test suit cannot make a distinction between own and inhereted fields/methods in Moose objects
 - contamination check - a dodgy fastq read count fixed

release 21.0
 - reference interface moved to npg_common namespace
 - insert_size and seqience_error check object refactored following changes in the reference role and its new namespace

release 20.0
 - store and display RunInfo xml
 - bug fix to display project and sample names for each lane
 - bug fix to improve loading speed of the front page because no need to try npg api to get the paired id_run for a RTA piared read run.
 - bug fix about extra <hr> tag (not <hr/>) in summary.htm file for qc data loading
 - not use libxml to parse offset xml anywhere
 - set end value for single read run as 1 in qcal table
 - ignore error rate data missing when a run no control lanes

release 19.0
 - load offset values for a run from a merged offset file, and stop using libxml to parse offset xml because of megered file too big
 - be able to get id_run and position from json filename and add them to json object if missing there
 - split_stats_coverages for table split_stats is not dependent on the relationship of the two tables. Fey::ORM no need to get foreign key info from the database currently, this can be disabled in order to improve database schema loading speed.
 - New illumina analysis loader module which makes use of some of the common roles, and should gel better, and be faster, than the current npg_qc_api.pl loader with the pipeline
 - using npg::api::run_lane to get organism of lane instead of run
 - bug fix to add eval_error to sequence_error check comments
 - count soft clipped bases as error when calculting sequence_error
 - add extra attribute info for each autoqc result, along with comments they are in result superclass or role
 - the module name and version number for autoqc check modules are stored in their result info hash
 - aligner name, version and options for contamination, insert_size, sequence_error and split_stats are stored in their result info hash

release 18.0
 - data-servise module is incorporated into a more generic qc_store model
 - the npg_qc::autoqc::results::collection class has ability to load qc results from teh staging area without specifying a path explicitly
 - run_graph table with extra columna end and most statistical graphs are read based
 - analysis and analysis_lane with extra column end
 - autoqc sequence_eror check added

release 17.0
 - command line options processing for the bin/qc script is done by MooseX::Getopt
 - the collection object for autoqc is backed by an array class from MooseX
 - the display features in the autoqc result objects are removed
 - the result objects are refactored into a combination of roles and classes to allow for a smooth object creation directly from a BD
 - insert size check now fails if there are problems in extracting reads from fasq files due to unmatched reads

release 16.0
 - added the adaptor check
 - added a field to record a path to a reference in the insert size check
 - store expected insert size range instead of expected mean; evaluate against the lower range boundary
 - refactored the autoqc part that performs the check so that it uses Moose roles from npg_common to deal with runfolder information
 - autoqc result roles added
 - Fey schema and table classes only load database schema and table when you call the loading method, and database parameters can be passed in when loading
 - autoqc database table classes now share the same role with result class, not directly inherit from result class
 - be able to read split_stats data back from database


release 15.0
 - given an id_run, return a collection of autoqc data objects from database or json files in runfolder
 - fastq split_stats class is added to autoqc result package
 - add two tables split_stats and split_stats_coverage to store fastq splitting statistics

release 14.0
 - autoqc: output is encapsulated in result classes and saved to json only. XML support discontinued
 - autoqc insert size stats and histogram calculations is performed with the help of PDL
 - generic serialization of Moose classes to a database
 - serialization of autoqc result objects from a json string to a database
 - npg_qc_api.pl - now has option to only load a single id_run
 - Fey::ORM schema and autoqc result table classes are added, which can save JSON data into database and get data back as objects

release 13.0
 - created a namespace for autoqc libraries, added code for q20 and insert size check there
 - add npg home page link in the top menu
 - show average values in the statistical graphs
 - display statistical data by run with cycle numbers for each graph
 - using read length of each read of a run to calculate the lane yield instead of using the cycle number of the whole run
 - add average yield per lane per read by week graph
 - allow end value of a run to be a non-digit

release 12.0
 - add view for recipe file and the link in the summary page
 - display cycle or read length details in the chip summary page
 - remove swift link in the summary page

release 11.0
 - add recipe_file table to store the recipe file name, contents and md5 value
 - store the first and last indexing cycle number if any
 - store cycle number for read 1 and read 2 if there are two reads in one run

release 10.0x
 - update the database if the data already in the database, or delete the old data before inserting the new data
 - add unique index to qcal table and set end value as 0 if the qcal value is for single run or merged paired runs
 - modules to load qc data from other directories, especially for fastqcheck files from the repository
 - handle different cycle numbers of the paired runs for cache_query table
 - IVC base call plot all in the same scale 100%
 - stop read Q value from qcalreport file if fastqcheck files created for all lanes
 - store first indexing cycle number into database for multiplex run
 - query run recipe table for cycle count of a run
 - display cycle count for both ends of a pair of runs, which may be different
 - display qcal value for each lane

release 9.0
 - add api to delete qc data for one run
 - add graph view of cluster number against tile number as an alternative of heatmap
 - add view to show error rates of the latest runs per instrument
 - bugfix about getting the control lane data from lane_qc table to populate run_graph table
 - increase the x, y field length of table offset in database schema
 - display statistical data by week with the graph
 - store cycle number, tile number per lane in database from recipe and tile layout xml files
 - back populate run_recipe table by counting current QC or runlog data
 - display phasing information on summary page
 - retrieve project name and library name for each lane from sequence scape and display in the run summary page
 - QC data complete, check number of cycles, tiles and lanes in table lane_qc, signal_mean, errors_by_cycle and qcal against values in table run_recipe, not just check lane_qc table with startard number of tiles, lanes
 - only cache lane_summary data into cache_query table if data complete
 - get a list of runs from cahce_query table with lane_summary infomation to cache run_graph and instrument_statistics tables, and for npg_qc data loader and main page runlist
 - check whether lane summary cached in cache_query table to report data completely loaded for XML web API
 - check runlog data fully loaded against the actual number of tiles and lanes from run_recipe

release 8.0
 - analysis and analysis_lane api modules, initially set for ability to obtain data for analysis_report script, which is under npg-tracking
 - store frequency response matrix and offset data into database and simple web interface
 - add avgerage error per run by instrument statistics graph
 - get cycle number from move_z table if can't get it from errors_by_cycle table
 - store cycle number for a run into run_graph table
 - add cycle length filter to the statistics graphs
 - bug fix about getting the run end number from a single run qcalreport file name
 - bug fix to get correct lane number from fastqcheck file name of single end run
 - cope with relocation of score, rescore files of the pipeline software 1.3rc1
 - add caching scripts to the runlog loading script, to add them in the cron job list
 - get different levels of run folder directly from Latest Summary symbolic link if not given

release 7.0
 - api direct loading now gets database credentials from config.ini
 - heatmaps for pf_perc_error_rate now scales upt to 10+ (anything 10+ is considered to high, and is therefore all very hot)
 - all thumbnails for error plot view
 - store the run start, complete and end time in the database
 - add run statistics by time graph

release 6.0
 - Change to json output format for run_tile list for a run (default - single run, data structure streamlined)
 - IVC thumbnail plots now horizontal, merged image with a area map using DHTML.
 - IVC large plots now loaded using a lightbox to sit over the rotated IVC thumbnails
 - image_store table to store png that are regularly acessed for speed improvement
 - lane_qc table - change to column definitions for control lane only columns - from text to float (unknown stored as NULL)
 - indexes added to many tables, in order to improve speed efficiency.
 - Uniqueness checked for rows where applicable.

release 5.0
 - API modules to obtain summary, run list, run_tile and signal mean data
 - bugfix to ensure only single loading of rows into database
 - yield per run per instrument graph
 - blank base error rate per tile by cycle
 - bugfix to ensure most common words to be loaded into database
 - graph image now uses gray lines instead of black for clarity
 - first cycle intensities heatmap now scaled rather than linear

release 4.0
 - JSON service - run_tiles obtained but now in order, and with qc data already packaged in for the tile
 - JSON list of run ids that have data
 - caching for instrument statistical graphs
 - Error graph scale to 5% on Y-axis
 - XML feed to query if run is loaded /run/<id_run>.xml

release 3.0
 - Link to NPG run pages from the id_run/id_run_pair in the chip summary
 - Y Scale max for IVC plots set to default to 1500 if 100 tiles per lane (i.e. GA2)
 - JSON services - summary for run, obtain tiles, some stats for tile
 - different graph views possible on statistical graphs
 - run tile view - linked to when you select a tile on a heatmap or run alert
 - statistical graphs for instruments - tile count of errors by run

release 2.0
 - api to process Runlogs for move z data
 - display for move z data
 - hoverable heatmaps with clicking to run tile viewer
 - move to own database instance
 - improvements to Bustard processing
 - caching of big queries to improve performance
 - statistical graph by run

release 1.0
 - api to process Bustard files into xml, and post them to webservice
 - webservice to process bustard xml and save to database
 - set-up of database schema
 - tests
 - views showing graphs and tables
 - swift summary processed
 - heatmaps of tile data
 - alerts for out of scope metrics<|MERGE_RESOLUTION|>--- conflicted
+++ resolved
@@ -1,16 +1,10 @@
 LIST OF CHANGES FOR NPG-QC PACKAGE
 
-<<<<<<< HEAD
-
-
  - GbS Minor_v1.0 plex included in genotype data extracted from iRODS 
- 
-=======
  - change the type of the stats column in the 'samtools_stats' table from
    'mediumglob' to 'longglob' to accommodate the ampliconstats data for
    384 samples
 
->>>>>>> 67a8b6eb
 release 69.5.0
  - measures to speed-up generation of SeqQC pages:
    - add a prefetch for compositions and components when retrieving autoqc
