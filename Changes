--- conflicted
+++ resolved
@@ -1,8 +1,7 @@
 LIST OF CHANGES FOR NPG-QC PACKAGE
 
-<<<<<<< HEAD
  - tag_sniff allow dual-index runs to be revcomped independantly
-=======
+
 release 64.5
  - qc outcomes model: code generalisation to simplify addition of
    further qc types
@@ -66,7 +65,6 @@
  - upstream_tags modified so it can work with the rpt_list argument
  - constraints in autoqc db tables are reset to allow for saving
    results for multi-component compositions
->>>>>>> 7e07220e
  - tag_sniff modified to load the whole tag table upfront
      revcomp matches now output in reverse video
 
