--- conflicted
+++ resolved
@@ -1,4 +1,6 @@
 LIST OF CHANGES FOR NPG-QC PACKAGE
+
+ - utility QC feature: db tables, DBIx classes, retrieval
 
 release 64.3 
  - DBIx schema loader script: automatically add npg_qc::Schema::Composition
@@ -27,21 +29,9 @@
      search proceeds via releated composition tables;
      when mqc outcomes are saved, a composition is created if it does not exist;
      'composition' attribute is added to mqc entity result classes;
-<<<<<<< HEAD
-     drop unique consctraint for (id_run, position and tag_index) columns;
-     make a foreign key to seq_composition table not nullable and set
-     a unique constraint on the foreign key column in entity tables;
-     do not use id_run, position and tag index column values from
-     entity tables, compute rpt lists from compositions;
-     do not list explisitly id_run, position and tag_index in return
-     datastructes for both get and save outcomes methods
- - a method to find a composition without creating one
- - utility QC feature: db tables, DBIx classes, retrieval
-=======
  - upgrade bower to 1.8.2 in travis
  - stop building on Travis under Perl 5.16,
    see https://rt.cpan.org/Public/Bug/Display.html?id=123310
->>>>>>> 4bf5570d
 
 release 64.1
  - SeqQC viewer - function to draw readonly representation of the
