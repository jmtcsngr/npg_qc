--- conflicted
+++ resolved
@@ -1,13 +1,11 @@
 LIST OF CHANGES FOR NPG-QC PACKAGE
 
-<<<<<<< HEAD
+
  - GbS Minor_v1.0 plex included in genotype data extracted from iRODS 
-=======
- - mqc skipper - following a change in RoboQC creteria for real samples
+ - mqc skipper - following a change in RoboQC criteria for real samples
    (artic QC pass requirement is dropped), add a threshold for the number
    of artic fails
  - add option to restrict to a single gbs_plex to genotype_call_results_reporter  
->>>>>>> c27a42fb
 
 release 69.2.0
  - the mqc skipper script is changed to always take into account the outcome
