--- conflicted
+++ resolved
@@ -1,11 +1,10 @@
 LIST OF CHANGES FOR NPG-QC PACKAGE
 
-<<<<<<< HEAD
  - bam_flagstats autoqc result object - new field, subset, added; it replaces
    human_split field in result type evaluations; human_split is retained for now
    to be compatible with existing data and code
-=======
- - stop using depricated Class::MOP::load_class method
+ 
+- stop using depricated Class::MOP::load_class method
  - use namespace::autoclean instead of "no Moose" in Moose objects
  - using make_immutable in Moose objects
 
@@ -19,7 +18,6 @@
     template.
  - Test modules catch/test for warnings for unitilized ids and for 
     cases where it was not possible to locate a folder.
->>>>>>> e0a99bfa
 
 release 58.3.1
  - Updating Readme in npg_qc_viewer for changes in deploy procedure.
