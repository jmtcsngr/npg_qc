--- conflicted
+++ resolved
@@ -1,10 +1,7 @@
 LIST OF CHANGES FOR NPG-QC PACKAGE
 
-<<<<<<< HEAD
  - stop generating DBIx classes for unused tables
-=======
  - tiny tweaks to rna and verify bam id help links
->>>>>>> 4ae88487
  - ensure, where practical, that saving and retrieving qc outcomes
      works for multi-component compositions
  - add functionality to allow more columns to be added to table dynamically
