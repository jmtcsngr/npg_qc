--- conflicted
+++ resolved
@@ -1,15 +1,12 @@
 LIST OF CHANGES FOR NPG-QC PACKAGE
 
-<<<<<<< HEAD
  - saving manual qc values for libraries - allow for an undefined or empty
    list of tag indices
  - tags in lanes from GCLP runs are not subject to library qc
-=======
  - script to import manual qc values from the old warehouse RT#493757
  - update_outcome method of mqc entities renamed to update_nonfinal_outcome
  - a new update_outcome method allows for update of final outcomes
  - method to toggle stored final manual qc outcomes
->>>>>>> fb15dc28
 
 release 59.3
  - transparent search query for autoqc objects irrespectively of the details of
