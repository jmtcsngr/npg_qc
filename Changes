--- conflicted
+++ resolved
@@ -1,6 +1,5 @@
 LIST OF CHANGES FOR NPG-QC PACKAGE
 
-<<<<<<< HEAD
  - handle target samtools stats file - parsing, archiving and viewing.
  - queries to qc_store should always have support for tracking db look-up
  - methods for loading autoqc results moved from npg_qc::autoqc::collection
@@ -10,11 +9,10 @@
  - unused public methods in npg_qc::autoqc namespace removed
  - changes to allow for SeqQC display of results corresponding to multi-
    component compositions
-=======
+
 release 65.3
  - fixed bug in cluster_density calculation where no TileMetrics interop
    file exists
->>>>>>> 32b58773
 
 release 65.2
  - add new metric mitochondrial genes content as mt_pct_tpm to RNA-SeQC check
