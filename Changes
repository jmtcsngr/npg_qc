--- conflicted
+++ resolved
@@ -1,6 +1,5 @@
 LIST OF CHANGES FOR NPG-QC PACKAGE
 
-<<<<<<< HEAD
  - npg_qc::autoqc::qc_store - load rna_seqc results into npg_qc db
    (requires rna_seqc table exists in database).
  - Updated data/schema.txt including definition for rna_seqc table.
@@ -9,8 +8,6 @@
      in summary
    - Include a link to original RNA-SeQC report only visible 
      when db_lookup=0.
-=======
->>>>>>> 2017b4c7
  - translation from a database composition representation to the
      npg_tracking::glossary::composition type object
  - db query for compisition-based tables should include a condition
