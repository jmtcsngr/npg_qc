LIST OF CHANGES FOR NPG-QC PACKAGE

 - utility QC feature: db tables, DBIx classes, retrieval
<<<<<<< HEAD
 - ensure, where practical, that saving and retrieving qc outcomes
     works for multi-component compositions
=======
 - Add STAR aligner bams as a valid RNA alignments - also added tests for it

release 64.3.1
 - error in a statement for data update is fixed
>>>>>>> 47130ae6

release 64.3 
 - DBIx schema loader script: automatically add npg_qc::Schema::Composition
 - drop unique consctraint for (id_run, position and tag_index) columns;
 - make a foreign key to seq_composition table not nullable and set
     a unique constraint on the foreign key column in entity tables;
 - do not use id_run, position and tag index column values from
     entity tables, compute rpt lists from compositions;
 - do not list explisitly id_run, position and tag_index in return
     datastructes for both get and save outcomes methods
 - a method to find a composition without creating one

release 64.2
 - Cannot have default Moose constructor in derived DBIx classes - fix for
     custom MqcOutcomeEnt resultset
 - DBIx achema loader script: automatically add npg_qc::Schema::Composition
     role when generating result classes for autoqc tables
 - DBIx classes for autoqc db tables:
     remove 'create_component' factory method which was only needed
      for back-filling composition foreign key;
     inherit 'composition' attribute from a newly created
      npg_qc::Schema::Composition role;
     document 'composition' attribute
 - composition-enabled manual qc:
     db tables linked to the seq_composition table;
     search proceeds via releated composition tables;
     when mqc outcomes are saved, a composition is created if it does not exist;
     'composition' attribute is added to mqc entity result classes;
 - upgrade bower to 1.8.2 in travis
 - stop building on Travis under Perl 5.16,
   see https://rt.cpan.org/Public/Bug/Display.html?id=123310

release 64.1
 - SeqQC viewer - function to draw readonly representation of the
   utility flag
 - autoqc checks parect object - refactore to use a new factory for
   rpt list to composition transformation
 - upstream_tags modified so it can work with the rpt_list argument
 - constraints in autoqc db tables are reset to allow for saving
   results for multi-component compositions
 - tag_sniff modified to load the whole tag table upfront
     revcomp matches now output in reverse video

release 64.0
 - composition-enabled autoqc objects storage
     schema changes
     DBIx binding updates
     script for back-filling foreign keys to composition table
 - bug fix on search_autoqc method
 - db composition creation via a factory method
 - db autoqc loader - unused 'update' option removed
 - db autoqc loader - will retry a transaction that failed because
     a db lock could not be aquired
 - saving a component with subset attribute value 'all' gives an error
 - npg_qc::autoqc::results::collection
     remove unused functionality;
     ensure existing methods work with objects that do not have id_run,
     position, etc
 - remove superfluous method call from a template
 - db query for tag_index NULL or NOT NULL: undef as a string
   might not give problems now, but will when all db records are
   linked to compositions
 - remove unused qc_chema property from TransferObjectFactory 
 - set explicit dist to precise in travis yml
 - simplify and optmise pool detection in the viewer
 - remove links to Clarity LIMs, generalise code for linking to LIMs
 - deleted VC (view-controller) part of the Clearpress npg_qc web server
 - index unq_seq_compos_rp for seq_component becomes unique

release 63.1
 - label fix for rna_seqc in SeqQC viewer
 - MySQL does not save correctly integers to float columns;
   change column definitions for rna_seqc

release 63.0
 - update script for deleting autoqc database results so that it
   can handle composition-based tables
 - remove attribute qc_report_dir from check object: the output directory
   is created by default using the sample's filename root
 - npg_qc::autoqc::qc_store - load rna_seqc results into new rna_seqc
   table in npg_qc database.
 - SeqQC:
   - added template for rna_seqc check with selected metrics shown
     in summary
   - include a link to original RNA-SeQC report in check's template
   - Build will fail if no node, npm or bower are available in path
 - stop using multiple versions of samtools
 - do not install NPGQC web app
 - increase HTTP timeout when reporting manual qc outcomes to LIMs

release 62.9
 - fix for GD image generation test in response to a change in constructor
   behaviour in GD.pm
 - compute expected path in tests in a way that takes into account
   substitutions
 - genotype and verify_bam_id checks:
     speed up pipeline job submission for deeply plexed lanes by
     moving calls that involde access to reference repository out of the
     can_run method
 - composition-based autoqc results db search via DBIx: allow for
   a search query that contains fields from the main table

release 62.8
 - tag_sniff modified clip and revcomp options to handle split tags
 - Sort results for merged genotypes as well - to avoid out of order failure.
 - specify an appropriate "accept" header when sending manual qc
   outcomes to LIMs (header was not set resulting in 406 responce
   code)

release 62.7
 - current staging directories do not have autoqc results in
   bustard_path; stop looking there
 - ClearPress Perl library is pinned to v. 473.0.5
 - upstream_tags autoqc check: stop falling back on files in IRODs

release 62.6
 - make building the iRODS handle of npg_qc::autoqc::checks::genotype
   lazy to avoid calling baton until required at runtime
 - translation from a database composition representation to the
     npg_tracking::glossary::composition type object
 - db query for compisition-based tables should include a condition
     on tag_index if only lanes or plexes are being retrieved
 - Fix in npg_qc::utils::bam_genotype for rare out of order mpileup failures 
 - Travis CI build: when building dependencies, us the same
   branch as the one the pull request is made to.
 - back to testing with mysql 5.7.13 in travis
 - drop node 0.12 from node travis matrix
 - add perl 5.22-shrplib to travis matrix
 - to reduce uncertainty in ranking close results, increase precision
   used for ranking contamination results
 - call_gtck_composite_rpt.pl - supply rpt list to genotype check
 - Code and tests changes to reduce number of warnings under Perl 5.22.2
 - sequence mismatch - do not return PDL special values, treat NaN as
   a bad value and return undefined instead

release 62.5
 - a very concise replacement for NPG_QC pages
 - no templates rna_seqc results - we should not try rendering

release 62.4
 - autoqc loader does not try loading a result for which there is
   no coresponding DBIx binding

release 62.3
 - make bam_flagstats check runnable under the qc script
 - remove autoqc loader backwards compatibility with analysis code
   that does not generate related results for the bam_flagstats results
 - Arguments given to the qc script are passed through to the relevant
   qc check object.
 - QC script does not try to infer the location of input files.
 - QC script accepts the rpt_list argument.
 - tag_index attribute of the check object cannot be assigned to undef.
 - added Broad Institute's RNA-SeQC to autoqc QC checks
 - SeqQC - genotype view fixed (escaping)

release 62.1
 - Bug fix in build action for cgi files.

release 62.0
 - Towards composition-based autoqc:
   - npg_qc::autoqc::results::result - Composition-aware,
     id_run, position and path attributes become optional.
   - npg_qc::autoqc::qc_store - Use DBIx syntax for quering on tag_index
     (future compatibility with planned table schema changes), db load
     compositions of size 1 only.
   - npg_qc::autoqc::db_loader - Result classes support composition,
     but most tables have not been converted yet. Do not generate
     composition if no support in the result table.
   - npg_qc::Schema::ResultSet - Enchancement for a search for tables that
     do not yet support compositions: convert undefined values
     for columns under a unique constraint to database defaults.
 - SeqQC - outdated template for split_stats removed
 - genotype role refactored to remove hardcoded uri encoding            
 - remove contamination check that is not run any longer,
   result object remains
 - to keep similar code together and to avoid listing explicitly
   an increasing number of non-runnable checks, move checks_list()
   method to the collection object
 - genotype check, croak if error closing samtools pileup command
 - norm_fit
     - modify peak finding to allow for peaks in first/last bin
     - added monotonity condition when estimating stdev
     - drop stdev when outputting filtered modes
 
release 61.2
 - SeqQC:
   - Reintroduce collapser
   - using grunt/npm to automate js testing
 - VerifyBAMId changed condition MIN_AVG_DEPTH from > 4 to > 2 for fail

release 61.1
 - SeqQC
   - Using --force-latest for bower install deps during Build
 - improve test robustness (larger page sample for mech to check)

release 61.0
 - using test matrix with node 4.4.2 and 0.12.9 for travis
 - help page for manual qc
 - redesign of both client and server side for generic qc outcome updates
 - updates to already stored outcomes, including final outcomes,
     are not an error, will be skipped
 - require that all library outcomes are marked explicitly before the
     final sequencing outcome is saved
 - custom class for authentication in tests - works with JSON POST requests
 - mqc widgets not shown if no lims data available
 - title for pages with data for one id run show run status
 - SeqQC
   - bugfix only build request for qc_outcomes if rptkeys in page
   - upgrading jquery to 2.2.3 from 2.1.4
   - upgrading requirejs to 2.2.0 from 2.1.20
   - upgrading bcviz to 1.3.2 from 1.3.1
   - upgrading table-export to 1.5.0 from 1.2.2
   - upgrading qunit to 1.23.0 from 1.20.0
 - add unique db constraint for short descriptions in qc outcome
   dictionaries; the constraints should have been set when the tables
   were created 

release 60.0
 - JSON service (retrieval) for qc outcomes
 - update link to picard in POD
 - SeqQC:
   - remove use of autocrud plugin - it's never been used
   - simplify the authorisation and it make more secure (do not fetch
     user credentials from the url), move the code to a new User model
   - in tests extend the User model to allow for getting user credentials
     from the url
   - avoid warnings in tests by setting the default for the username to
     an empty string
   - if the user is logged in and is authorised to do manual qc, display
     a visual cue on the top of the page
   - tag metrics column moved next to the column with tag index and tag sequence
   - show deplexing percent for individual tags in tag metrics column
   - retrieve qc outcomes from npg_qc_viewer qcoutcomes JSON service for
     initial page rendering

release 59.8
 - give LIMs time to process posting qc outcomes as individual events
 - SeqQC
   - upgrading bcviz to 1.3.1 from 1.3.0 (individual minified files)

release 59.7
 - SeqQC
   - bower configuration files in npg_qc/npg_qc_viewer
   - moving client test files to npg_qc/npg_qc_viewer/t/client
   - fix regression, missing require for table-export

release 59.6
 - SeqQC
   - generating bcviz plots only when they will become visible and remove
     them when they will not be visible
   - set max number of plexes for manual QC as 400

release 59.5
 - autoqc results db loader: an option to force a re-build of related objects
 - SeqQC
   - fix warning about undef value in the adapter template
   - fix closing div tag in verify bam id template 
   - upgrading jquery to 2.1.4 from 2.0.3
   - upgrading requirejs to 2.1.20 from 2.1.8
   - upgrading qunit to 1.20.0 from 1.15.0
   - upgrading bcviz to 1.3.0 from 1.2.1
 - travis ci testing perl modules for npg_qc and npg_qc_viewer
 - require DBD::SQLite@1.48 to run tests

release 59.4
 - saving manual qc values for libraries - allow for an undefined or empty
   list of tag indices
 - tags in lanes from GCLP runs are not subject to library qc
 - composition-based autoqc results - disable version checking between the version
   of the module that serialized the object and the version of the same module that
   is performing de-serialization
 - script to import manual qc values from the old warehouse RT#493757
 - update_outcome method of mqc entities renamed to update_nonfinal_outcome
 - a new update_outcome method allows for update of final outcomes
 - method to toggle stored final manual qc outcomes
 - mqc reporter - reporting might cause a loss of link between the product and
   flowcell data in the ml warehouse, so prepare all data, then report
 - SeqQC
   - New functionality to allow export summary table to CSV

release 59.3
 - transparent search query for autoqc objects irrespectively of the details of
   object's database implementation (in-table identifies or composition)
 - custom parent class for resultset objects
 - calling ->new() on resultset object to create a new result replaced with
   calling more intuitive ->new_result()
 - upgrade genotype check to use samtools1 and bcftools1
 - SeqQC
   - New dictionary table for plex level library MQC. (Issue 238)

release 59.2
 - library-level manual QC for individual plexes.

release 59.1
 - 'write2file' method of autoqc result objects removed since it duplicated
     the 'store' method
 - alternative base class npg_qc::autoqc::results::base for autoqc results objects,
     able to represent results that are derived from merged files and described by
     a composition of multiple components
 - autoqc result objects for samtools stats file, sam/bam headers and digests
     derived from the new base class
 - bam_flagstats result extension to produce samtools_stats and sequence_summary
     results (related objects) either at run time or later
 - database tables for storing component and composition objects
 - autoqc db loader extension
     - to load data represented by classes derived from the new base class
     - to build related objects in memory and to load them to the database
       bypassing serialization to a file - a way to save cram headers and stats
       file where the analysis pipeline did not run the current code that
       produces samtools_stats and sequence_summary objects as individual files
     - ability to mark records as current
 - reporter for manual QC results retrieves LIMs info from ml warehouse;
     it skips GCLP runs RT#480489.
 - tag_sniff new option to truncate tag sequences
 - tag_sniff checks common tag sequences against tag sets in the warehouse
 - SeqQC
   - add the total yield in library view RT#488973
   - summary table: display supplier sample name along the library barcode RT#488964,
     remove separate sample column
   - fix missing composite genotype check visualisation broken when cleaning
     template for ml warehouse
   - fix missing space between forward and reverse when reporting percent gc 
     fraction
 - genotype check data extraction scripts - updated scripts to fail more readily
    and informatively when an iRODS error occurs

release 59.0
 - SeqQC 
   - remove ajax proxy controller
   - stop 00 tests accessing live db credentials and databases
   - using mlwarehouse for dwh information displayed in SeqQC viewer
   - removing tests related to template compilation
   - providing links to lims for pool/library/sample
 - autoqc check and autoqc objects: remove unused 'sequence_type' attribute
 - autoqc check and result objects - use existing roles for id_run and
   position definitions
 - result object - to remove dependency on id run, position and tag index,
     allow individual results to overwrite the root of the output file name
 - refactor autoqc check to use file_type attribute name instead of
   input_file_ext
 - tags_reporters check - remove hardcoded solexa path
 - genotype and verify_bam_id_checks - use standard way of reporting run-time
   problems
 - bam_flagstats
     - one call to compute all metrics
     - method for finding stats files
     - if id_run not given, derive the root of the output file name from
       the input sequence file name 

release 58.9
 - move method for file name creation from SeqQC to autoqc so that it's
   more accessible
 - SeqQC
     - upstream_tags template - do not report potentially confusing tag index value when
        there is no id_run in the high-scoring tags table
 - remove misleading bam_flagstats check info

release 58.8
 - SeqQC
     - display insert size normal fit confidence and number of modes in the 
       summary table
     - do not show adaptor plots for low contamination
     - provenance in lane title not in every check
     - prepend all page titles with application name and version
     - different page title colour if running in non-live environment
     - use updated LIMs server url
     - link to NPG tracking web server running on the same host as this app
     - showing reference species and version below lane titles
 - Using container configuration for travis

release 58.7
 - bam_flagstats autoqc result object:
     new field, subset, added to be used instead of human_split
     human_split is retained for now to be compatible with existing data and code
 - autoqc loader will only load fields that correspond to database columns

release 58.6
 - Using "jquery-unveil" plugin for heatmaps
 - Removing data from DOM after passing them to local variables
 - Nulling variables after using them for bcviz to free memory
 - Moved simplified file name generation to this package
 - Removing gc bias and qX Yield checks when looking at non-run views
 - Removing collapser
 - Using latest release of bcviz (1.2.1)

release 58.5
 - stop using depricated Class::MOP::load_class method
 - use namespace::autoclean instead of "no Moose" in Moose objects
 - using make_immutable in Moose objects

release 58.4
 - Creating a cache in SeqStore model to reduce file system access. 
    Improving query - using keys for tables.
 - Moving FileFinder functionality into SeqQC from seq_commons.
 - Cache of catalyst actions and uri in template.
 - Templates are configured to be checked for changes every 10 hours.
 - Connections to database for fastqcheck are passed to model from 
    template.
 - Test modules catch/test for warnings for unitilized ids and for 
    cases where it was not possible to locate a folder.

release 58.3.1
 - Updating Readme in npg_qc_viewer for changes in deploy procedure.
 - Fixing qXYield total for run and sample, now it calculates from actual values 
    in the table, does not recalculate from collection.
 - genotype check: reduce min_sample_call_rate parameter for genotype match from 95% to 75%, and
     min_common_snps from 21 to 20. This will allow (Fluidigm) qc genotypes with 20 calls to be
    identified as possible duplicates when using the standard set of 26 QC SNPS (W30467)

release 58.3
 - default autoqc result object creation - do not set tag index to undef to
   avoid this field being set when serializing to json with newer Moose

release 58.2
 - convert local path to nfs for linked tools when building fastq_summ

release 58.1
 - compile fastq_summ with samtools-1.2 and htslib-1.2.1
 - Removing global functions from manual_qc.js
 - Logic for preliminary outcomes for MQC
 - New undecided outcome for MQC
 - update scripts for genotype check data preparation
    - to allow specification of iRODS zone with an environment variable
    - perlcritic issues and version strings
 - gt_pack recognises version 02 headers in append mode
 - DBIx binding generation - keep column name case when generating accessors

release 58.0
 - skip running legacy gcbias if window_depth not available
 - compile fastq_summ executable during the npg_qc build, skip
     compilation if samtools is not on the path
 - C code clean-up to remove warnings in compilation
 - SeqQC daemon to set CATALYST_HOME relative to bin so that
     the production user does not have to have this definition
 - SeqQC build optionally fetches javascript dependencies
 - added scripts to handle generation of data for autoqc genotype checks

release 57.12
 - Removing MQC logic from templates and moving it to JS
 - Adding a controller to provide MQC status for a run using REST
 - Adding a role to provide functionality for 401 responses
 - Validation for DWH->MQC outcome integrity during mqc for logged mqc-ing user
 - Fixing id-username data in test data to fix patches in controllers 
     which validate username

release 57.11
 - take into account old-style tag metrics results when deciding
     whether the lane has plexes
 - be compatible with latest changes to the db_connect role
 - ensure that tests do not access user's home directory

release 57.10
 - total_reads now returns 0 when num_total_reads is 0 rather than undef
 - add support for metrics files produced by bamstreamingmarkduplicates
 - npg_qc build for web server does not compile executables
 - functionality of the util package in SeqQC merged into the rpt_key autoqc role,
     the package removed
 - api::error package moved to Util::Error
 - using node-qunit-phantomjs to run headless tests
 - tests for basic functionality for mqc Javascript code
 - adding configuration for blanket
 - updating readme for changes in testing procedure

release 57.9
 - autoqc results collection class - add a method for inferring whether
     a lane has plexes from results themselves
 - SeqQC - steps towards making display of autoqc results and manual qc process
   independent of availability of warehouse data:
    - use the new collection method to decide whether to display a link to
       plex results (previously warehouse data were used for this)
    - if plex results are available, always display a link to them
 - SeqQC - remove vestigial code for batch id retrieval 
 - SeqQC build: remove --linkable-bcviz-path option since dependency on bcviz
   is now managed by bower
 - SeqQC: Ajax controller removed (was used as a proxy for now discontinued
   requests to LIMs web server)
 - following restructuring of bcviz, amend statements for import of bcviz libraries
 - changes to allow genotype checks to be run on cram files
 - list of human references (with chr.naming convention) used by genotype check
     moved to file in the genotype repository
 - GRCh38 human references added to the list
 - gt_utils (gt_pack and find_gt_match C programs) added to Build install

release 57.8.1
 - add temporary file name option to bamtofastq command

release 57.8
 - Using bower to manage javascript component dependencies.
 - Using bcviz v1.1.0 which now supports bower.
 - use Biobambam bamtofastq in place of Picard utility in adapter qc check

release 57.7
 - removed redundant methods from NpgDB model
 - New javascript functionality to process mqc. MQC outcomes are changed using AJAX 
   calls to the controller directly.
 - mqc controller now provides with the functionality for mqc through asynchronous calls.
 - mqc controller does not saves a log in the tracking database when mqc outcomes are
   updated.

release 57.6
 - Added mqc_outcome_reporter
 - Added a new column to the mqc entity and historic table to keep separate track of who
    updates the record through the web page and who was the last user to modify the row.
    Updates to tests to deal with the new schema.
 - MqcOutcomeEnt validates outcomes are final before updating them as reported.

release 57.5
 - amend location of composite genotype data (composite_results_loc) in npg_qc_viewer.conf

release 57.4
 - in order to be able to retrieve values of foreign keys without
     fetching the row in the parent table, DBIx classes generated with
     an option to drop id_ at the start of the relation name
 - InflateColumn::Serializer component added selectively to autoqc classes
     rather than to all classes
 - mqc models (DBIx) functionality extended to create a method for
   updating/creating outcomes
 - column name fixed in the mqc_outcome_hist table
 - SeqQC viewer: top horizontal menu removed, Help link added to the menu on the right
 - SeqQC viewer: NPG links point to correct production/dev servers
 - SeqQC viewer: superfluous javascript code removed
 - SeqQC viewer: checks/runs page removed
 - SeqQC viewer: links to individual entities on the right removed
 - SeqQC viewer: if results for one run only are displayed and the request was not explicitly
     from staging or path, a link back to the run SeqQC page is displayed on the right

release 57.3
 - SeqQC: removed pages that are not used any more (studies, samples, libraries,
   people, weekly reports)

release 57.2
 - updated the way bcviz functions are called from SeqQC
 - Added tables for manual qc.

release 57.1

 - d3 bcviz rendering of adapter, insert size and sequence mismatch plots
 - page rearrangement to display ref match and old contamination results side-by-side removed
 - SeqQC templates, client-side scripts and config files installed to a directory
   under the install_base path; if a bcviz path is given, a link to it is created,
   old bcviz link is overwitten in this case
 - removed generation of google chart api urls

release 57.0
 - incorporated SeqQC viewer

release 56.16
 - changed default data source for call_gtck_composite_rpt.pl to combined Sequenom/Fluidigm results

release 56.15
 - if norm_fit test produces no output, e.g. if no peaks after filtering, simply add a comment

release 56.14
 - updates to norm_fit code
     more informative log messages 
     added checks for zero peaks 
     do not run norm_fit test if there is not enough variation in the insert size

release 56.13
 - correct size of genotype_data_set column of genotype table

release 56.12
 - insert_size.norm_fit_confidence from integer to float

release 56.11
 - changes to genoype check and utils to use combined Sequenom
    and Fluidigm results for the 26 QC SNPS (W30467)
-  fixed RE when parsing norm_fit output
-  fixed a bug and cleaned up norm_fit code

release 56.10
 - support for search for autoqc objects without tag_index attrubute
 - Build.PL extended to compile and deploy norm_fit executable
 - only run verify_bam_id if single sample expected (helps cope with 
   single plex in pool)

release 56.9
 - database name-agnostic database dump file

release 56.8
 - increase DB field sizes for genotype qc check results

release 56.7
 - only insert cluster densities which exist

release 56.6
 - use length of index read from tag0 bam file rather than length of tag in
     decode metrics file to derive barcode file, added new tests and test data
 - do not croak if a Bustard_Summary file does not exist (as is the case
     for HX instruments)
 - made interop parsing code more generic

release 56.5
 - phix bam_flagstat to have default serialisation name including phix

release 56.4 
 - get cluster densities from InterOp/TileMetricsOut.bin
 - added test data for tracking database

release 56.3 
 - added check for alignments, reference and library_type to can_run() 

release 56.2
 - relax regexp for class name in result role to allow git or svn version numbering

release 56.1
 - git-based module and script versions
 - RSC keywords removed

release 56.0
 - use test data that are publicly available
 - getting autoqc module versions made to work with non-numeric versions
 - redundant Gerald summary loader code removed
 - unused test data removed
 - in test runfolders that are used GERALD directories renamed to PB_cal
     since gerald_path is going to be removed from npg_tracking::illumina::run::folder

release 55.10
 - remove default for verify_bam_id.pass

release 55.9
 - minor bug fix for verify_bam_id

release 55.8
 - remove Fey modules from npg_qc::autoqc::db namespace, t/60-autoqc-db*.t tests 
   and test data not used elsewhere
 - qc_db_delete_autoqc script:
     updated help message
     fix for a bug that resulted in no data deleted unless a list of checks to
       delete was given explicitly 

release 55.7
 - tag sniff usage message
 - minor code changes to a couple of checks
 - test/test data for verify_bam_id
 - preserve case when generating DBIx binding since verify_bam_id
   has mixed case column names

release 55.6
 - exclude verify_bam_id (not run by the pipeline yet) from checking a set
   of archived autoqc results for completeness

release 55.5
 - patch for bin/call_gtck_composite_rpt.pl

release 55.4
 - patch for npg_qc::autoqc::checks::upstream_tags - extra imports required

release 55.3
 - 'check' option for the script deleting autoqc results from a database
 - unused Fey-based autoqc loader module removed
 - contamination autoqc check table: drop not-null constrain for fields with
   serialized data and replace empty strings there with nulls -
   InflateColumn::Serializer DBIx plugin gived error trying to convert
   empty string to JSON
 - DBIx binding generation extension - DBIx result classes for tables
     with autoqc results consume autoqc roles
 - autoqc data retrieval via the DBIx db binding

release 55.2
 - run upstream_tags check on whole bam file, not just forward read, otherwise check fails if there is an inline index in read 2

release 55.1
 - bug fix in using roles for finding runfolder path

release 55.00
 - schema and bindings re-generated from an copy of a live database
   with db updates applied
 - verify_bam_id autoqc check added
 - changes to database schema, code, tests and test data to enable a database
   switch to sql strict mode, in particular,
     bam_flagstats check to treat library size -1 as undefined,
     bustard summary loader to use zeros where N/A value is in the summary file
 - DBIx Result class for the fastqcheck table and a loader for fastqcheck files changed
   to accommodate a switch to the InflateColumn plugin, which is used for
   other classes
 - DBIx schema loader:
     removed dependency on the soon to be discontinued npg_common::config module;
     custom post-generation filter to make generated classes comply with perlcritic
     binding generated as Moose classes
 - in/de-flators are set for all relevant columns for autoqc results tables
 - swich from Fey to DBIx ORM in a database loader for autoqc data
 - call_gtck_composite_rpt.pl script moved from lib/* to bin directory; its
   dependency on srpipe::runfolder removed
 - standard way to run perl critic tests - on all perl modules and scripts in bin

release 54.11
 - changes to allow use of multiple SNP sets with the genotype check
 - changes to role for pulldown_metrics check to format percentage values correctly and consistently

release 54.10
 - use mocked jar file
 - podcoverage test runs for all files
 - during build, change shebang line of cgi script to perl interpreter
   used similar to Build.PL default for scripts
 - a reg expr fix in the tags_reporters autoqc check

release 54.9
 - add tags_reporters to IGNORE_AUTO_QC_CHECK list in DB.pm to allow runs to be deletable without results for that check.

release 54.8
 - add new tags_reporters check

release 54.7
 - upstream_tags check: correct determination of archive_qc_path, use position when fetching qc_store results, use db_lookup attribute with qc_store

release 54.6
 - randomise order in which references are used by ref match (to work around Lustre client caching bug)
 - upstream_tags check uses qc_store to fetch tag information for upstream runs instead of st::api::lims

release 54.5
 - corrections to upstream_tags check 1) fix can_run condition, and 2) use CLASSPATH correctly (remove hard-coded path)

release 54.4
 - correct upstream_tags check to use the tag indexes from the decode tag set when counting perfect_matches in previous runs

release 54.3
 - correct path determination from path attribute to work correctly with value supplied by pipeline

release 54.2
 - changes to upstream_tags check
    added 5 base tag set (probably should be removed when TraDIS detection is added)
    added a java_xmx_flag attribute  for BamIndexDecoder invocation (default: -Xmx1000m)
    use path attribute (set from qc_in in the pipeline) to locate both tag#0 bam file and for location of BamIndexDecoder metrics file output
    added min_percent_match attribute to allow this cutoff to be set at runtime if needed
    added recal_path attribute, use it to construct paths to tag0_bam_file and metrics_output_file
    changed can_run to detect !lims->is_pool (only run when lane is plexed)

release 54.1
 - changes to upstream_tags check
     unset NPG_WEBSERVICE_CACHE_DIR to avoid relying on cached data for lims lookup of tag set information
     changed parameters of BamIndexDecoder run to allow one mismatch (and added attributes to allow this and the MAX_MISMATCHES parameter to be reset by the caller as required)

release 54.0
 - cache_list_query_movez_tiles removed
    reason - last run loded to move_z table is  5302
 - npg_qc::api::loader::Qcal_Report removed;
    reason - table qcal last run loaded 6918
 - npg_qc::api::loader::Run_Config removed;
    reason - table run_config last run loaded 6927
 - npg_qc::api::loader::Tile_Score removed;
    lots of tables error_.., errors_.., most_.. last run loaded 6927

 - new namesopace for illumina-data related modules - npg_qc::illumina
 - npg_qc::api namespace removed, modules that are in use moved to npg_qc::illumina
 - where DBI connection is used, both AutoCommit and mysql_auto_reconnect are switched on
 - bin/npg_qc_api_monitoring.pl removed, its functionality  merged into npg_qc_illumina_analysis_loader
 - runfolder checking removed for run loader since it's called from the pipeline,
   for loading all runs the globs of runfolders come from the tracking database
 - to avoid post requests from 'run_is_deletable' script, npg_qc::illumina::loader module
     implements npg-qc-related functionality needed for this script (lane_summary_saved method)

release 53.5
 - add functional upstream_tags check

release 53.4
 - patch release to add upstream_tags check to IGNORE_AUTO_QC_CHECK list of DB.pm to run to be deletable without this checks results.

release 53.3
 - added new upstream_tags check. Check itself currently non-functional, but results should be displayed in Seq-QC pages

release 53.2
 - changes to remove most regular warnings when rendering the pages

release 53.1
 - changes needed to move NPG QC web server from intweb to webteam's VMs
 - lightbox for IVC plots dropped

release 53.0
 - notification of perlcritic test failure: include policy name
 - to eliminate a separate db configuration file for the code running
   on the farm, autoqc & api db interface gets db credentials from a dbix connection
 - autoqc & api db-related tests deploy and populate db through dbix binding, take
   db credentials from ~/.npg directory
 - unused code removed from test util module, test api util module removed

release 52.7
 - pulldown_metrics: error message fix and criterion description addition 

release 52.6
 - dbix binding updated

release 52.5
 - ref match check - cache abs path of the default strain/version to avoid being cought out when
   the link is switched to a different strain/version
 - pulldown metrics check: check now fails when result->on_bait_bases_percent < 20 and when bait_path is found but interval files are not found. Otherwise pass remains undefined.

release 52.4
 - removed from Build.PL dependency that installs as a part of other package
 - ensure 'use Readonly';  and 'Readonly::Scalar our $VERSION' are on one line to help
   with inferring the version
 - amend pulldown_metrics check
    - "can_run" allows missing baits intervals files
    - "execute" fails the check when the baits intervals files are missing
    - if the intervals files (bait and target regions) are identical, this is flagged in the result. Seq-QC will be amended to detect this.
    - added "pass" and "interval_files_identical" columns to pulldown_metrics table in npg_qc database

release 52.3
 - extended the build file to deploy qc bias R script
 - made id_run and position attributes optional in genotype check
 - added flag to allow specification of reference and position to SNP name mapping file

release 52.2
 - genotype check alternative match bug fix
 - gc bias check command string bug fix

release 52.1
 - pulldown metrics check bug fix - use correct function name for getting picard jar version

release 52.0
 - explicit dependency on /software amd /software/solexa removed
 - autoqc checks use software_location role to access third party tools
 - following loading failure under perl 5.14.2 on precise,
   illumina analysis loader code uses standard DBIx transaction
 - illumina analysis loader and monitor use standard way of getting DBIx connection
 - unused npg_qc::api::run namespace removed
 - unused scripts and one-off code removed
 - some tests improved, made more robust
 - package is build with Build.PL
 - all scripts that have to be deployed are moved from scripts to bin

release 51.9
 - mysql client does not read configuration in default places to avoid readign wrong configuration
 - use password for the root user on a local test database
 - removed old unused scripts and modules
 - moved window_depth.d source file from bin to src
 - removed the specification of the samtools_path from call_gtck_composite_rpt.pl (default should be OK), and changed the name of the requested samtools executable to "samtools_irods".

release 51.8
 - tweak spatial filter to deal with output when reads removed rather than marked with fail bit

release 51.7
 - Fey2DBIxRedesign document added
 - changes to allow genotype check to be run on more than one bam file
 - temporary exclusion of Chlorocebus aethiops reference from ref_match check

release 51.6
- bug fix - cope with spatial_filter classes (without tag_index) cat run deletion check time

release 51.5
 - bug fix - custom type name update

release 51.4
 - reflect that a number of npg_common mudules has been moved to the npg_tracking namespace
 - some compatibility changes for perl 5.14.2 on precise
 - insert size check can_run method relies only on npg::api::run when
   determining whether the run has paired reads

release 51.3
 - add spatial_filter to test to ignore when checking for deletion

release 51.2
 - autoqc spatial_filter can run as QC check (reading stderr of PB_cal spatial_filter on stdin)

release 51.1
 - bug fix for attribute custom type mismatch

release 51.0
 - add auto qc for recording spatial filter application
 - serializing to file moved from the autoqc check object to the autoqc result role
 - use npg-tracking custom Moose types
 - reflect the fact that db_connect and run, lane and tag definition roles moved to npg-tracking
 - remove live and dev db configuration from svn copy of the db config file
   set test db configuration to localhost
   make tests run against a localhost when the socket is defined

release 50.7
 - amended database connection details for the QC database npgqcp (in data/config.ini)

release 50.6
 - tileviz removed; it now lives in pbcal
 - a script for generating DBIx bindings changed to include explicit names
   for some autoqc tables in order to provide an easy mapping between autoqc
   and DBIx class names
 - a script for deleting lanes from autoqc and fastqcheck tables of the qc database
 - unused scripts for a dev npg-qc server, bin/npg_qc, removed

release 50.5
 - use QC fail counts in bam flagstat QC (so numbers add up for spatial filtered BAM files)

release 50.4
 - patch for pulldown metrics to treat ? as null in the picard output RT#282664
 - patch for divide by zero bug in the alignment_filter_metrics role when total number of reads is zero RT#282703

release 50.3
 - patch to the web server  post callback - exclude a check for data presence in qcal table that is not loaded any more

release 50.2
 - displaying q values in npg qc web app refactored to use the fastqcheck table
 - qcal values are not rendered in xml
 - remove loading qcal table from illumina loader

release 50.1
 - patch to allow larger lane numbers

release 50.0
 - fastqcheck table extended with columns fully describing the file id (id_run, position, tag_index, section, split)
 - script loading fastqcheck files to the database amended to fill in new columns along with old ones
 - old fastqcheck data supplied with data for new columns, see RT#277477 for details
 - pulldown_metrics npgqc db table: drop the fold_80_base_penalty column RT#268666
 - removed scripts/database_dump since it looks at live db only

release 49.4
 - DBIx schema for npg_qc::api::loader is created in non-standard way with autocommit off. Therefore, a commit is restored in npg_qc::api::loader::Fastqcheck

release 49.3
 - sequence error fields are too long in total for a 250 long reads to load to a database  "DBD::mysql::st execute failed: Got error 139 from storage engine", see #RT277981; introduced client-side compression on most of text type fields

release 49.2
 - tileviz: filtering by quality; reads and displays old qualities if available; uses a different executable - 'spatial_filter -d'
 - npg_qc::api::loader::Fastqcheck refactored: uses npg_common::fastqcheck module to get qX values from the fastqcheck files instead of its own calculation; file name filtering simplified since files that previously had to be skipped do not exist any more; tests improved
 - pulldown_metrics and tag_decode_stats roles, cv coeff calculation - return explicitly a number, not a pdl onject
 - removed scripts/get_qcal.pl which seems to ba a predecessor of pg_qc::api::loader::Fastqcheck and is currently not used
 - removed unused scripts scripts/get_run_tiles.pl and scripts/get_signal_means.pl

release 49.1
 - convert "#' to its HTML code in the tileviz html page image links
 - in cigar string chart - create arrays of zeros if a data series is null and is going to be added to the chart. RT 274105
 - pulldown metrics check - problem with picard exiting with an error code when stderr is not redirected to a file is fixed

release 49.0
 - tile visualization tool
 
release 48.9
 - get paired_read information from runfolder before using npg api in insert_size check

release 48.8
 - reduce size of cigar chart urls by removing H,N,P series, and change colours to something less gaudy.

release 48.7
 - alignment filter metrics check: store one reference fragment per reference since some of our references have too many fragments.both  RT #267938
 - alignment filter metrics role: correct handling of unaligned output. RT #267938
 - sequence error check: use BAM bitfield rather than interpret cigar * as no alignment

release 48.6
 - alignment filter metrics: stored number of alignments does not have to correspond to the number of references.

release 48.5
 - added cigar charts
 - FOLD_80_BASE_PENALTY in the HS metrics Picard output is sometimes '?', which causes problems when creating a result object (RT #268429). The users do not want this value anyway, hence this field is removed from teh result object. The db column stays for time being.

release 48.4
 - matrix qc data loading copes with dual indexing run
 - bugfix - don't die in sequence_error check when no successful alignments

release 48.3
 - report criteria for sequence error check: fail on insertion or deletion in most common cigar

release 48.2
 - add pass to sequence error check: fail on insertion or deletion in most common cigar

release 48.1
 - a patch to alignment filter metrics role to fix a typo
 - a patch to the code that checks that all autoqc results loaded - should disregard alignment filter metrics check

release 48.0
 - enhance sequence_error (mismatch) test to record most common cigar strings and cigar char counts per cycle
 - a new autoqc check - alignment_filter_metrics - to capture statistics about split by reference of bam files (spiked phix - unconsented human - target sequence split)

release 47.1
 - a patch to pulldown metrics check to specify the max java vm heap size (min was specified by mistake)
 - a patch to the code that checks that all autoqc results loaded - should disregard pulldown metrics check

release 47.0
 - some optimisation of the genotype check
 - a new autoqc check - pulldown metrics
 - dbix binding updated - a table for the new check added

release 46.1
 - record read_pairs_examined and picard metrics header infomation in bam_flag_stats

release 46.0
 - SangerPath and SangerWeb dependencies removed from npg-qc ClearPress web application and all supplimentary scripts
 - top-level changes to controller, view and util modules to allow for running stand-alone
 - hardcoded server urls removed from heatmap generation
 - can run as mod-perl
 - json feeds removed
 - page header to match npg-tracking

release 45.0
 - SangerPath dependency removed from tests
 - use of bound to disappear npg_common::graph::* and similar modules replaced by npg::util::image::* modules
 - new dev database - a full copy of live database taken on 21/03/2012; unfortunately, the name is the same as live db, see RT#258559 for explanation and a way to do it in future

release 44.1
 - DBIx interface regenerated with inflated date columns; they will return DateTime object
 - npg_qc::api::run_timeline
     replaced use of npg xml interface that is not available any more by a direct access to the tracking db to get a list of existing runs RT#257047
     rewrote loading to npgqc database; uses DBIx now
 - unused script npg_qc_api_run_timeline.pl removed

release 44.0
 - genotype check - sample names containing spaces are now handled correctly
 - npg-qc web app - unused dependency on old st::api calls removed
 - source code for the C executable generating fastq and fastqcheck files from bam files added to the package

release 43.4
 - fixed two bugs in genotype check

release 43.3
 - genotype check changes:
     check now copes when illegal allele for SNP is called in genotype from bam 
     locations of data and executables adjusted to standard location
     calling of genotypes moved from stand-alone script to bam_genotypes module which is used by the check
     attributes added to check to allow adjustment of parameters for finding genotype matches
     check now saves bam_file name, bam_file_md5, genotype_data_set and snp_call_set to allow later replication of check results
 - tag_metrics: changed the way the error is calculated in tag_metrics role to allow for non complete data

release 43.2
 - based on staging tag to find runs to load recipe, runinfo and cluster density data and stop looking for runlog data to load

release 43.1
 - ignore spiked phix plex nonhuman bam flagstats in runfolder deletion

release 43.0
 - provisions for finding human/non-human bam files removed from autoqc; naming convention changes in the pipeline
 - gc bias check - dependency on fastq files removed

release 42.5
- runfolder deletion: cope with the results from new bam-based pipeline

release 42.4
 - cope with empty lane summary for Miseq run
 - adapter check: use symbolic constant instead of octal for user rw only mode

release 42.3
 - tests that went live to npg server fixed
 - t/data/autoqc st and npg caches updated to use xml files that they need; lots of xml files purged
 - evaluation to pass/fail added to tag_metrics check
 - the autoqc adapter check to work with bam input
 - minor fix for the genotype autoqc check

release 42.2
 - fixed a bug in the sorting procedure for tag_metrics result

release 42.1
 - ignore tag_metrics if missing in archive

release 42.0
 - SangerPath dependency is added to npg_qc::util so that it can be removed in autoqc db-related tests
 - SangerPath import removed from autoqc db-related tests
 - explicit setting of PERL5LIB through 'use lib' removed from autoqc db-related tests
 - error checking in autoqc db-related consistently via Test::Exception
 - autoqc::check::check object to use a new simpler function from npg_common for generating file names
 - tag_metrics check added; it parses the output of the picard tag decoder
 - dbix binding ipdared
 - to_string function added to autoqc result objects
 - better options to the blat command in the adapter check

release 41.0
 - autoqc check loading from staging: enable using stored globs
 - autoqc collection object - remove depricated code
 - autoqc qc loader object - remove definition of max id run on staging area since
   this is difficult to maintain; also globbing is now reduced since most old runs have
   autoqc data

release 40.2
 - Add required properties to genotype check and result modules, added basic tests for genotype

release 40.1
 - ignore genotype qc result checking when deleting runfolder

release 40.0
 - add genotype check
 
release 39.6
 - cope with miseq qc data loading

release 39.5
 - bugfix in producing single ended run sequence error plots

release 39.4
 - percent_split method on split_stats to return undef rather than empty string on no reads

release 39.3
 - add percent_split method to split_stats
 - coefficient of variance calculation (tag decode stats autoqc check): disregard spiked phix; unfortunately, spiked phix tag hardcoded

release 39.2
 - bam flagstats role percent methods to return percentages not fractions

release 39.1
 - coefficient of varaince calculation (in autoqc/role/tag_decode_stats.pm) changed to use root mean square instead of mean absolute deviation

release 39.0
 - autoqc modules refactored to use the new single point lims interface

release 38.1
 - bugfix - N's should only be counted when the base they represent aligns, but is a mismatch or softclip, not when it is an insertion/deletion 

release 38.0
 - the concept of the tmp_path for autoqc checks simplifies: just a temp dir by default
 - module for calculating isizes moved to the new parse subpackage
 - insert size check not to use own module for alignment
 - functionality reshuffle between the insert size module and the parsing module to live parsing module to parse and generate bins
 - insert size check uses both usual and reverse complemented fastq files, the latter in order to get insert size for outward looking long range libraries
 - reference and adapter repository can be set through the autoqc option
 - autoqc check tests prevented from looking for the live location of the reference repository
 - ref match and contamination percents - display 1 decimal digit only
 - sequence error now calculates number of bases of <15, <30 and >30, and displays these bins

release 37.2
 - cope with bam flagstat out from new version of samtools

release 37.1
 - n counts shown as on top of sequence errors, rather than be included, so that the curve is smoother

release 37.0
 - test staging path renamed, lote of tests fixed following this
 - coeff of variance computation for tag decode stats

release 36.4
 - ignore lane bam flagstats for mulitplexed run for archived autoqc result checking

release 36.3
 - remove study and library name table from run summary page because sequencescape time out problem
 - stop loading offset data because file format changed

release 36.2
 - added check for HiSeq, amended threshold calculation parameters

release 36.1
 - bug fix to get positon number from fastqcheck file name for single-end run

release 36.0
 - changed the name of the file that lists adapters
 - test for file_store module uses sqlite instead of msql db

release 35.2
 - qc checks can be loaded from multiple paths

release 35.1
 - insert size check filters out reads that are not properly mapped and does not cut off the top 1% of the insert sizes

release 35.0
 - adapter check takes the location of the adapter fasta directly from the reference finder role

release 34.4
 - adapter check not to write tmp files
 - adapter check takes the location of the adapter fasta from the reference finder role

release 34.3
 - add sf32-45 into the npgqc data monitor list and use path_info for runfolder glob_pattern
 - bugfix in q20/25/30 saving for coping for phix runs
 - check autoqc data fully archived in the database
 - ref_match not to fail if the read length is too short

release  34.2
 - make aligner_version of the check object work for bowtie - sometimes hands
 - refactore ref_match and contamination checks to pipe the output of aligners directly
   to the consuming code - no saving to temp files

release  34.1
 - add number of total reads in bam flag stats result and table 

release 34.0
 - tests for ref_match
 - generic aligner_version method in npg_qc::autoqc::checks:check
 - autoqc loader - an option to glob only for recent runs from staging
 - ref_match: if error in trimming the reads, try trimming to 1bp less
 - check and result objects to have sequence_type attribute (optional for result objects)
 - sequence_error check for spiked phix

release 33.0
 - new 'contamination' check - ref_match
 - adapter check: produce counts for the match start
 - upgrade schema scripts moved to a subdirectory of scripts
 - one-off scripts moved to one-offs subdirectory
 - split stats extended to cope with PhiX split
 - image for split stats
 - add ref_name into unique key of split_stats table
 - autoqc loader script to check completeness only if no records for a run existed prior to loading
 - autoqc insert size and sequence error checks: updated deprecated methods to get 10000 reads
 - collection adding from staging: load only files whose name starts with a requested run number

release 32.0
 - rpt key code moved from result role to a separate role
 - replace project with study in model summary for study name
 - allow insert size and sequence mismatch checks on files with a small number of reads
 - generate_filename method of the base check class is now inherited from a stand-alone role
 - get_input_files method of the check class is bam-file aware for a specofic case of human/nonhuman split
 - gc_bias check refactored to use common methods for retrieving bam and fastq files (to fix a problem with plexes)
 - additional options for the qc script so the the reference can be preset and the type of reference search set
 - using role long_info to get cycle, lane, tile numbers for npg_qc data loading and cope with missing recipe file for hiseq runs
 - cope with hiseq run for run info xml and cluster denstiy data loading, and ignore missing runlog and run recipe files
 - cope with hiseq matrix file name and content format change, missing gerald config file and get run date from run_folder name
 - added a directory for one off scripts and placed there scripts for running and archiving autoqc checks for old runs

release 31.0
 - added a table to store fastqcheck files for plexes, a module and a script to load files to this table
 - dbix binding regenerated
 - a script for generating the dbix binding updated to force plurals in names of Result classes for some tables
 - added a script for fixing expected insert sizes in the db where there was an overflow
 - added a script for backfilling tag decodin info

release 30.1
 - do not sort collection before returning it from qc_store
 - gc bias check - do not croak if problems with read length
 - do not check sequence error using first reference when multiple references available
 - contamination result object and role changes to work around an empty string for hashes in the npg-qc database

release 30.0
 - autoqc result and check objects and the autoqc object take tag_index definition from a tag role from npg_common
 - insert size autoqc check uses tag-specific expected insert size
 - the autoqc collection object looses id_run attribute, its add_from_staging method should be used with id_run attribute
 - a collection object method to return a list and a map of actually present check names
 - no croaking if multiple references are found by autoqc checks
 - options for qc results retrieval: particular lanes and either plexes or lanes or all
 - collection's sort and search methods can take tag_index into account

release 29.3
 - npg_qc::autoqc::qc_store can retrieve db configuration from a config file
 - add bam_flagstats into auto qc check list

release 29.2
 - DBIx schema can read config files
 - one extra field for bam_flagstats to distinguish whether bam file is human, nonhuman, or not split

release 29.1
 - add bam_flagstats result class and database table to record stats from Picard MarkDuplicate and Samtools flagstats

release 29.0
 - FEY binding for the default value for tag_index column for autoqc tables made to work for sqlite
 - a script generating a dbix binding reconfigured to avoid pluralisating certain class names for tables ; the binding regenerated
 - check names for the qX_yield and sequence error result objects changed to 'qX yield' and 'sequence mismatch' respectively since check names are now displayed in the QSea interface instead of class names
 - a method in the autoqc collection object to return mapping of result class names to check names
 - add run_folder validation against NPG when loading illumina qc data
 - bug fix about run recipe file name should be stored without any path
 - don't save anything when no id_run_pair information returned from NPG
 - excluding insertion from mismatch rate calculation, and add two extra fileds in sequence_error result and database table to store the total number of match and mismatch bases for each cycle

release 28.0
 - add basic check for gc bias

release 27.0
 - sequence_error role: a new method, google_charts, returning two equally scaled error plots
 - sequence_error role: the width of the image for the plot is not hard-coded, it is proportional to the number of cycles
 - bug fix, the cycle number in the matrix file name not necessary 2 digits now
 - remove the display options in the main page of npgqc, now only display illumina analysis qc result
 - send two movez_tiles caching request if paired-end run
 - change cycle column data type from tinyint to smallint for table signal_mean, errors_by_cycle etc
 - contamination test check: stopped from looking in the live reference repository
 - autoqc::db::DB object test: objects in the fetched collection are ordered alphabetically so the order of fetching, which differs from test to test, does not affect the outcome
 - backported from trunk a change to cope with a new format of the bowtie output
 - sort check names as returned by npg_qc::autoqc::autoqc->checks_list
 - introduction of multiplexing
 - tag decoding stats autoqc result and database module

release 26.0
 - bug fix for tile-based error tables and image viewer
 - remove swift related tables and moduels
 - remove tile_all table and modules, which are related tile-based IVC plots
 - remove separate lane_summary and qcalreport loader script
 - remove other obsolete modules and testing file and data, tidy up api modules
 - directly retrieve data from QC files to save into the database, skip the step transfering the data into xml
 - stop sending any xml to the webserver to save data into database, only send the request to do caching now
 - new data loader modules using dbix class: tile_score, signal_mean, fastqcheck, run_config, matrix and offset
 - new staging monitoring role and modules for loading recipe, runlog, runinfo and cluster_density files

release 25.0
 - addition to the expected_size_range of the insert_size role to cope with multiple expected insert sizes im multiplexed lanes, ie return the minimun value of min sizes and the max value of max sizes
 - when the expected inser size is a single value or the from and to range boundaries ar eequal, the evaluation is performed against the simmetrical range of 25% either side of the supplied value
 - a new attribute, tmp_path, is added to the check oject in autoqc; it sets the directory for writing temporary files to
 - the adapter check refactored to write  the temporary files to the directory given by tmp_path and to use a different location of the repository for adapters fasta file
 - the contamination check refactored to (1) write  the temporary files to the directory given by tmp_path, (2) use reference finder role to query the reference repository, and (3) use extractor::fastq module to count the number of reads in a fastq file
 - dbix shcema class added
 - load lane summary data and tile-based data from both bustard and gerald summary xml files instead of just gerald summary html file using dbix class
 - load qcalreport text files separately from lane summary data loading, use dbix class now
 - change end column data type from tinyint to char to allow use 't' as end value for multiplex run
 - add unique key for analysis_lane table
 - remove unsigned for column cycle_10_20_av_perc_loss_pf and cycle_2_10_av_perc_loss_pf to allow negative value inserted
 - be able to load multiplex run qc data

release 24.0
 - display cluster density per lane data in the run qc summary table
 - added a new gc_fraction autoqc check
 - refactored qX_yield autoqc check to rely on npg_common::fastqcheck module in all operations with fasqcheck files

release 23.0
 - cluster density report data by lane are stored in the database now
 - statistics for move_z values for rta runs are now read based

release 22.0
 - npg_qc::autoqc::autoqc object; default for check name removed, 'check' and 'position' field become compulsory
 - listing of checks in npg_qc::autoqc::autoqc is done though a plugin look-up
 - code for detecting expected insert size is moved from npg_qc::autoqc::checks::insert_size to st::api::asset
 - 00-distribution.t test is made TEST_AUTHOR dependent since some versions of the test suit cannot make a distinction between own and inhereted fields/methods in Moose objects
 - contamination check - a dodgy fastq read count fixed

release 21.0
 - reference interface moved to npg_common namespace
 - insert_size and seqience_error check object refactored following changes in the reference role and its new namespace

release 20.0
 - store and display RunInfo xml
 - bug fix to display project and sample names for each lane
 - bug fix to improve loading speed of the front page because no need to try npg api to get the paired id_run for a RTA piared read run.
 - bug fix about extra <hr> tag (not <hr/>) in summary.htm file for qc data loading
 - not use libxml to parse offset xml anywhere
 - set end value for single read run as 1 in qcal table
 - ignore error rate data missing when a run no control lanes

release 19.0
 - load offset values for a run from a merged offset file, and stop using libxml to parse offset xml because of megered file too big
 - be able to get id_run and position from json filename and add them to json object if missing there
 - split_stats_coverages for table split_stats is not dependent on the relationship of the two tables. Fey::ORM no need to get foreign key info from the database currently, this can be disabled in order to improve database schema loading speed.
 - New illumina analysis loader module which makes use of some of the common roles, and should gel better, and be faster, than the current npg_qc_api.pl loader with the pipeline
 - using npg::api::run_lane to get organism of lane instead of run
 - bug fix to add eval_error to sequence_error check comments
 - count soft clipped bases as error when calculting sequence_error
 - add extra attribute info for each autoqc result, along with comments they are in result superclass or role
 - the module name and version number for autoqc check modules are stored in their result info hash
 - aligner name, version and options for contamination, insert_size, sequence_error and split_stats are stored in their result info hash

release 18.0
 - data-servise module is incorporated into a more generic qc_store model
 - the npg_qc::autoqc::results::collection class has ability to load qc results from teh staging area without specifying a path explicitly
 - run_graph table with extra columna end and most statistical graphs are read based
 - analysis and analysis_lane with extra column end
 - autoqc sequence_eror check added

release 17.0
 - command line options processing for the bin/qc script is done by MooseX::Getopt
 - the collection object for autoqc is backed by an array class from MooseX
 - the display features in the autoqc result objects are removed
 - the result objects are refactored into a combination of roles and classes to allow for a smooth object creation directly from a BD
 - insert size check now fails if there are problems in extracting reads from fasq files due to unmatched reads

release 16.0
 - added the adaptor check
 - added a field to record a path to a reference in the insert size check
 - store expected insert size range instead of expected mean; evaluate against the lower range boundary
 - refactored the autoqc part that performs the check so that it uses Moose roles from npg_common to deal with runfolder information
 - autoqc result roles added
 - Fey schema and table classes only load database schema and table when you call the loading method, and database parameters can be passed in when loading
 - autoqc database table classes now share the same role with result class, not directly inherit from result class
 - be able to read split_stats data back from database


release 15.0
 - given an id_run, return a collection of autoqc data objects from database or json files in runfolder
 - fastq split_stats class is added to autoqc result package
 - add two tables split_stats and split_stats_coverage to store fastq splitting statistics

release 14.0
 - autoqc: output is encapsulated in result classes and saved to json only. XML support discontinued
 - autoqc insert size stats and histogram calculations is performed with the help of PDL
 - generic serialization of Moose classes to a database
 - serialization of autoqc result objects from a json string to a database
 - npg_qc_api.pl - now has option to only load a single id_run
 - Fey::ORM schema and autoqc result table classes are added, which can save JSON data into database and get data back as objects

release 13.0
 - created a namespace for autoqc libraries, added code for q20 and insert size check there
 - add npg home page link in the top menu
 - show average values in the statistical graphs
 - display statistical data by run with cycle numbers for each graph
 - using read length of each read of a run to calculate the lane yield instead of using the cycle number of the whole run
 - add average yield per lane per read by week graph
 - allow end value of a run to be a non-digit

release 12.0
 - add view for recipe file and the link in the summary page
 - display cycle or read length details in the chip summary page
 - remove swift link in the summary page

release 11.0
 - add recipe_file table to store the recipe file name, contents and md5 value
 - store the first and last indexing cycle number if any
 - store cycle number for read 1 and read 2 if there are two reads in one run

release 10.0x
 - update the database if the data already in the database, or delete the old data before inserting the new data
 - add unique index to qcal table and set end value as 0 if the qcal value is for single run or merged paired runs
 - modules to load qc data from other directories, especially for fastqcheck files from the repository
 - handle different cycle numbers of the paired runs for cache_query table
 - IVC base call plot all in the same scale 100%
 - stop read Q value from qcalreport file if fastqcheck files created for all lanes
 - store first indexing cycle number into database for multiplex run
 - query run recipe table for cycle count of a run
 - display cycle count for both ends of a pair of runs, which may be different
 - display qcal value for each lane

release 9.0
 - add api to delete qc data for one run
 - add graph view of cluster number against tile number as an alternative of heatmap
 - add view to show error rates of the latest runs per instrument
 - bugfix about getting the control lane data from lane_qc table to populate run_graph table
 - increase the x, y field length of table offset in database schema
 - display statistical data by week with the graph
 - store cycle number, tile number per lane in database from recipe and tile layout xml files
 - back populate run_recipe table by counting current QC or runlog data
 - display phasing information on summary page
 - retrieve project name and library name for each lane from sequence scape and display in the run summary page
 - QC data complete, check number of cycles, tiles and lanes in table lane_qc, signal_mean, errors_by_cycle and qcal against values in table run_recipe, not just check lane_qc table with startard number of tiles, lanes
 - only cache lane_summary data into cache_query table if data complete
 - get a list of runs from cahce_query table with lane_summary infomation to cache run_graph and instrument_statistics tables, and for npg_qc data loader and main page runlist
 - check whether lane summary cached in cache_query table to report data completely loaded for XML web API
 - check runlog data fully loaded against the actual number of tiles and lanes from run_recipe

release 8.0
 - analysis and analysis_lane api modules, initially set for ability to obtain data for analysis_report script, which is under npg-tracking
 - store frequency response matrix and offset data into database and simple web interface
 - add avgerage error per run by instrument statistics graph
 - get cycle number from move_z table if can't get it from errors_by_cycle table
 - store cycle number for a run into run_graph table
 - add cycle length filter to the statistics graphs
 - bug fix about getting the run end number from a single run qcalreport file name
 - bug fix to get correct lane number from fastqcheck file name of single end run
 - cope with relocation of score, rescore files of the pipeline software 1.3rc1
 - add caching scripts to the runlog loading script, to add them in the cron job list
 - get different levels of run folder directly from Latest Summary symbolic link if not given

release 7.0
 - api direct loading now gets database credentials from config.ini
 - heatmaps for pf_perc_error_rate now scales upt to 10+ (anything 10+ is considered to high, and is therefore all very hot)
 - all thumbnails for error plot view
 - store the run start, complete and end time in the database
 - add run statistics by time graph

release 6.0
 - Change to json output format for run_tile list for a run (default - single run, data structure streamlined)
 - IVC thumbnail plots now horizontal, merged image with a area map using DHTML.
 - IVC large plots now loaded using a lightbox to sit over the rotated IVC thumbnails
 - image_store table to store png that are regularly acessed for speed improvement
 - lane_qc table - change to column definitions for control lane only columns - from text to float (unknown stored as NULL)
 - indexes added to many tables, in order to improve speed efficiency.
 - Uniqueness checked for rows where applicable.

release 5.0
 - API modules to obtain summary, run list, run_tile and signal mean data
 - bugfix to ensure only single loading of rows into database
 - yield per run per instrument graph
 - blank base error rate per tile by cycle
 - bugfix to ensure most common words to be loaded into database
 - graph image now uses gray lines instead of black for clarity
 - first cycle intensities heatmap now scaled rather than linear

release 4.0
 - JSON service - run_tiles obtained but now in order, and with qc data already packaged in for the tile
 - JSON list of run ids that have data
 - caching for instrument statistical graphs
 - Error graph scale to 5% on Y-axis
 - XML feed to query if run is loaded /run/<id_run>.xml

release 3.0
 - Link to NPG run pages from the id_run/id_run_pair in the chip summary
 - Y Scale max for IVC plots set to default to 1500 if 100 tiles per lane (i.e. GA2)
 - JSON services - summary for run, obtain tiles, some stats for tile
 - different graph views possible on statistical graphs
 - run tile view - linked to when you select a tile on a heatmap or run alert
 - statistical graphs for instruments - tile count of errors by run

release 2.0
 - api to process Runlogs for move z data
 - display for move z data
 - hoverable heatmaps with clicking to run tile viewer
 - move to own database instance
 - improvements to Bustard processing
 - caching of big queries to improve performance
 - statistical graph by run

release 1.0
 - api to process Bustard files into xml, and post them to webservice
 - webservice to process bustard xml and save to database
 - set-up of database schema
 - tests
 - views showing graphs and tables
 - swift summary processed
 - heatmaps of tile data
 - alerts for out of scope metrics<|MERGE_RESOLUTION|>--- conflicted
+++ resolved
@@ -1,15 +1,12 @@
 LIST OF CHANGES FOR NPG-QC PACKAGE
 
  - utility QC feature: db tables, DBIx classes, retrieval
-<<<<<<< HEAD
  - ensure, where practical, that saving and retrieving qc outcomes
      works for multi-component compositions
-=======
  - Add STAR aligner bams as a valid RNA alignments - also added tests for it
 
 release 64.3.1
  - error in a statement for data update is fixed
->>>>>>> 47130ae6
 
 release 64.3 
  - DBIx schema loader script: automatically add npg_qc::Schema::Composition
