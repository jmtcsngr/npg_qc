--- conflicted
+++ resolved
@@ -1,14 +1,11 @@
 LIST OF CHANGES FOR NPG-QC PACKAGE
 
-<<<<<<< HEAD
  - move method for file name creation from SeqQC to autoqc so that it's
    more accessible
-=======
  - SeqQC
      - upstream_tags template - do not report potentially confusing tag index value when
         there is no id_run in the high-scoring tags table
  - remove misleading bam_flagstats check info
->>>>>>> 338316a6
 
 release 58.8
  - SeqQC
