--- conflicted
+++ resolved
@@ -1,8 +1,6 @@
 LIST OF CHANGES FOR NPG-QC PACKAGE
 
-<<<<<<< HEAD
  - add new bcfstats qc check + viewer changes
-=======
  - skip incomplete tag zero results in genotype_call POSTing to LIMs
  - handle target samtools stats file - parsing, archiving and viewing.
  - queries to qc_store should always have support for tracking db look-up
@@ -17,7 +15,6 @@
 release 65.3
  - fixed bug in cluster_density calculation where no TileMetrics interop
    file exists
->>>>>>> d579d231
 
 release 65.2
  - add new metric mitochondrial genes content as mt_pct_tpm to RNA-SeQC check
