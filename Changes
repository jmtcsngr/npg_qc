--- conflicted
+++ resolved
@@ -1,9 +1,4 @@
 LIST OF CHANGES FOR NPG-QC PACKAGE
-
-<<<<<<< HEAD
-release 64.6.3
- - update parsing of spatial filter stats in spatial_filter QC check
-=======
 
  - modified spatial filter qc check to read all run_lane filter.stats files
  - upstream_tags qc check - replaced bamindexdecoder with bambi decode
@@ -15,7 +10,9 @@
  - NovaSeq run info file size is around 95KB, too large for the text column type.
      Column type changed to mediumtext.
  - update Build.PL to make C programs only under precise
->>>>>>> 5cbf9d8b
+
+release 64.6.3
+ - update parsing of spatial filter stats in spatial_filter QC check
 
 release 64.6.2
  - QC viewer changes for genotype call
