--- conflicted
+++ resolved
@@ -1,10 +1,7 @@
 LIST OF CHANGES FOR NPG-QC PACKAGE
 
-<<<<<<< HEAD
  - SeqQC: fix warning about undef value in the adapter template
-=======
  - travis ci testing perl modules for npg_qc and npg_qc_viewer
->>>>>>> 5afd568b
 
 release 59.4
  - saving manual qc values for libraries - allow for an undefined or empty
