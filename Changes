--- conflicted
+++ resolved
@@ -1,13 +1,9 @@
 LIST OF CHANGES FOR NPG-QC PACKAGE
-<<<<<<< HEAD
 
  - MQC reporter uses MLWH to fetch lane information to report MQC outcomes;
      it skips GCLP runs.
-=======
- 
  - tag_sniff new option to truncate tag sequences
  - tag_sniff now checks common tag sequences against tag sets in the warehouse
->>>>>>> c711b200
  - SeqQC
    - add the total yield in library view RT#488973
    - summary table: display supplier sample name along the library barcode RT#488964,
