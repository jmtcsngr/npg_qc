--- conflicted
+++ resolved
@@ -1,8 +1,6 @@
 LIST OF CHANGES FOR NPG-QC PACKAGE
 
-<<<<<<< HEAD
  - GUI for utility QC
-=======
  - skip incomplete tag zero results in genotype_call POSTing to LIMs
  - handle target samtools stats file - parsing, archiving and viewing.
  - queries to qc_store should always have support for tracking db look-up
@@ -96,8 +94,7 @@
      works for multi-component compositions
  - add functionality to allow more columns to be added to table dynamically
  - add data for new extra column for sample_name in summary table
- - treat all dynamically added methods in the same way
->>>>>>> d579d231
+ - treat all dynamically added methods in the same wa
 
 release 64.4.1
  - fix bam_flagstats check library_size bug
