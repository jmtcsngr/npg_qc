--- conflicted
+++ resolved
@@ -1,15 +1,12 @@
 LIST OF CHANGES FOR NPG-QC PACKAGE
 
-<<<<<<< HEAD
  - composition-based autoqc results - disable version checking between the version
    of the module that serialized the object and the version of the same module that
    is performing de-serialization
-=======
  - script to import manual qc values from the old warehouse RT#493757
  - update_outcome method of mqc entities renamed to update_nonfinal_outcome
  - a new update_outcome method allows for update of final outcomes
  - method to toggle stored final manual qc outcomes
->>>>>>> fb15dc28
 
 release 59.3
  - transparent search query for autoqc objects irrespectively of the details of
