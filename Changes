--- conflicted
+++ resolved
@@ -2,7 +2,6 @@
 
  - JSON service (retrieval) for qc outcomes
  - update link to picard in POD
-<<<<<<< HEAD
  - SeqQC:
    - remove use of autocrud plugin - it's never been used
    - simplify the authorisation and it make more secure (do not fetch
@@ -13,11 +12,8 @@
      an empty string
    - if the user is logged in and is authorised to do manual qc, display
      a visual que on the top of the page
-=======
- - SeqQC
    - tag metrics column moved next to the column with tag index and tag sequence
    - show deplexing percent for individual tags in tag metrics column
->>>>>>> dad3f986
 
 release 59.8
  - give LIMs time to process posting qc outcomes as individual events
