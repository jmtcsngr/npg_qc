LIST OF CHANGES FOR NPG-QC PACKAGE

<<<<<<< HEAD
 - Fix in npg_qc::utils::bam_genotype for rare out of order mpileup failures 
=======

 - translation from a database composition representation to the
     npg_tracking::glossary::composition type object
 - db query for compisition-based tables should include a condition
     on tag_index if only lanes or plexes are being retrieved
>>>>>>> 572c3d08
 - Travis CI build: when building dependencies, us the same
   branch as the one the pull request is made to.
 - back to testing with mysql 5.7.13 in travis
 - drop node 0.12 from node travis matrix
 - add perl 5.22-shrplib to travis matrix
 - to reduce uncertainty in ranking close results, increase precision
   used for ranking contamination results
 - call_gtck_composite_rpt.pl - supply rpt list to genotype check
 - Code and tests changes to reduce number of warnings under Perl 5.22.2
 - sequence mismatch - do not return PDL special values, treat NaN as
   a bad value and return undefined instead

release 62.5
 - a very concise replacement for NPG_QC pages
 - no templates rna_seqc results - we should not try rendering

release 62.4
 - autoqc loader does not try loading a result for which there is
   no coresponding DBIx binding

release 62.3
 - make bam_flagstats check runnable under the qc script
 - remove autoqc loader backwards compatibility with analysis code
   that does not generate related results for the bam_flagstats results
 - Arguments given to the qc script are passed through to the relevant
   qc check object.
 - QC script does not try to infer the location of input files.
 - QC script accepts the rpt_list argument.
 - tag_index attribute of the check object cannot be assigned to undef.
 - added Broad Institute's RNA-SeQC to autoqc QC checks
 - SeqQC - genotype view fixed (escaping)

release 62.1
 - Bug fix in build action for cgi files.

release 62.0
 - Towards composition-based autoqc:
   - npg_qc::autoqc::results::result - Composition-aware,
     id_run, position and path attributes become optional.
   - npg_qc::autoqc::qc_store - Use DBIx syntax for quering on tag_index
     (future compatibility with planned table schema changes), db load
     compositions of size 1 only.
   - npg_qc::autoqc::db_loader - Result classes support composition,
     but most tables have not been converted yet. Do not generate
     composition if no support in the result table.
   - npg_qc::Schema::ResultSet - Enchancement for a search for tables that
     do not yet support compositions: convert undefined values
     for columns under a unique constraint to database defaults.
 - SeqQC - outdated template for split_stats removed
 - genotype role refactored to remove hardcoded uri encoding            
 - remove contamination check that is not run any longer,
   result object remains
 - to keep similar code together and to avoid listing explicitly
   an increasing number of non-runnable checks, move checks_list()
   method to the collection object
 - genotype check, croak if error closing samtools pileup command
 - norm_fit
     - modify peak finding to allow for peaks in first/last bin
     - added monotonity condition when estimating stdev
     - drop stdev when outputting filtered modes
 
release 61.2
 - SeqQC:
   - Reintroduce collapser
   - using grunt/npm to automate js testing
 - VerifyBAMId changed condition MIN_AVG_DEPTH from > 4 to > 2 for fail

release 61.1
 - SeqQC
   - Using --force-latest for bower install deps during Build
 - improve test robustness (larger page sample for mech to check)

release 61.0
 - using test matrix with node 4.4.2 and 0.12.9 for travis
 - help page for manual qc
 - redesign of both client and server side for generic qc outcome updates
 - updates to already stored outcomes, including final outcomes,
     are not an error, will be skipped
 - require that all library outcomes are marked explicitly before the
     final sequencing outcome is saved
 - custom class for authentication in tests - works with JSON POST requests
 - mqc widgets not shown if no lims data available
 - title for pages with data for one id run show run status
 - SeqQC
   - bugfix only build request for qc_outcomes if rptkeys in page
   - upgrading jquery to 2.2.3 from 2.1.4
   - upgrading requirejs to 2.2.0 from 2.1.20
   - upgrading bcviz to 1.3.2 from 1.3.1
   - upgrading table-export to 1.5.0 from 1.2.2
   - upgrading qunit to 1.23.0 from 1.20.0
 - add unique db constraint for short descriptions in qc outcome
   dictionaries; the constraints should have been set when the tables
   were created 

release 60.0
 - JSON service (retrieval) for qc outcomes
 - update link to picard in POD
 - SeqQC:
   - remove use of autocrud plugin - it's never been used
   - simplify the authorisation and it make more secure (do not fetch
     user credentials from the url), move the code to a new User model
   - in tests extend the User model to allow for getting user credentials
     from the url
   - avoid warnings in tests by setting the default for the username to
     an empty string
   - if the user is logged in and is authorised to do manual qc, display
     a visual cue on the top of the page
   - tag metrics column moved next to the column with tag index and tag sequence
   - show deplexing percent for individual tags in tag metrics column
   - retrieve qc outcomes from npg_qc_viewer qcoutcomes JSON service for
     initial page rendering

release 59.8
 - give LIMs time to process posting qc outcomes as individual events
 - SeqQC
   - upgrading bcviz to 1.3.1 from 1.3.0 (individual minified files)

release 59.7
 - SeqQC
   - bower configuration files in npg_qc/npg_qc_viewer
   - moving client test files to npg_qc/npg_qc_viewer/t/client
   - fix regression, missing require for table-export

release 59.6
 - SeqQC
   - generating bcviz plots only when they will become visible and remove
     them when they will not be visible
   - set max number of plexes for manual QC as 400

release 59.5
 - autoqc results db loader: an option to force a re-build of related objects
 - SeqQC
   - fix warning about undef value in the adapter template
   - fix closing div tag in verify bam id template 
   - upgrading jquery to 2.1.4 from 2.0.3
   - upgrading requirejs to 2.1.20 from 2.1.8
   - upgrading qunit to 1.20.0 from 1.15.0
   - upgrading bcviz to 1.3.0 from 1.2.1
 - travis ci testing perl modules for npg_qc and npg_qc_viewer
 - require DBD::SQLite@1.48 to run tests

release 59.4
 - saving manual qc values for libraries - allow for an undefined or empty
   list of tag indices
 - tags in lanes from GCLP runs are not subject to library qc
 - composition-based autoqc results - disable version checking between the version
   of the module that serialized the object and the version of the same module that
   is performing de-serialization
 - script to import manual qc values from the old warehouse RT#493757
 - update_outcome method of mqc entities renamed to update_nonfinal_outcome
 - a new update_outcome method allows for update of final outcomes
 - method to toggle stored final manual qc outcomes
 - mqc reporter - reporting might cause a loss of link between the product and
   flowcell data in the ml warehouse, so prepare all data, then report
 - SeqQC
   - New functionality to allow export summary table to CSV

release 59.3
 - transparent search query for autoqc objects irrespectively of the details of
   object's database implementation (in-table identifies or composition)
 - custom parent class for resultset objects
 - calling ->new() on resultset object to create a new result replaced with
   calling more intuitive ->new_result()
 - upgrade genotype check to use samtools1 and bcftools1
 - SeqQC
   - New dictionary table for plex level library MQC. (Issue 238)

release 59.2
 - library-level manual QC for individual plexes.

release 59.1
 - 'write2file' method of autoqc result objects removed since it duplicated
     the 'store' method
 - alternative base class npg_qc::autoqc::results::base for autoqc results objects,
     able to represent results that are derived from merged files and described by
     a composition of multiple components
 - autoqc result objects for samtools stats file, sam/bam headers and digests
     derived from the new base class
 - bam_flagstats result extension to produce samtools_stats and sequence_summary
     results (related objects) either at run time or later
 - database tables for storing component and composition objects
 - autoqc db loader extension
     - to load data represented by classes derived from the new base class
     - to build related objects in memory and to load them to the database
       bypassing serialization to a file - a way to save cram headers and stats
       file where the analysis pipeline did not run the current code that
       produces samtools_stats and sequence_summary objects as individual files
     - ability to mark records as current
 - reporter for manual QC results retrieves LIMs info from ml warehouse;
     it skips GCLP runs RT#480489.
 - tag_sniff new option to truncate tag sequences
 - tag_sniff checks common tag sequences against tag sets in the warehouse
 - SeqQC
   - add the total yield in library view RT#488973
   - summary table: display supplier sample name along the library barcode RT#488964,
     remove separate sample column
   - fix missing composite genotype check visualisation broken when cleaning
     template for ml warehouse
   - fix missing space between forward and reverse when reporting percent gc 
     fraction
 - genotype check data extraction scripts - updated scripts to fail more readily
    and informatively when an iRODS error occurs

release 59.0
 - SeqQC 
   - remove ajax proxy controller
   - stop 00 tests accessing live db credentials and databases
   - using mlwarehouse for dwh information displayed in SeqQC viewer
   - removing tests related to template compilation
   - providing links to lims for pool/library/sample
 - autoqc check and autoqc objects: remove unused 'sequence_type' attribute
 - autoqc check and result objects - use existing roles for id_run and
   position definitions
 - result object - to remove dependency on id run, position and tag index,
     allow individual results to overwrite the root of the output file name
 - refactor autoqc check to use file_type attribute name instead of
   input_file_ext
 - tags_reporters check - remove hardcoded solexa path
 - genotype and verify_bam_id_checks - use standard way of reporting run-time
   problems
 - bam_flagstats
     - one call to compute all metrics
     - method for finding stats files
     - if id_run not given, derive the root of the output file name from
       the input sequence file name 

release 58.9
 - move method for file name creation from SeqQC to autoqc so that it's
   more accessible
 - SeqQC
     - upstream_tags template - do not report potentially confusing tag index value when
        there is no id_run in the high-scoring tags table
 - remove misleading bam_flagstats check info

release 58.8
 - SeqQC
     - display insert size normal fit confidence and number of modes in the 
       summary table
     - do not show adaptor plots for low contamination
     - provenance in lane title not in every check
     - prepend all page titles with application name and version
     - different page title colour if running in non-live environment
     - use updated LIMs server url
     - link to NPG tracking web server running on the same host as this app
     - showing reference species and version below lane titles
 - Using container configuration for travis

release 58.7
 - bam_flagstats autoqc result object:
     new field, subset, added to be used instead of human_split
     human_split is retained for now to be compatible with existing data and code
 - autoqc loader will only load fields that correspond to database columns

release 58.6
 - Using "jquery-unveil" plugin for heatmaps
 - Removing data from DOM after passing them to local variables
 - Nulling variables after using them for bcviz to free memory
 - Moved simplified file name generation to this package
 - Removing gc bias and qX Yield checks when looking at non-run views
 - Removing collapser
 - Using latest release of bcviz (1.2.1)

release 58.5
 - stop using depricated Class::MOP::load_class method
 - use namespace::autoclean instead of "no Moose" in Moose objects
 - using make_immutable in Moose objects

release 58.4
 - Creating a cache in SeqStore model to reduce file system access. 
    Improving query - using keys for tables.
 - Moving FileFinder functionality into SeqQC from seq_commons.
 - Cache of catalyst actions and uri in template.
 - Templates are configured to be checked for changes every 10 hours.
 - Connections to database for fastqcheck are passed to model from 
    template.
 - Test modules catch/test for warnings for unitilized ids and for 
    cases where it was not possible to locate a folder.

release 58.3.1
 - Updating Readme in npg_qc_viewer for changes in deploy procedure.
 - Fixing qXYield total for run and sample, now it calculates from actual values 
    in the table, does not recalculate from collection.
 - genotype check: reduce min_sample_call_rate parameter for genotype match from 95% to 75%, and
     min_common_snps from 21 to 20. This will allow (Fluidigm) qc genotypes with 20 calls to be
    identified as possible duplicates when using the standard set of 26 QC SNPS (W30467)

release 58.3
 - default autoqc result object creation - do not set tag index to undef to
   avoid this field being set when serializing to json with newer Moose

release 58.2
 - convert local path to nfs for linked tools when building fastq_summ

release 58.1
 - compile fastq_summ with samtools-1.2 and htslib-1.2.1
 - Removing global functions from manual_qc.js
 - Logic for preliminary outcomes for MQC
 - New undecided outcome for MQC
 - update scripts for genotype check data preparation
    - to allow specification of iRODS zone with an environment variable
    - perlcritic issues and version strings
 - gt_pack recognises version 02 headers in append mode
 - DBIx binding generation - keep column name case when generating accessors

release 58.0
 - skip running legacy gcbias if window_depth not available
 - compile fastq_summ executable during the npg_qc build, skip
     compilation if samtools is not on the path
 - C code clean-up to remove warnings in compilation
 - SeqQC daemon to set CATALYST_HOME relative to bin so that
     the production user does not have to have this definition
 - SeqQC build optionally fetches javascript dependencies
 - added scripts to handle generation of data for autoqc genotype checks

release 57.12
 - Removing MQC logic from templates and moving it to JS
 - Adding a controller to provide MQC status for a run using REST
 - Adding a role to provide functionality for 401 responses
 - Validation for DWH->MQC outcome integrity during mqc for logged mqc-ing user
 - Fixing id-username data in test data to fix patches in controllers 
     which validate username

release 57.11
 - take into account old-style tag metrics results when deciding
     whether the lane has plexes
 - be compatible with latest changes to the db_connect role
 - ensure that tests do not access user's home directory

release 57.10
 - total_reads now returns 0 when num_total_reads is 0 rather than undef
 - add support for metrics files produced by bamstreamingmarkduplicates
 - npg_qc build for web server does not compile executables
 - functionality of the util package in SeqQC merged into the rpt_key autoqc role,
     the package removed
 - api::error package moved to Util::Error
 - using node-qunit-phantomjs to run headless tests
 - tests for basic functionality for mqc Javascript code
 - adding configuration for blanket
 - updating readme for changes in testing procedure

release 57.9
 - autoqc results collection class - add a method for inferring whether
     a lane has plexes from results themselves
 - SeqQC - steps towards making display of autoqc results and manual qc process
   independent of availability of warehouse data:
    - use the new collection method to decide whether to display a link to
       plex results (previously warehouse data were used for this)
    - if plex results are available, always display a link to them
 - SeqQC - remove vestigial code for batch id retrieval 
 - SeqQC build: remove --linkable-bcviz-path option since dependency on bcviz
   is now managed by bower
 - SeqQC: Ajax controller removed (was used as a proxy for now discontinued
   requests to LIMs web server)
 - following restructuring of bcviz, amend statements for import of bcviz libraries
 - changes to allow genotype checks to be run on cram files
 - list of human references (with chr.naming convention) used by genotype check
     moved to file in the genotype repository
 - GRCh38 human references added to the list
 - gt_utils (gt_pack and find_gt_match C programs) added to Build install

release 57.8.1
 - add temporary file name option to bamtofastq command

release 57.8
 - Using bower to manage javascript component dependencies.
 - Using bcviz v1.1.0 which now supports bower.
 - use Biobambam bamtofastq in place of Picard utility in adapter qc check

release 57.7
 - removed redundant methods from NpgDB model
 - New javascript functionality to process mqc. MQC outcomes are changed using AJAX 
   calls to the controller directly.
 - mqc controller now provides with the functionality for mqc through asynchronous calls.
 - mqc controller does not saves a log in the tracking database when mqc outcomes are
   updated.

release 57.6
 - Added mqc_outcome_reporter
 - Added a new column to the mqc entity and historic table to keep separate track of who
    updates the record through the web page and who was the last user to modify the row.
    Updates to tests to deal with the new schema.
 - MqcOutcomeEnt validates outcomes are final before updating them as reported.

release 57.5
 - amend location of composite genotype data (composite_results_loc) in npg_qc_viewer.conf

release 57.4
 - in order to be able to retrieve values of foreign keys without
     fetching the row in the parent table, DBIx classes generated with
     an option to drop id_ at the start of the relation name
 - InflateColumn::Serializer component added selectively to autoqc classes
     rather than to all classes
 - mqc models (DBIx) functionality extended to create a method for
   updating/creating outcomes
 - column name fixed in the mqc_outcome_hist table
 - SeqQC viewer: top horizontal menu removed, Help link added to the menu on the right
 - SeqQC viewer: NPG links point to correct production/dev servers
 - SeqQC viewer: superfluous javascript code removed
 - SeqQC viewer: checks/runs page removed
 - SeqQC viewer: links to individual entities on the right removed
 - SeqQC viewer: if results for one run only are displayed and the request was not explicitly
     from staging or path, a link back to the run SeqQC page is displayed on the right

release 57.3
 - SeqQC: removed pages that are not used any more (studies, samples, libraries,
   people, weekly reports)

release 57.2
 - updated the way bcviz functions are called from SeqQC
 - Added tables for manual qc.

release 57.1

 - d3 bcviz rendering of adapter, insert size and sequence mismatch plots
 - page rearrangement to display ref match and old contamination results side-by-side removed
 - SeqQC templates, client-side scripts and config files installed to a directory
   under the install_base path; if a bcviz path is given, a link to it is created,
   old bcviz link is overwitten in this case
 - removed generation of google chart api urls

release 57.0
 - incorporated SeqQC viewer

release 56.16
 - changed default data source for call_gtck_composite_rpt.pl to combined Sequenom/Fluidigm results

release 56.15
 - if norm_fit test produces no output, e.g. if no peaks after filtering, simply add a comment

release 56.14
 - updates to norm_fit code
     more informative log messages 
     added checks for zero peaks 
     do not run norm_fit test if there is not enough variation in the insert size

release 56.13
 - correct size of genotype_data_set column of genotype table

release 56.12
 - insert_size.norm_fit_confidence from integer to float

release 56.11
 - changes to genoype check and utils to use combined Sequenom
    and Fluidigm results for the 26 QC SNPS (W30467)
-  fixed RE when parsing norm_fit output
-  fixed a bug and cleaned up norm_fit code

release 56.10
 - support for search for autoqc objects without tag_index attrubute
 - Build.PL extended to compile and deploy norm_fit executable
 - only run verify_bam_id if single sample expected (helps cope with 
   single plex in pool)

release 56.9
 - database name-agnostic database dump file

release 56.8
 - increase DB field sizes for genotype qc check results

release 56.7
 - only insert cluster densities which exist

release 56.6
 - use length of index read from tag0 bam file rather than length of tag in
     decode metrics file to derive barcode file, added new tests and test data
 - do not croak if a Bustard_Summary file does not exist (as is the case
     for HX instruments)
 - made interop parsing code more generic

release 56.5
 - phix bam_flagstat to have default serialisation name including phix

release 56.4 
 - get cluster densities from InterOp/TileMetricsOut.bin
 - added test data for tracking database

release 56.3 
 - added check for alignments, reference and library_type to can_run() 

release 56.2
 - relax regexp for class name in result role to allow git or svn version numbering

release 56.1
 - git-based module and script versions
 - RSC keywords removed

release 56.0
 - use test data that are publicly available
 - getting autoqc module versions made to work with non-numeric versions
 - redundant Gerald summary loader code removed
 - unused test data removed
 - in test runfolders that are used GERALD directories renamed to PB_cal
     since gerald_path is going to be removed from npg_tracking::illumina::run::folder

release 55.10
 - remove default for verify_bam_id.pass

release 55.9
 - minor bug fix for verify_bam_id

release 55.8
 - remove Fey modules from npg_qc::autoqc::db namespace, t/60-autoqc-db*.t tests 
   and test data not used elsewhere
 - qc_db_delete_autoqc script:
     updated help message
     fix for a bug that resulted in no data deleted unless a list of checks to
       delete was given explicitly 

release 55.7
 - tag sniff usage message
 - minor code changes to a couple of checks
 - test/test data for verify_bam_id
 - preserve case when generating DBIx binding since verify_bam_id
   has mixed case column names

release 55.6
 - exclude verify_bam_id (not run by the pipeline yet) from checking a set
   of archived autoqc results for completeness

release 55.5
 - patch for bin/call_gtck_composite_rpt.pl

release 55.4
 - patch for npg_qc::autoqc::checks::upstream_tags - extra imports required

release 55.3
 - 'check' option for the script deleting autoqc results from a database
 - unused Fey-based autoqc loader module removed
 - contamination autoqc check table: drop not-null constrain for fields with
   serialized data and replace empty strings there with nulls -
   InflateColumn::Serializer DBIx plugin gived error trying to convert
   empty string to JSON
 - DBIx binding generation extension - DBIx result classes for tables
     with autoqc results consume autoqc roles
 - autoqc data retrieval via the DBIx db binding

release 55.2
 - run upstream_tags check on whole bam file, not just forward read, otherwise check fails if there is an inline index in read 2

release 55.1
 - bug fix in using roles for finding runfolder path

release 55.00
 - schema and bindings re-generated from an copy of a live database
   with db updates applied
 - verify_bam_id autoqc check added
 - changes to database schema, code, tests and test data to enable a database
   switch to sql strict mode, in particular,
     bam_flagstats check to treat library size -1 as undefined,
     bustard summary loader to use zeros where N/A value is in the summary file
 - DBIx Result class for the fastqcheck table and a loader for fastqcheck files changed
   to accommodate a switch to the InflateColumn plugin, which is used for
   other classes
 - DBIx schema loader:
     removed dependency on the soon to be discontinued npg_common::config module;
     custom post-generation filter to make generated classes comply with perlcritic
     binding generated as Moose classes
 - in/de-flators are set for all relevant columns for autoqc results tables
 - swich from Fey to DBIx ORM in a database loader for autoqc data
 - call_gtck_composite_rpt.pl script moved from lib/* to bin directory; its
   dependency on srpipe::runfolder removed
 - standard way to run perl critic tests - on all perl modules and scripts in bin

release 54.11
 - changes to allow use of multiple SNP sets with the genotype check
 - changes to role for pulldown_metrics check to format percentage values correctly and consistently

release 54.10
 - use mocked jar file
 - podcoverage test runs for all files
 - during build, change shebang line of cgi script to perl interpreter
   used similar to Build.PL default for scripts
 - a reg expr fix in the tags_reporters autoqc check

release 54.9
 - add tags_reporters to IGNORE_AUTO_QC_CHECK list in DB.pm to allow runs to be deletable without results for that check.

release 54.8
 - add new tags_reporters check

release 54.7
 - upstream_tags check: correct determination of archive_qc_path, use position when fetching qc_store results, use db_lookup attribute with qc_store

release 54.6
 - randomise order in which references are used by ref match (to work around Lustre client caching bug)
 - upstream_tags check uses qc_store to fetch tag information for upstream runs instead of st::api::lims

release 54.5
 - corrections to upstream_tags check 1) fix can_run condition, and 2) use CLASSPATH correctly (remove hard-coded path)

release 54.4
 - correct upstream_tags check to use the tag indexes from the decode tag set when counting perfect_matches in previous runs

release 54.3
 - correct path determination from path attribute to work correctly with value supplied by pipeline

release 54.2
 - changes to upstream_tags check
    added 5 base tag set (probably should be removed when TraDIS detection is added)
    added a java_xmx_flag attribute  for BamIndexDecoder invocation (default: -Xmx1000m)
    use path attribute (set from qc_in in the pipeline) to locate both tag#0 bam file and for location of BamIndexDecoder metrics file output
    added min_percent_match attribute to allow this cutoff to be set at runtime if needed
    added recal_path attribute, use it to construct paths to tag0_bam_file and metrics_output_file
    changed can_run to detect !lims->is_pool (only run when lane is plexed)

release 54.1
 - changes to upstream_tags check
     unset NPG_WEBSERVICE_CACHE_DIR to avoid relying on cached data for lims lookup of tag set information
     changed parameters of BamIndexDecoder run to allow one mismatch (and added attributes to allow this and the MAX_MISMATCHES parameter to be reset by the caller as required)

release 54.0
 - cache_list_query_movez_tiles removed
    reason - last run loded to move_z table is  5302
 - npg_qc::api::loader::Qcal_Report removed;
    reason - table qcal last run loaded 6918
 - npg_qc::api::loader::Run_Config removed;
    reason - table run_config last run loaded 6927
 - npg_qc::api::loader::Tile_Score removed;
    lots of tables error_.., errors_.., most_.. last run loaded 6927

 - new namesopace for illumina-data related modules - npg_qc::illumina
 - npg_qc::api namespace removed, modules that are in use moved to npg_qc::illumina
 - where DBI connection is used, both AutoCommit and mysql_auto_reconnect are switched on
 - bin/npg_qc_api_monitoring.pl removed, its functionality  merged into npg_qc_illumina_analysis_loader
 - runfolder checking removed for run loader since it's called from the pipeline,
   for loading all runs the globs of runfolders come from the tracking database
 - to avoid post requests from 'run_is_deletable' script, npg_qc::illumina::loader module
     implements npg-qc-related functionality needed for this script (lane_summary_saved method)

release 53.5
 - add functional upstream_tags check

release 53.4
 - patch release to add upstream_tags check to IGNORE_AUTO_QC_CHECK list of DB.pm to run to be deletable without this checks results.

release 53.3
 - added new upstream_tags check. Check itself currently non-functional, but results should be displayed in Seq-QC pages

release 53.2
 - changes to remove most regular warnings when rendering the pages

release 53.1
 - changes needed to move NPG QC web server from intweb to webteam's VMs
 - lightbox for IVC plots dropped

release 53.0
 - notification of perlcritic test failure: include policy name
 - to eliminate a separate db configuration file for the code running
   on the farm, autoqc & api db interface gets db credentials from a dbix connection
 - autoqc & api db-related tests deploy and populate db through dbix binding, take
   db credentials from ~/.npg directory
 - unused code removed from test util module, test api util module removed

release 52.7
 - pulldown_metrics: error message fix and criterion description addition 

release 52.6
 - dbix binding updated

release 52.5
 - ref match check - cache abs path of the default strain/version to avoid being cought out when
   the link is switched to a different strain/version
 - pulldown metrics check: check now fails when result->on_bait_bases_percent < 20 and when bait_path is found but interval files are not found. Otherwise pass remains undefined.

release 52.4
 - removed from Build.PL dependency that installs as a part of other package
 - ensure 'use Readonly';  and 'Readonly::Scalar our $VERSION' are on one line to help
   with inferring the version
 - amend pulldown_metrics check
    - "can_run" allows missing baits intervals files
    - "execute" fails the check when the baits intervals files are missing
    - if the intervals files (bait and target regions) are identical, this is flagged in the result. Seq-QC will be amended to detect this.
    - added "pass" and "interval_files_identical" columns to pulldown_metrics table in npg_qc database

release 52.3
 - extended the build file to deploy qc bias R script
 - made id_run and position attributes optional in genotype check
 - added flag to allow specification of reference and position to SNP name mapping file

release 52.2
 - genotype check alternative match bug fix
 - gc bias check command string bug fix

release 52.1
 - pulldown metrics check bug fix - use correct function name for getting picard jar version

release 52.0
 - explicit dependency on /software amd /software/solexa removed
 - autoqc checks use software_location role to access third party tools
 - following loading failure under perl 5.14.2 on precise,
   illumina analysis loader code uses standard DBIx transaction
 - illumina analysis loader and monitor use standard way of getting DBIx connection
 - unused npg_qc::api::run namespace removed
 - unused scripts and one-off code removed
 - some tests improved, made more robust
 - package is build with Build.PL
 - all scripts that have to be deployed are moved from scripts to bin

release 51.9
 - mysql client does not read configuration in default places to avoid readign wrong configuration
 - use password for the root user on a local test database
 - removed old unused scripts and modules
 - moved window_depth.d source file from bin to src
 - removed the specification of the samtools_path from call_gtck_composite_rpt.pl (default should be OK), and changed the name of the requested samtools executable to "samtools_irods".

release 51.8
 - tweak spatial filter to deal with output when reads removed rather than marked with fail bit

release 51.7
 - Fey2DBIxRedesign document added
 - changes to allow genotype check to be run on more than one bam file
 - temporary exclusion of Chlorocebus aethiops reference from ref_match check

release 51.6
- bug fix - cope with spatial_filter classes (without tag_index) cat run deletion check time

release 51.5
 - bug fix - custom type name update

release 51.4
 - reflect that a number of npg_common mudules has been moved to the npg_tracking namespace
 - some compatibility changes for perl 5.14.2 on precise
 - insert size check can_run method relies only on npg::api::run when
   determining whether the run has paired reads

release 51.3
 - add spatial_filter to test to ignore when checking for deletion

release 51.2
 - autoqc spatial_filter can run as QC check (reading stderr of PB_cal spatial_filter on stdin)

release 51.1
 - bug fix for attribute custom type mismatch

release 51.0
 - add auto qc for recording spatial filter application
 - serializing to file moved from the autoqc check object to the autoqc result role
 - use npg-tracking custom Moose types
 - reflect the fact that db_connect and run, lane and tag definition roles moved to npg-tracking
 - remove live and dev db configuration from svn copy of the db config file
   set test db configuration to localhost
   make tests run against a localhost when the socket is defined

release 50.7
 - amended database connection details for the QC database npgqcp (in data/config.ini)

release 50.6
 - tileviz removed; it now lives in pbcal
 - a script for generating DBIx bindings changed to include explicit names
   for some autoqc tables in order to provide an easy mapping between autoqc
   and DBIx class names
 - a script for deleting lanes from autoqc and fastqcheck tables of the qc database
 - unused scripts for a dev npg-qc server, bin/npg_qc, removed

release 50.5
 - use QC fail counts in bam flagstat QC (so numbers add up for spatial filtered BAM files)

release 50.4
 - patch for pulldown metrics to treat ? as null in the picard output RT#282664
 - patch for divide by zero bug in the alignment_filter_metrics role when total number of reads is zero RT#282703

release 50.3
 - patch to the web server  post callback - exclude a check for data presence in qcal table that is not loaded any more

release 50.2
 - displaying q values in npg qc web app refactored to use the fastqcheck table
 - qcal values are not rendered in xml
 - remove loading qcal table from illumina loader

release 50.1
 - patch to allow larger lane numbers

release 50.0
 - fastqcheck table extended with columns fully describing the file id (id_run, position, tag_index, section, split)
 - script loading fastqcheck files to the database amended to fill in new columns along with old ones
 - old fastqcheck data supplied with data for new columns, see RT#277477 for details
 - pulldown_metrics npgqc db table: drop the fold_80_base_penalty column RT#268666
 - removed scripts/database_dump since it looks at live db only

release 49.4
 - DBIx schema for npg_qc::api::loader is created in non-standard way with autocommit off. Therefore, a commit is restored in npg_qc::api::loader::Fastqcheck

release 49.3
 - sequence error fields are too long in total for a 250 long reads to load to a database  "DBD::mysql::st execute failed: Got error 139 from storage engine", see #RT277981; introduced client-side compression on most of text type fields

release 49.2
 - tileviz: filtering by quality; reads and displays old qualities if available; uses a different executable - 'spatial_filter -d'
 - npg_qc::api::loader::Fastqcheck refactored: uses npg_common::fastqcheck module to get qX values from the fastqcheck files instead of its own calculation; file name filtering simplified since files that previously had to be skipped do not exist any more; tests improved
 - pulldown_metrics and tag_decode_stats roles, cv coeff calculation - return explicitly a number, not a pdl onject
 - removed scripts/get_qcal.pl which seems to ba a predecessor of pg_qc::api::loader::Fastqcheck and is currently not used
 - removed unused scripts scripts/get_run_tiles.pl and scripts/get_signal_means.pl

release 49.1
 - convert "#' to its HTML code in the tileviz html page image links
 - in cigar string chart - create arrays of zeros if a data series is null and is going to be added to the chart. RT 274105
 - pulldown metrics check - problem with picard exiting with an error code when stderr is not redirected to a file is fixed

release 49.0
 - tile visualization tool
 
release 48.9
 - get paired_read information from runfolder before using npg api in insert_size check

release 48.8
 - reduce size of cigar chart urls by removing H,N,P series, and change colours to something less gaudy.

release 48.7
 - alignment filter metrics check: store one reference fragment per reference since some of our references have too many fragments.both  RT #267938
 - alignment filter metrics role: correct handling of unaligned output. RT #267938
 - sequence error check: use BAM bitfield rather than interpret cigar * as no alignment

release 48.6
 - alignment filter metrics: stored number of alignments does not have to correspond to the number of references.

release 48.5
 - added cigar charts
 - FOLD_80_BASE_PENALTY in the HS metrics Picard output is sometimes '?', which causes problems when creating a result object (RT #268429). The users do not want this value anyway, hence this field is removed from teh result object. The db column stays for time being.

release 48.4
 - matrix qc data loading copes with dual indexing run
 - bugfix - don't die in sequence_error check when no successful alignments

release 48.3
 - report criteria for sequence error check: fail on insertion or deletion in most common cigar

release 48.2
 - add pass to sequence error check: fail on insertion or deletion in most common cigar

release 48.1
 - a patch to alignment filter metrics role to fix a typo
 - a patch to the code that checks that all autoqc results loaded - should disregard alignment filter metrics check

release 48.0
 - enhance sequence_error (mismatch) test to record most common cigar strings and cigar char counts per cycle
 - a new autoqc check - alignment_filter_metrics - to capture statistics about split by reference of bam files (spiked phix - unconsented human - target sequence split)

release 47.1
 - a patch to pulldown metrics check to specify the max java vm heap size (min was specified by mistake)
 - a patch to the code that checks that all autoqc results loaded - should disregard pulldown metrics check

release 47.0
 - some optimisation of the genotype check
 - a new autoqc check - pulldown metrics
 - dbix binding updated - a table for the new check added

release 46.1
 - record read_pairs_examined and picard metrics header infomation in bam_flag_stats

release 46.0
 - SangerPath and SangerWeb dependencies removed from npg-qc ClearPress web application and all supplimentary scripts
 - top-level changes to controller, view and util modules to allow for running stand-alone
 - hardcoded server urls removed from heatmap generation
 - can run as mod-perl
 - json feeds removed
 - page header to match npg-tracking

release 45.0
 - SangerPath dependency removed from tests
 - use of bound to disappear npg_common::graph::* and similar modules replaced by npg::util::image::* modules
 - new dev database - a full copy of live database taken on 21/03/2012; unfortunately, the name is the same as live db, see RT#258559 for explanation and a way to do it in future

release 44.1
 - DBIx interface regenerated with inflated date columns; they will return DateTime object
 - npg_qc::api::run_timeline
     replaced use of npg xml interface that is not available any more by a direct access to the tracking db to get a list of existing runs RT#257047
     rewrote loading to npgqc database; uses DBIx now
 - unused script npg_qc_api_run_timeline.pl removed

release 44.0
 - genotype check - sample names containing spaces are now handled correctly
 - npg-qc web app - unused dependency on old st::api calls removed
 - source code for the C executable generating fastq and fastqcheck files from bam files added to the package

release 43.4
 - fixed two bugs in genotype check

release 43.3
 - genotype check changes:
     check now copes when illegal allele for SNP is called in genotype from bam 
     locations of data and executables adjusted to standard location
     calling of genotypes moved from stand-alone script to bam_genotypes module which is used by the check
     attributes added to check to allow adjustment of parameters for finding genotype matches
     check now saves bam_file name, bam_file_md5, genotype_data_set and snp_call_set to allow later replication of check results
 - tag_metrics: changed the way the error is calculated in tag_metrics role to allow for non complete data

release 43.2
 - based on staging tag to find runs to load recipe, runinfo and cluster density data and stop looking for runlog data to load

release 43.1
 - ignore spiked phix plex nonhuman bam flagstats in runfolder deletion

release 43.0
 - provisions for finding human/non-human bam files removed from autoqc; naming convention changes in the pipeline
 - gc bias check - dependency on fastq files removed

release 42.5
- runfolder deletion: cope with the results from new bam-based pipeline

release 42.4
 - cope with empty lane summary for Miseq run
 - adapter check: use symbolic constant instead of octal for user rw only mode

release 42.3
 - tests that went live to npg server fixed
 - t/data/autoqc st and npg caches updated to use xml files that they need; lots of xml files purged
 - evaluation to pass/fail added to tag_metrics check
 - the autoqc adapter check to work with bam input
 - minor fix for the genotype autoqc check

release 42.2
 - fixed a bug in the sorting procedure for tag_metrics result

release 42.1
 - ignore tag_metrics if missing in archive

release 42.0
 - SangerPath dependency is added to npg_qc::util so that it can be removed in autoqc db-related tests
 - SangerPath import removed from autoqc db-related tests
 - explicit setting of PERL5LIB through 'use lib' removed from autoqc db-related tests
 - error checking in autoqc db-related consistently via Test::Exception
 - autoqc::check::check object to use a new simpler function from npg_common for generating file names
 - tag_metrics check added; it parses the output of the picard tag decoder
 - dbix binding ipdared
 - to_string function added to autoqc result objects
 - better options to the blat command in the adapter check

release 41.0
 - autoqc check loading from staging: enable using stored globs
 - autoqc collection object - remove depricated code
 - autoqc qc loader object - remove definition of max id run on staging area since
   this is difficult to maintain; also globbing is now reduced since most old runs have
   autoqc data

release 40.2
 - Add required properties to genotype check and result modules, added basic tests for genotype

release 40.1
 - ignore genotype qc result checking when deleting runfolder

release 40.0
 - add genotype check
 
release 39.6
 - cope with miseq qc data loading

release 39.5
 - bugfix in producing single ended run sequence error plots

release 39.4
 - percent_split method on split_stats to return undef rather than empty string on no reads

release 39.3
 - add percent_split method to split_stats
 - coefficient of variance calculation (tag decode stats autoqc check): disregard spiked phix; unfortunately, spiked phix tag hardcoded

release 39.2
 - bam flagstats role percent methods to return percentages not fractions

release 39.1
 - coefficient of varaince calculation (in autoqc/role/tag_decode_stats.pm) changed to use root mean square instead of mean absolute deviation

release 39.0
 - autoqc modules refactored to use the new single point lims interface

release 38.1
 - bugfix - N's should only be counted when the base they represent aligns, but is a mismatch or softclip, not when it is an insertion/deletion 

release 38.0
 - the concept of the tmp_path for autoqc checks simplifies: just a temp dir by default
 - module for calculating isizes moved to the new parse subpackage
 - insert size check not to use own module for alignment
 - functionality reshuffle between the insert size module and the parsing module to live parsing module to parse and generate bins
 - insert size check uses both usual and reverse complemented fastq files, the latter in order to get insert size for outward looking long range libraries
 - reference and adapter repository can be set through the autoqc option
 - autoqc check tests prevented from looking for the live location of the reference repository
 - ref match and contamination percents - display 1 decimal digit only
 - sequence error now calculates number of bases of <15, <30 and >30, and displays these bins

release 37.2
 - cope with bam flagstat out from new version of samtools

release 37.1
 - n counts shown as on top of sequence errors, rather than be included, so that the curve is smoother

release 37.0
 - test staging path renamed, lote of tests fixed following this
 - coeff of variance computation for tag decode stats

release 36.4
 - ignore lane bam flagstats for mulitplexed run for archived autoqc result checking

release 36.3
 - remove study and library name table from run summary page because sequencescape time out problem
 - stop loading offset data because file format changed

release 36.2
 - added check for HiSeq, amended threshold calculation parameters

release 36.1
 - bug fix to get positon number from fastqcheck file name for single-end run

release 36.0
 - changed the name of the file that lists adapters
 - test for file_store module uses sqlite instead of msql db

release 35.2
 - qc checks can be loaded from multiple paths

release 35.1
 - insert size check filters out reads that are not properly mapped and does not cut off the top 1% of the insert sizes

release 35.0
 - adapter check takes the location of the adapter fasta directly from the reference finder role

release 34.4
 - adapter check not to write tmp files
 - adapter check takes the location of the adapter fasta from the reference finder role

release 34.3
 - add sf32-45 into the npgqc data monitor list and use path_info for runfolder glob_pattern
 - bugfix in q20/25/30 saving for coping for phix runs
 - check autoqc data fully archived in the database
 - ref_match not to fail if the read length is too short

release  34.2
 - make aligner_version of the check object work for bowtie - sometimes hands
 - refactore ref_match and contamination checks to pipe the output of aligners directly
   to the consuming code - no saving to temp files

release  34.1
 - add number of total reads in bam flag stats result and table 

release 34.0
 - tests for ref_match
 - generic aligner_version method in npg_qc::autoqc::checks:check
 - autoqc loader - an option to glob only for recent runs from staging
 - ref_match: if error in trimming the reads, try trimming to 1bp less
 - check and result objects to have sequence_type attribute (optional for result objects)
 - sequence_error check for spiked phix

release 33.0
 - new 'contamination' check - ref_match
 - adapter check: produce counts for the match start
 - upgrade schema scripts moved to a subdirectory of scripts
 - one-off scripts moved to one-offs subdirectory
 - split stats extended to cope with PhiX split
 - image for split stats
 - add ref_name into unique key of split_stats table
 - autoqc loader script to check completeness only if no records for a run existed prior to loading
 - autoqc insert size and sequence error checks: updated deprecated methods to get 10000 reads
 - collection adding from staging: load only files whose name starts with a requested run number

release 32.0
 - rpt key code moved from result role to a separate role
 - replace project with study in model summary for study name
 - allow insert size and sequence mismatch checks on files with a small number of reads
 - generate_filename method of the base check class is now inherited from a stand-alone role
 - get_input_files method of the check class is bam-file aware for a specofic case of human/nonhuman split
 - gc_bias check refactored to use common methods for retrieving bam and fastq files (to fix a problem with plexes)
 - additional options for the qc script so the the reference can be preset and the type of reference search set
 - using role long_info to get cycle, lane, tile numbers for npg_qc data loading and cope with missing recipe file for hiseq runs
 - cope with hiseq run for run info xml and cluster denstiy data loading, and ignore missing runlog and run recipe files
 - cope with hiseq matrix file name and content format change, missing gerald config file and get run date from run_folder name
 - added a directory for one off scripts and placed there scripts for running and archiving autoqc checks for old runs

release 31.0
 - added a table to store fastqcheck files for plexes, a module and a script to load files to this table
 - dbix binding regenerated
 - a script for generating the dbix binding updated to force plurals in names of Result classes for some tables
 - added a script for fixing expected insert sizes in the db where there was an overflow
 - added a script for backfilling tag decodin info

release 30.1
 - do not sort collection before returning it from qc_store
 - gc bias check - do not croak if problems with read length
 - do not check sequence error using first reference when multiple references available
 - contamination result object and role changes to work around an empty string for hashes in the npg-qc database

release 30.0
 - autoqc result and check objects and the autoqc object take tag_index definition from a tag role from npg_common
 - insert size autoqc check uses tag-specific expected insert size
 - the autoqc collection object looses id_run attribute, its add_from_staging method should be used with id_run attribute
 - a collection object method to return a list and a map of actually present check names
 - no croaking if multiple references are found by autoqc checks
 - options for qc results retrieval: particular lanes and either plexes or lanes or all
 - collection's sort and search methods can take tag_index into account

release 29.3
 - npg_qc::autoqc::qc_store can retrieve db configuration from a config file
 - add bam_flagstats into auto qc check list

release 29.2
 - DBIx schema can read config files
 - one extra field for bam_flagstats to distinguish whether bam file is human, nonhuman, or not split

release 29.1
 - add bam_flagstats result class and database table to record stats from Picard MarkDuplicate and Samtools flagstats

release 29.0
 - FEY binding for the default value for tag_index column for autoqc tables made to work for sqlite
 - a script generating a dbix binding reconfigured to avoid pluralisating certain class names for tables ; the binding regenerated
 - check names for the qX_yield and sequence error result objects changed to 'qX yield' and 'sequence mismatch' respectively since check names are now displayed in the QSea interface instead of class names
 - a method in the autoqc collection object to return mapping of result class names to check names
 - add run_folder validation against NPG when loading illumina qc data
 - bug fix about run recipe file name should be stored without any path
 - don't save anything when no id_run_pair information returned from NPG
 - excluding insertion from mismatch rate calculation, and add two extra fileds in sequence_error result and database table to store the total number of match and mismatch bases for each cycle

release 28.0
 - add basic check for gc bias

release 27.0
 - sequence_error role: a new method, google_charts, returning two equally scaled error plots
 - sequence_error role: the width of the image for the plot is not hard-coded, it is proportional to the number of cycles
 - bug fix, the cycle number in the matrix file name not necessary 2 digits now
 - remove the display options in the main page of npgqc, now only display illumina analysis qc result
 - send two movez_tiles caching request if paired-end run
 - change cycle column data type from tinyint to smallint for table signal_mean, errors_by_cycle etc
 - contamination test check: stopped from looking in the live reference repository
 - autoqc::db::DB object test: objects in the fetched collection are ordered alphabetically so the order of fetching, which differs from test to test, does not affect the outcome
 - backported from trunk a change to cope with a new format of the bowtie output
 - sort check names as returned by npg_qc::autoqc::autoqc->checks_list
 - introduction of multiplexing
 - tag decoding stats autoqc result and database module

release 26.0
 - bug fix for tile-based error tables and image viewer
 - remove swift related tables and moduels
 - remove tile_all table and modules, which are related tile-based IVC plots
 - remove separate lane_summary and qcalreport loader script
 - remove other obsolete modules and testing file and data, tidy up api modules
 - directly retrieve data from QC files to save into the database, skip the step transfering the data into xml
 - stop sending any xml to the webserver to save data into database, only send the request to do caching now
 - new data loader modules using dbix class: tile_score, signal_mean, fastqcheck, run_config, matrix and offset
 - new staging monitoring role and modules for loading recipe, runlog, runinfo and cluster_density files

release 25.0
 - addition to the expected_size_range of the insert_size role to cope with multiple expected insert sizes im multiplexed lanes, ie return the minimun value of min sizes and the max value of max sizes
 - when the expected inser size is a single value or the from and to range boundaries ar eequal, the evaluation is performed against the simmetrical range of 25% either side of the supplied value
 - a new attribute, tmp_path, is added to the check oject in autoqc; it sets the directory for writing temporary files to
 - the adapter check refactored to write  the temporary files to the directory given by tmp_path and to use a different location of the repository for adapters fasta file
 - the contamination check refactored to (1) write  the temporary files to the directory given by tmp_path, (2) use reference finder role to query the reference repository, and (3) use extractor::fastq module to count the number of reads in a fastq file
 - dbix shcema class added
 - load lane summary data and tile-based data from both bustard and gerald summary xml files instead of just gerald summary html file using dbix class
 - load qcalreport text files separately from lane summary data loading, use dbix class now
 - change end column data type from tinyint to char to allow use 't' as end value for multiplex run
 - add unique key for analysis_lane table
 - remove unsigned for column cycle_10_20_av_perc_loss_pf and cycle_2_10_av_perc_loss_pf to allow negative value inserted
 - be able to load multiplex run qc data

release 24.0
 - display cluster density per lane data in the run qc summary table
 - added a new gc_fraction autoqc check
 - refactored qX_yield autoqc check to rely on npg_common::fastqcheck module in all operations with fasqcheck files

release 23.0
 - cluster density report data by lane are stored in the database now
 - statistics for move_z values for rta runs are now read based

release 22.0
 - npg_qc::autoqc::autoqc object; default for check name removed, 'check' and 'position' field become compulsory
 - listing of checks in npg_qc::autoqc::autoqc is done though a plugin look-up
 - code for detecting expected insert size is moved from npg_qc::autoqc::checks::insert_size to st::api::asset
 - 00-distribution.t test is made TEST_AUTHOR dependent since some versions of the test suit cannot make a distinction between own and inhereted fields/methods in Moose objects
 - contamination check - a dodgy fastq read count fixed

release 21.0
 - reference interface moved to npg_common namespace
 - insert_size and seqience_error check object refactored following changes in the reference role and its new namespace

release 20.0
 - store and display RunInfo xml
 - bug fix to display project and sample names for each lane
 - bug fix to improve loading speed of the front page because no need to try npg api to get the paired id_run for a RTA piared read run.
 - bug fix about extra <hr> tag (not <hr/>) in summary.htm file for qc data loading
 - not use libxml to parse offset xml anywhere
 - set end value for single read run as 1 in qcal table
 - ignore error rate data missing when a run no control lanes

release 19.0
 - load offset values for a run from a merged offset file, and stop using libxml to parse offset xml because of megered file too big
 - be able to get id_run and position from json filename and add them to json object if missing there
 - split_stats_coverages for table split_stats is not dependent on the relationship of the two tables. Fey::ORM no need to get foreign key info from the database currently, this can be disabled in order to improve database schema loading speed.
 - New illumina analysis loader module which makes use of some of the common roles, and should gel better, and be faster, than the current npg_qc_api.pl loader with the pipeline
 - using npg::api::run_lane to get organism of lane instead of run
 - bug fix to add eval_error to sequence_error check comments
 - count soft clipped bases as error when calculting sequence_error
 - add extra attribute info for each autoqc result, along with comments they are in result superclass or role
 - the module name and version number for autoqc check modules are stored in their result info hash
 - aligner name, version and options for contamination, insert_size, sequence_error and split_stats are stored in their result info hash

release 18.0
 - data-servise module is incorporated into a more generic qc_store model
 - the npg_qc::autoqc::results::collection class has ability to load qc results from teh staging area without specifying a path explicitly
 - run_graph table with extra columna end and most statistical graphs are read based
 - analysis and analysis_lane with extra column end
 - autoqc sequence_eror check added

release 17.0
 - command line options processing for the bin/qc script is done by MooseX::Getopt
 - the collection object for autoqc is backed by an array class from MooseX
 - the display features in the autoqc result objects are removed
 - the result objects are refactored into a combination of roles and classes to allow for a smooth object creation directly from a BD
 - insert size check now fails if there are problems in extracting reads from fasq files due to unmatched reads

release 16.0
 - added the adaptor check
 - added a field to record a path to a reference in the insert size check
 - store expected insert size range instead of expected mean; evaluate against the lower range boundary
 - refactored the autoqc part that performs the check so that it uses Moose roles from npg_common to deal with runfolder information
 - autoqc result roles added
 - Fey schema and table classes only load database schema and table when you call the loading method, and database parameters can be passed in when loading
 - autoqc database table classes now share the same role with result class, not directly inherit from result class
 - be able to read split_stats data back from database


release 15.0
 - given an id_run, return a collection of autoqc data objects from database or json files in runfolder
 - fastq split_stats class is added to autoqc result package
 - add two tables split_stats and split_stats_coverage to store fastq splitting statistics

release 14.0
 - autoqc: output is encapsulated in result classes and saved to json only. XML support discontinued
 - autoqc insert size stats and histogram calculations is performed with the help of PDL
 - generic serialization of Moose classes to a database
 - serialization of autoqc result objects from a json string to a database
 - npg_qc_api.pl - now has option to only load a single id_run
 - Fey::ORM schema and autoqc result table classes are added, which can save JSON data into database and get data back as objects

release 13.0
 - created a namespace for autoqc libraries, added code for q20 and insert size check there
 - add npg home page link in the top menu
 - show average values in the statistical graphs
 - display statistical data by run with cycle numbers for each graph
 - using read length of each read of a run to calculate the lane yield instead of using the cycle number of the whole run
 - add average yield per lane per read by week graph
 - allow end value of a run to be a non-digit

release 12.0
 - add view for recipe file and the link in the summary page
 - display cycle or read length details in the chip summary page
 - remove swift link in the summary page

release 11.0
 - add recipe_file table to store the recipe file name, contents and md5 value
 - store the first and last indexing cycle number if any
 - store cycle number for read 1 and read 2 if there are two reads in one run

release 10.0x
 - update the database if the data already in the database, or delete the old data before inserting the new data
 - add unique index to qcal table and set end value as 0 if the qcal value is for single run or merged paired runs
 - modules to load qc data from other directories, especially for fastqcheck files from the repository
 - handle different cycle numbers of the paired runs for cache_query table
 - IVC base call plot all in the same scale 100%
 - stop read Q value from qcalreport file if fastqcheck files created for all lanes
 - store first indexing cycle number into database for multiplex run
 - query run recipe table for cycle count of a run
 - display cycle count for both ends of a pair of runs, which may be different
 - display qcal value for each lane

release 9.0
 - add api to delete qc data for one run
 - add graph view of cluster number against tile number as an alternative of heatmap
 - add view to show error rates of the latest runs per instrument
 - bugfix about getting the control lane data from lane_qc table to populate run_graph table
 - increase the x, y field length of table offset in database schema
 - display statistical data by week with the graph
 - store cycle number, tile number per lane in database from recipe and tile layout xml files
 - back populate run_recipe table by counting current QC or runlog data
 - display phasing information on summary page
 - retrieve project name and library name for each lane from sequence scape and display in the run summary page
 - QC data complete, check number of cycles, tiles and lanes in table lane_qc, signal_mean, errors_by_cycle and qcal against values in table run_recipe, not just check lane_qc table with startard number of tiles, lanes
 - only cache lane_summary data into cache_query table if data complete
 - get a list of runs from cahce_query table with lane_summary infomation to cache run_graph and instrument_statistics tables, and for npg_qc data loader and main page runlist
 - check whether lane summary cached in cache_query table to report data completely loaded for XML web API
 - check runlog data fully loaded against the actual number of tiles and lanes from run_recipe

release 8.0
 - analysis and analysis_lane api modules, initially set for ability to obtain data for analysis_report script, which is under npg-tracking
 - store frequency response matrix and offset data into database and simple web interface
 - add avgerage error per run by instrument statistics graph
 - get cycle number from move_z table if can't get it from errors_by_cycle table
 - store cycle number for a run into run_graph table
 - add cycle length filter to the statistics graphs
 - bug fix about getting the run end number from a single run qcalreport file name
 - bug fix to get correct lane number from fastqcheck file name of single end run
 - cope with relocation of score, rescore files of the pipeline software 1.3rc1
 - add caching scripts to the runlog loading script, to add them in the cron job list
 - get different levels of run folder directly from Latest Summary symbolic link if not given

release 7.0
 - api direct loading now gets database credentials from config.ini
 - heatmaps for pf_perc_error_rate now scales upt to 10+ (anything 10+ is considered to high, and is therefore all very hot)
 - all thumbnails for error plot view
 - store the run start, complete and end time in the database
 - add run statistics by time graph

release 6.0
 - Change to json output format for run_tile list for a run (default - single run, data structure streamlined)
 - IVC thumbnail plots now horizontal, merged image with a area map using DHTML.
 - IVC large plots now loaded using a lightbox to sit over the rotated IVC thumbnails
 - image_store table to store png that are regularly acessed for speed improvement
 - lane_qc table - change to column definitions for control lane only columns - from text to float (unknown stored as NULL)
 - indexes added to many tables, in order to improve speed efficiency.
 - Uniqueness checked for rows where applicable.

release 5.0
 - API modules to obtain summary, run list, run_tile and signal mean data
 - bugfix to ensure only single loading of rows into database
 - yield per run per instrument graph
 - blank base error rate per tile by cycle
 - bugfix to ensure most common words to be loaded into database
 - graph image now uses gray lines instead of black for clarity
 - first cycle intensities heatmap now scaled rather than linear

release 4.0
 - JSON service - run_tiles obtained but now in order, and with qc data already packaged in for the tile
 - JSON list of run ids that have data
 - caching for instrument statistical graphs
 - Error graph scale to 5% on Y-axis
 - XML feed to query if run is loaded /run/<id_run>.xml

release 3.0
 - Link to NPG run pages from the id_run/id_run_pair in the chip summary
 - Y Scale max for IVC plots set to default to 1500 if 100 tiles per lane (i.e. GA2)
 - JSON services - summary for run, obtain tiles, some stats for tile
 - different graph views possible on statistical graphs
 - run tile view - linked to when you select a tile on a heatmap or run alert
 - statistical graphs for instruments - tile count of errors by run

release 2.0
 - api to process Runlogs for move z data
 - display for move z data
 - hoverable heatmaps with clicking to run tile viewer
 - move to own database instance
 - improvements to Bustard processing
 - caching of big queries to improve performance
 - statistical graph by run

release 1.0
 - api to process Bustard files into xml, and post them to webservice
 - webservice to process bustard xml and save to database
 - set-up of database schema
 - tests
 - views showing graphs and tables
 - swift summary processed
 - heatmaps of tile data
 - alerts for out of scope metrics<|MERGE_RESOLUTION|>--- conflicted
+++ resolved
@@ -1,14 +1,10 @@
 LIST OF CHANGES FOR NPG-QC PACKAGE
-
-<<<<<<< HEAD
- - Fix in npg_qc::utils::bam_genotype for rare out of order mpileup failures 
-=======
 
  - translation from a database composition representation to the
      npg_tracking::glossary::composition type object
  - db query for compisition-based tables should include a condition
      on tag_index if only lanes or plexes are being retrieved
->>>>>>> 572c3d08
+ - Fix in npg_qc::utils::bam_genotype for rare out of order mpileup failures 
  - Travis CI build: when building dependencies, us the same
    branch as the one the pull request is made to.
  - back to testing with mysql 5.7.13 in travis
