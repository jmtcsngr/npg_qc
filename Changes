LIST OF CHANGES FOR NPG-QC PACKAGE

<<<<<<< HEAD
 - Towards composition-based autoqc:
   - npg_qc::autoqc::results::result - Composition-aware,
     id_run, position and path attributes become optional.
   - npg_qc::autoqc::qc_store - Use DBIx syntax for quering on tag_index
     (future compatibility with planned table schema changes), db load
     compositions of size 1 only.
   - npg_qc::autoqc::db_loader - Result classes support composition,
     but most tables have not been converted yet. Do not generate
     composition if no support in the result table.
   - npg_qc::Schema::ResultSet - Enchancement for a search for tables that
     do not yet support compositions: convert undefined values
     for columns under a unique constraint to database defaults.
 - SeqQC - outdated template for split_stats removed
 - genotype role refactored to remove hardcoded uri encoding            
=======
 - remove contamination check that is not run any longer,
   result object remains
 - to keep similar code together and to avoid listing explicitly
   an increasing number of non-runnable checks, move checks_list()
   method to the collection object
>>>>>>> aab31a6c
 - genotype check, croak if error closing samtools pileup command
 - norm_fit
     - modify peak finding to allow for peaks in first/last bin
     - added monotonity condition when estimating stdev
     - drop stdev when outputting filtered modes
 
release 61.2
 - SeqQC:
   - Reintroduce collapser
   - using grunt/npm to automate js testing
 - VerifyBAMId changed condition MIN_AVG_DEPTH from > 4 to > 2 for fail

release 61.1
 - SeqQC
   - Using --force-latest for bower install deps during Build
 - improve test robustness (larger page sample for mech to check)

release 61.0
 - using test matrix with node 4.4.2 and 0.12.9 for travis
 - help page for manual qc
 - redesign of both client and server side for generic qc outcome updates
 - updates to already stored outcomes, including final outcomes,
     are not an error, will be skipped
 - require that all library outcomes are marked explicitly before the
     final sequencing outcome is saved
 - custom class for authentication in tests - works with JSON POST requests
 - mqc widgets not shown if no lims data available
 - title for pages with data for one id run show run status
 - SeqQC
   - bugfix only build request for qc_outcomes if rptkeys in page
   - upgrading jquery to 2.2.3 from 2.1.4
   - upgrading requirejs to 2.2.0 from 2.1.20
   - upgrading bcviz to 1.3.2 from 1.3.1
   - upgrading table-export to 1.5.0 from 1.2.2
   - upgrading qunit to 1.23.0 from 1.20.0
 - add unique db constraint for short descriptions in qc outcome
   dictionaries; the constraints should have been set when the tables
   were created 

release 60.0
 - JSON service (retrieval) for qc outcomes
 - update link to picard in POD
 - SeqQC:
   - remove use of autocrud plugin - it's never been used
   - simplify the authorisation and it make more secure (do not fetch
     user credentials from the url), move the code to a new User model
   - in tests extend the User model to allow for getting user credentials
     from the url
   - avoid warnings in tests by setting the default for the username to
     an empty string
   - if the user is logged in and is authorised to do manual qc, display
     a visual cue on the top of the page
   - tag metrics column moved next to the column with tag index and tag sequence
   - show deplexing percent for individual tags in tag metrics column
   - retrieve qc outcomes from npg_qc_viewer qcoutcomes JSON service for
     initial page rendering

release 59.8
 - give LIMs time to process posting qc outcomes as individual events
 - SeqQC
   - upgrading bcviz to 1.3.1 from 1.3.0 (individual minified files)

release 59.7
 - SeqQC
   - bower configuration files in npg_qc/npg_qc_viewer
   - moving client test files to npg_qc/npg_qc_viewer/t/client
   - fix regression, missing require for table-export

release 59.6
 - SeqQC
   - generating bcviz plots only when they will become visible and remove
     them when they will not be visible
   - set max number of plexes for manual QC as 400

release 59.5
 - autoqc results db loader: an option to force a re-build of related objects
 - SeqQC
   - fix warning about undef value in the adapter template
   - fix closing div tag in verify bam id template 
   - upgrading jquery to 2.1.4 from 2.0.3
   - upgrading requirejs to 2.1.20 from 2.1.8
   - upgrading qunit to 1.20.0 from 1.15.0
   - upgrading bcviz to 1.3.0 from 1.2.1
 - travis ci testing perl modules for npg_qc and npg_qc_viewer
 - require DBD::SQLite@1.48 to run tests

release 59.4
 - saving manual qc values for libraries - allow for an undefined or empty
   list of tag indices
 - tags in lanes from GCLP runs are not subject to library qc
 - composition-based autoqc results - disable version checking between the version
   of the module that serialized the object and the version of the same module that
   is performing de-serialization
 - script to import manual qc values from the old warehouse RT#493757
 - update_outcome method of mqc entities renamed to update_nonfinal_outcome
 - a new update_outcome method allows for update of final outcomes
 - method to toggle stored final manual qc outcomes
 - mqc reporter - reporting might cause a loss of link between the product and
   flowcell data in the ml warehouse, so prepare all data, then report
 - SeqQC
   - New functionality to allow export summary table to CSV

release 59.3
 - transparent search query for autoqc objects irrespectively of the details of
   object's database implementation (in-table identifies or composition)
 - custom parent class for resultset objects
 - calling ->new() on resultset object to create a new result replaced with
   calling more intuitive ->new_result()
 - upgrade genotype check to use samtools1 and bcftools1
 - SeqQC
   - New dictionary table for plex level library MQC. (Issue 238)

release 59.2
 - library-level manual QC for individual plexes.

release 59.1
 - 'write2file' method of autoqc result objects removed since it duplicated
     the 'store' method
 - alternative base class npg_qc::autoqc::results::base for autoqc results objects,
     able to represent results that are derived from merged files and described by
     a composition of multiple components
 - autoqc result objects for samtools stats file, sam/bam headers and digests
     derived from the new base class
 - bam_flagstats result extension to produce samtools_stats and sequence_summary
     results (related objects) either at run time or later
 - database tables for storing component and composition objects
 - autoqc db loader extension
     - to load data represented by classes derived from the new base class
     - to build related objects in memory and to load them to the database
       bypassing serialization to a file - a way to save cram headers and stats
       file where the analysis pipeline did not run the current code that
       produces samtools_stats and sequence_summary objects as individual files
     - ability to mark records as current
 - reporter for manual QC results retrieves LIMs info from ml warehouse;
     it skips GCLP runs RT#480489.
 - tag_sniff new option to truncate tag sequences
 - tag_sniff checks common tag sequences against tag sets in the warehouse
 - SeqQC
   - add the total yield in library view RT#488973
   - summary table: display supplier sample name along the library barcode RT#488964,
     remove separate sample column
   - fix missing composite genotype check visualisation broken when cleaning
     template for ml warehouse
   - fix missing space between forward and reverse when reporting percent gc 
     fraction
 - genotype check data extraction scripts - updated scripts to fail more readily
    and informatively when an iRODS error occurs

release 59.0
 - SeqQC 
   - remove ajax proxy controller
   - stop 00 tests accessing live db credentials and databases
   - using mlwarehouse for dwh information displayed in SeqQC viewer
   - removing tests related to template compilation
   - providing links to lims for pool/library/sample
 - autoqc check and autoqc objects: remove unused 'sequence_type' attribute
 - autoqc check and result objects - use existing roles for id_run and
   position definitions
 - result object - to remove dependency on id run, position and tag index,
     allow individual results to overwrite the root of the output file name
 - refactor autoqc check to use file_type attribute name instead of
   input_file_ext
 - tags_reporters check - remove hardcoded solexa path
 - genotype and verify_bam_id_checks - use standard way of reporting run-time
   problems
 - bam_flagstats
     - one call to compute all metrics
     - method for finding stats files
     - if id_run not given, derive the root of the output file name from
       the input sequence file name 

release 58.9
 - move method for file name creation from SeqQC to autoqc so that it's
   more accessible
 - SeqQC
     - upstream_tags template - do not report potentially confusing tag index value when
        there is no id_run in the high-scoring tags table
 - remove misleading bam_flagstats check info

release 58.8
 - SeqQC
     - display insert size normal fit confidence and number of modes in the 
       summary table
     - do not show adaptor plots for low contamination
     - provenance in lane title not in every check
     - prepend all page titles with application name and version
     - different page title colour if running in non-live environment
     - use updated LIMs server url
     - link to NPG tracking web server running on the same host as this app
     - showing reference species and version below lane titles
 - Using container configuration for travis

release 58.7
 - bam_flagstats autoqc result object:
     new field, subset, added to be used instead of human_split
     human_split is retained for now to be compatible with existing data and code
 - autoqc loader will only load fields that correspond to database columns

release 58.6
 - Using "jquery-unveil" plugin for heatmaps
 - Removing data from DOM after passing them to local variables
 - Nulling variables after using them for bcviz to free memory
 - Moved simplified file name generation to this package
 - Removing gc bias and qX Yield checks when looking at non-run views
 - Removing collapser
 - Using latest release of bcviz (1.2.1)

release 58.5
 - stop using depricated Class::MOP::load_class method
 - use namespace::autoclean instead of "no Moose" in Moose objects
 - using make_immutable in Moose objects

release 58.4
 - Creating a cache in SeqStore model to reduce file system access. 
    Improving query - using keys for tables.
 - Moving FileFinder functionality into SeqQC from seq_commons.
 - Cache of catalyst actions and uri in template.
 - Templates are configured to be checked for changes every 10 hours.
 - Connections to database for fastqcheck are passed to model from 
    template.
 - Test modules catch/test for warnings for unitilized ids and for 
    cases where it was not possible to locate a folder.

release 58.3.1
 - Updating Readme in npg_qc_viewer for changes in deploy procedure.
 - Fixing qXYield total for run and sample, now it calculates from actual values 
    in the table, does not recalculate from collection.
 - genotype check: reduce min_sample_call_rate parameter for genotype match from 95% to 75%, and
     min_common_snps from 21 to 20. This will allow (Fluidigm) qc genotypes with 20 calls to be
    identified as possible duplicates when using the standard set of 26 QC SNPS (W30467)

release 58.3
 - default autoqc result object creation - do not set tag index to undef to
   avoid this field being set when serializing to json with newer Moose

release 58.2
 - convert local path to nfs for linked tools when building fastq_summ

release 58.1
 - compile fastq_summ with samtools-1.2 and htslib-1.2.1
 - Removing global functions from manual_qc.js
 - Logic for preliminary outcomes for MQC
 - New undecided outcome for MQC
 - update scripts for genotype check data preparation
    - to allow specification of iRODS zone with an environment variable
    - perlcritic issues and version strings
 - gt_pack recognises version 02 headers in append mode
 - DBIx binding generation - keep column name case when generating accessors

release 58.0
 - skip running legacy gcbias if window_depth not available
 - compile fastq_summ executable during the npg_qc build, skip
     compilation if samtools is not on the path
 - C code clean-up to remove warnings in compilation
 - SeqQC daemon to set CATALYST_HOME relative to bin so that
     the production user does not have to have this definition
 - SeqQC build optionally fetches javascript dependencies
 - added scripts to handle generation of data for autoqc genotype checks

release 57.12
 - Removing MQC logic from templates and moving it to JS
 - Adding a controller to provide MQC status for a run using REST
 - Adding a role to provide functionality for 401 responses
 - Validation for DWH->MQC outcome integrity during mqc for logged mqc-ing user
 - Fixing id-username data in test data to fix patches in controllers 
     which validate username

release 57.11
 - take into account old-style tag metrics results when deciding
     whether the lane has plexes
 - be compatible with latest changes to the db_connect role
 - ensure that tests do not access user's home directory

release 57.10
 - total_reads now returns 0 when num_total_reads is 0 rather than undef
 - add support for metrics files produced by bamstreamingmarkduplicates
 - npg_qc build for web server does not compile executables
 - functionality of the util package in SeqQC merged into the rpt_key autoqc role,
     the package removed
 - api::error package moved to Util::Error
 - using node-qunit-phantomjs to run headless tests
 - tests for basic functionality for mqc Javascript code
 - adding configuration for blanket
 - updating readme for changes in testing procedure

release 57.9
 - autoqc results collection class - add a method for inferring whether
     a lane has plexes from results themselves
 - SeqQC - steps towards making display of autoqc results and manual qc process
   independent of availability of warehouse data:
    - use the new collection method to decide whether to display a link to
       plex results (previously warehouse data were used for this)
    - if plex results are available, always display a link to them
 - SeqQC - remove vestigial code for batch id retrieval 
 - SeqQC build: remove --linkable-bcviz-path option since dependency on bcviz
   is now managed by bower
 - SeqQC: Ajax controller removed (was used as a proxy for now discontinued
   requests to LIMs web server)
 - following restructuring of bcviz, amend statements for import of bcviz libraries
 - changes to allow genotype checks to be run on cram files
 - list of human references (with chr.naming convention) used by genotype check
     moved to file in the genotype repository
 - GRCh38 human references added to the list
 - gt_utils (gt_pack and find_gt_match C programs) added to Build install

release 57.8.1
 - add temporary file name option to bamtofastq command

release 57.8
 - Using bower to manage javascript component dependencies.
 - Using bcviz v1.1.0 which now supports bower.
 - use Biobambam bamtofastq in place of Picard utility in adapter qc check

release 57.7
 - removed redundant methods from NpgDB model
 - New javascript functionality to process mqc. MQC outcomes are changed using AJAX 
   calls to the controller directly.
 - mqc controller now provides with the functionality for mqc through asynchronous calls.
 - mqc controller does not saves a log in the tracking database when mqc outcomes are
   updated.

release 57.6
 - Added mqc_outcome_reporter
 - Added a new column to the mqc entity and historic table to keep separate track of who
    updates the record through the web page and who was the last user to modify the row.
    Updates to tests to deal with the new schema.
 - MqcOutcomeEnt validates outcomes are final before updating them as reported.

release 57.5
 - amend location of composite genotype data (composite_results_loc) in npg_qc_viewer.conf

release 57.4
 - in order to be able to retrieve values of foreign keys without
     fetching the row in the parent table, DBIx classes generated with
     an option to drop id_ at the start of the relation name
 - InflateColumn::Serializer component added selectively to autoqc classes
     rather than to all classes
 - mqc models (DBIx) functionality extended to create a method for
   updating/creating outcomes
 - column name fixed in the mqc_outcome_hist table
 - SeqQC viewer: top horizontal menu removed, Help link added to the menu on the right
 - SeqQC viewer: NPG links point to correct production/dev servers
 - SeqQC viewer: superfluous javascript code removed
 - SeqQC viewer: checks/runs page removed
 - SeqQC viewer: links to individual entities on the right removed
 - SeqQC viewer: if results for one run only are displayed and the request was not explicitly
     from staging or path, a link back to the run SeqQC page is displayed on the right

release 57.3
 - SeqQC: removed pages that are not used any more (studies, samples, libraries,
   people, weekly reports)

release 57.2
 - updated the way bcviz functions are called from SeqQC
 - Added tables for manual qc.

release 57.1

 - d3 bcviz rendering of adapter, insert size and sequence mismatch plots
 - page rearrangement to display ref match and old contamination results side-by-side removed
 - SeqQC templates, client-side scripts and config files installed to a directory
   under the install_base path; if a bcviz path is given, a link to it is created,
   old bcviz link is overwitten in this case
 - removed generation of google chart api urls

release 57.0
 - incorporated SeqQC viewer

release 56.16
 - changed default data source for call_gtck_composite_rpt.pl to combined Sequenom/Fluidigm results

release 56.15
 - if norm_fit test produces no output, e.g. if no peaks after filtering, simply add a comment

release 56.14
 - updates to norm_fit code
     more informative log messages 
     added checks for zero peaks 
     do not run norm_fit test if there is not enough variation in the insert size

release 56.13
 - correct size of genotype_data_set column of genotype table

release 56.12
 - insert_size.norm_fit_confidence from integer to float

release 56.11
 - changes to genoype check and utils to use combined Sequenom
    and Fluidigm results for the 26 QC SNPS (W30467)
-  fixed RE when parsing norm_fit output
-  fixed a bug and cleaned up norm_fit code

release 56.10
 - support for search for autoqc objects without tag_index attrubute
 - Build.PL extended to compile and deploy norm_fit executable
 - only run verify_bam_id if single sample expected (helps cope with 
   single plex in pool)

release 56.9
 - database name-agnostic database dump file

release 56.8
 - increase DB field sizes for genotype qc check results

release 56.7
 - only insert cluster densities which exist

release 56.6
 - use length of index read from tag0 bam file rather than length of tag in
     decode metrics file to derive barcode file, added new tests and test data
 - do not croak if a Bustard_Summary file does not exist (as is the case
     for HX instruments)
 - made interop parsing code more generic

release 56.5
 - phix bam_flagstat to have default serialisation name including phix

release 56.4 
 - get cluster densities from InterOp/TileMetricsOut.bin
 - added test data for tracking database

release 56.3 
 - added check for alignments, reference and library_type to can_run() 

release 56.2
 - relax regexp for class name in result role to allow git or svn version numbering

release 56.1
 - git-based module and script versions
 - RSC keywords removed

release 56.0
 - use test data that are publicly available
 - getting autoqc module versions made to work with non-numeric versions
 - redundant Gerald summary loader code removed
 - unused test data removed
 - in test runfolders that are used GERALD directories renamed to PB_cal
     since gerald_path is going to be removed from npg_tracking::illumina::run::folder

release 55.10
 - remove default for verify_bam_id.pass

release 55.9
 - minor bug fix for verify_bam_id

release 55.8
 - remove Fey modules from npg_qc::autoqc::db namespace, t/60-autoqc-db*.t tests 
   and test data not used elsewhere
 - qc_db_delete_autoqc script:
     updated help message
     fix for a bug that resulted in no data deleted unless a list of checks to
       delete was given explicitly 

release 55.7
 - tag sniff usage message
 - minor code changes to a couple of checks
 - test/test data for verify_bam_id
 - preserve case when generating DBIx binding since verify_bam_id
   has mixed case column names

release 55.6
 - exclude verify_bam_id (not run by the pipeline yet) from checking a set
   of archived autoqc results for completeness

release 55.5
 - patch for bin/call_gtck_composite_rpt.pl

release 55.4
 - patch for npg_qc::autoqc::checks::upstream_tags - extra imports required

release 55.3
 - 'check' option for the script deleting autoqc results from a database
 - unused Fey-based autoqc loader module removed
 - contamination autoqc check table: drop not-null constrain for fields with
   serialized data and replace empty strings there with nulls -
   InflateColumn::Serializer DBIx plugin gived error trying to convert
   empty string to JSON
 - DBIx binding generation extension - DBIx result classes for tables
     with autoqc results consume autoqc roles
 - autoqc data retrieval via the DBIx db binding

release 55.2
 - run upstream_tags check on whole bam file, not just forward read, otherwise check fails if there is an inline index in read 2

release 55.1
 - bug fix in using roles for finding runfolder path

release 55.00
 - schema and bindings re-generated from an copy of a live database
   with db updates applied
 - verify_bam_id autoqc check added
 - changes to database schema, code, tests and test data to enable a database
   switch to sql strict mode, in particular,
     bam_flagstats check to treat library size -1 as undefined,
     bustard summary loader to use zeros where N/A value is in the summary file
 - DBIx Result class for the fastqcheck table and a loader for fastqcheck files changed
   to accommodate a switch to the InflateColumn plugin, which is used for
   other classes
 - DBIx schema loader:
     removed dependency on the soon to be discontinued npg_common::config module;
     custom post-generation filter to make generated classes comply with perlcritic
     binding generated as Moose classes
 - in/de-flators are set for all relevant columns for autoqc results tables
 - swich from Fey to DBIx ORM in a database loader for autoqc data
 - call_gtck_composite_rpt.pl script moved from lib/* to bin directory; its
   dependency on srpipe::runfolder removed
 - standard way to run perl critic tests - on all perl modules and scripts in bin

release 54.11
 - changes to allow use of multiple SNP sets with the genotype check
 - changes to role for pulldown_metrics check to format percentage values correctly and consistently

release 54.10
 - use mocked jar file
 - podcoverage test runs for all files
 - during build, change shebang line of cgi script to perl interpreter
   used similar to Build.PL default for scripts
 - a reg expr fix in the tags_reporters autoqc check

release 54.9
 - add tags_reporters to IGNORE_AUTO_QC_CHECK list in DB.pm to allow runs to be deletable without results for that check.

release 54.8
 - add new tags_reporters check

release 54.7
 - upstream_tags check: correct determination of archive_qc_path, use position when fetching qc_store results, use db_lookup attribute with qc_store

release 54.6
 - randomise order in which references are used by ref match (to work around Lustre client caching bug)
 - upstream_tags check uses qc_store to fetch tag information for upstream runs instead of st::api::lims

release 54.5
 - corrections to upstream_tags check 1) fix can_run condition, and 2) use CLASSPATH correctly (remove hard-coded path)

release 54.4
 - correct upstream_tags check to use the tag indexes from the decode tag set when counting perfect_matches in previous runs

release 54.3
 - correct path determination from path attribute to work correctly with value supplied by pipeline

release 54.2
 - changes to upstream_tags check
    added 5 base tag set (probably should be removed when TraDIS detection is added)
    added a java_xmx_flag attribute  for BamIndexDecoder invocation (default: -Xmx1000m)
    use path attribute (set from qc_in in the pipeline) to locate both tag#0 bam file and for location of BamIndexDecoder metrics file output
    added min_percent_match attribute to allow this cutoff to be set at runtime if needed
    added recal_path attribute, use it to construct paths to tag0_bam_file and metrics_output_file
    changed can_run to detect !lims->is_pool (only run when lane is plexed)

release 54.1
 - changes to upstream_tags check
     unset NPG_WEBSERVICE_CACHE_DIR to avoid relying on cached data for lims lookup of tag set information
     changed parameters of BamIndexDecoder run to allow one mismatch (and added attributes to allow this and the MAX_MISMATCHES parameter to be reset by the caller as required)

release 54.0
 - cache_list_query_movez_tiles removed
    reason - last run loded to move_z table is  5302
 - npg_qc::api::loader::Qcal_Report removed;
    reason - table qcal last run loaded 6918
 - npg_qc::api::loader::Run_Config removed;
    reason - table run_config last run loaded 6927
 - npg_qc::api::loader::Tile_Score removed;
    lots of tables error_.., errors_.., most_.. last run loaded 6927

 - new namesopace for illumina-data related modules - npg_qc::illumina
 - npg_qc::api namespace removed, modules that are in use moved to npg_qc::illumina
 - where DBI connection is used, both AutoCommit and mysql_auto_reconnect are switched on
 - bin/npg_qc_api_monitoring.pl removed, its functionality  merged into npg_qc_illumina_analysis_loader
 - runfolder checking removed for run loader since it's called from the pipeline,
   for loading all runs the globs of runfolders come from the tracking database
 - to avoid post requests from 'run_is_deletable' script, npg_qc::illumina::loader module
     implements npg-qc-related functionality needed for this script (lane_summary_saved method)

release 53.5
 - add functional upstream_tags check

release 53.4
 - patch release to add upstream_tags check to IGNORE_AUTO_QC_CHECK list of DB.pm to run to be deletable without this checks results.

release 53.3
 - added new upstream_tags check. Check itself currently non-functional, but results should be displayed in Seq-QC pages

release 53.2
 - changes to remove most regular warnings when rendering the pages

release 53.1
 - changes needed to move NPG QC web server from intweb to webteam's VMs
 - lightbox for IVC plots dropped

release 53.0
 - notification of perlcritic test failure: include policy name
 - to eliminate a separate db configuration file for the code running
   on the farm, autoqc & api db interface gets db credentials from a dbix connection
 - autoqc & api db-related tests deploy and populate db through dbix binding, take
   db credentials from ~/.npg directory
 - unused code removed from test util module, test api util module removed

release 52.7
 - pulldown_metrics: error message fix and criterion description addition 

release 52.6
 - dbix binding updated

release 52.5
 - ref match check - cache abs path of the default strain/version to avoid being cought out when
   the link is switched to a different strain/version
 - pulldown metrics check: check now fails when result->on_bait_bases_percent < 20 and when bait_path is found but interval files are not found. Otherwise pass remains undefined.

release 52.4
 - removed from Build.PL dependency that installs as a part of other package
 - ensure 'use Readonly';  and 'Readonly::Scalar our $VERSION' are on one line to help
   with inferring the version
 - amend pulldown_metrics check
    - "can_run" allows missing baits intervals files
    - "execute" fails the check when the baits intervals files are missing
    - if the intervals files (bait and target regions) are identical, this is flagged in the result. Seq-QC will be amended to detect this.
    - added "pass" and "interval_files_identical" columns to pulldown_metrics table in npg_qc database

release 52.3
 - extended the build file to deploy qc bias R script
 - made id_run and position attributes optional in genotype check
 - added flag to allow specification of reference and position to SNP name mapping file

release 52.2
 - genotype check alternative match bug fix
 - gc bias check command string bug fix

release 52.1
 - pulldown metrics check bug fix - use correct function name for getting picard jar version

release 52.0
 - explicit dependency on /software amd /software/solexa removed
 - autoqc checks use software_location role to access third party tools
 - following loading failure under perl 5.14.2 on precise,
   illumina analysis loader code uses standard DBIx transaction
 - illumina analysis loader and monitor use standard way of getting DBIx connection
 - unused npg_qc::api::run namespace removed
 - unused scripts and one-off code removed
 - some tests improved, made more robust
 - package is build with Build.PL
 - all scripts that have to be deployed are moved from scripts to bin

release 51.9
 - mysql client does not read configuration in default places to avoid readign wrong configuration
 - use password for the root user on a local test database
 - removed old unused scripts and modules
 - moved window_depth.d source file from bin to src
 - removed the specification of the samtools_path from call_gtck_composite_rpt.pl (default should be OK), and changed the name of the requested samtools executable to "samtools_irods".

release 51.8
 - tweak spatial filter to deal with output when reads removed rather than marked with fail bit

release 51.7
 - Fey2DBIxRedesign document added
 - changes to allow genotype check to be run on more than one bam file
 - temporary exclusion of Chlorocebus aethiops reference from ref_match check

release 51.6
- bug fix - cope with spatial_filter classes (without tag_index) cat run deletion check time

release 51.5
 - bug fix - custom type name update

release 51.4
 - reflect that a number of npg_common mudules has been moved to the npg_tracking namespace
 - some compatibility changes for perl 5.14.2 on precise
 - insert size check can_run method relies only on npg::api::run when
   determining whether the run has paired reads

release 51.3
 - add spatial_filter to test to ignore when checking for deletion

release 51.2
 - autoqc spatial_filter can run as QC check (reading stderr of PB_cal spatial_filter on stdin)

release 51.1
 - bug fix for attribute custom type mismatch

release 51.0
 - add auto qc for recording spatial filter application
 - serializing to file moved from the autoqc check object to the autoqc result role
 - use npg-tracking custom Moose types
 - reflect the fact that db_connect and run, lane and tag definition roles moved to npg-tracking
 - remove live and dev db configuration from svn copy of the db config file
   set test db configuration to localhost
   make tests run against a localhost when the socket is defined

release 50.7
 - amended database connection details for the QC database npgqcp (in data/config.ini)

release 50.6
 - tileviz removed; it now lives in pbcal
 - a script for generating DBIx bindings changed to include explicit names
   for some autoqc tables in order to provide an easy mapping between autoqc
   and DBIx class names
 - a script for deleting lanes from autoqc and fastqcheck tables of the qc database
 - unused scripts for a dev npg-qc server, bin/npg_qc, removed

release 50.5
 - use QC fail counts in bam flagstat QC (so numbers add up for spatial filtered BAM files)

release 50.4
 - patch for pulldown metrics to treat ? as null in the picard output RT#282664
 - patch for divide by zero bug in the alignment_filter_metrics role when total number of reads is zero RT#282703

release 50.3
 - patch to the web server  post callback - exclude a check for data presence in qcal table that is not loaded any more

release 50.2
 - displaying q values in npg qc web app refactored to use the fastqcheck table
 - qcal values are not rendered in xml
 - remove loading qcal table from illumina loader

release 50.1
 - patch to allow larger lane numbers

release 50.0
 - fastqcheck table extended with columns fully describing the file id (id_run, position, tag_index, section, split)
 - script loading fastqcheck files to the database amended to fill in new columns along with old ones
 - old fastqcheck data supplied with data for new columns, see RT#277477 for details
 - pulldown_metrics npgqc db table: drop the fold_80_base_penalty column RT#268666
 - removed scripts/database_dump since it looks at live db only

release 49.4
 - DBIx schema for npg_qc::api::loader is created in non-standard way with autocommit off. Therefore, a commit is restored in npg_qc::api::loader::Fastqcheck

release 49.3
 - sequence error fields are too long in total for a 250 long reads to load to a database  "DBD::mysql::st execute failed: Got error 139 from storage engine", see #RT277981; introduced client-side compression on most of text type fields

release 49.2
 - tileviz: filtering by quality; reads and displays old qualities if available; uses a different executable - 'spatial_filter -d'
 - npg_qc::api::loader::Fastqcheck refactored: uses npg_common::fastqcheck module to get qX values from the fastqcheck files instead of its own calculation; file name filtering simplified since files that previously had to be skipped do not exist any more; tests improved
 - pulldown_metrics and tag_decode_stats roles, cv coeff calculation - return explicitly a number, not a pdl onject
 - removed scripts/get_qcal.pl which seems to ba a predecessor of pg_qc::api::loader::Fastqcheck and is currently not used
 - removed unused scripts scripts/get_run_tiles.pl and scripts/get_signal_means.pl

release 49.1
 - convert "#' to its HTML code in the tileviz html page image links
 - in cigar string chart - create arrays of zeros if a data series is null and is going to be added to the chart. RT 274105
 - pulldown metrics check - problem with picard exiting with an error code when stderr is not redirected to a file is fixed

release 49.0
 - tile visualization tool
 
release 48.9
 - get paired_read information from runfolder before using npg api in insert_size check

release 48.8
 - reduce size of cigar chart urls by removing H,N,P series, and change colours to something less gaudy.

release 48.7
 - alignment filter metrics check: store one reference fragment per reference since some of our references have too many fragments.both  RT #267938
 - alignment filter metrics role: correct handling of unaligned output. RT #267938
 - sequence error check: use BAM bitfield rather than interpret cigar * as no alignment

release 48.6
 - alignment filter metrics: stored number of alignments does not have to correspond to the number of references.

release 48.5
 - added cigar charts
 - FOLD_80_BASE_PENALTY in the HS metrics Picard output is sometimes '?', which causes problems when creating a result object (RT #268429). The users do not want this value anyway, hence this field is removed from teh result object. The db column stays for time being.

release 48.4
 - matrix qc data loading copes with dual indexing run
 - bugfix - don't die in sequence_error check when no successful alignments

release 48.3
 - report criteria for sequence error check: fail on insertion or deletion in most common cigar

release 48.2
 - add pass to sequence error check: fail on insertion or deletion in most common cigar

release 48.1
 - a patch to alignment filter metrics role to fix a typo
 - a patch to the code that checks that all autoqc results loaded - should disregard alignment filter metrics check

release 48.0
 - enhance sequence_error (mismatch) test to record most common cigar strings and cigar char counts per cycle
 - a new autoqc check - alignment_filter_metrics - to capture statistics about split by reference of bam files (spiked phix - unconsented human - target sequence split)

release 47.1
 - a patch to pulldown metrics check to specify the max java vm heap size (min was specified by mistake)
 - a patch to the code that checks that all autoqc results loaded - should disregard pulldown metrics check

release 47.0
 - some optimisation of the genotype check
 - a new autoqc check - pulldown metrics
 - dbix binding updated - a table for the new check added

release 46.1
 - record read_pairs_examined and picard metrics header infomation in bam_flag_stats

release 46.0
 - SangerPath and SangerWeb dependencies removed from npg-qc ClearPress web application and all supplimentary scripts
 - top-level changes to controller, view and util modules to allow for running stand-alone
 - hardcoded server urls removed from heatmap generation
 - can run as mod-perl
 - json feeds removed
 - page header to match npg-tracking

release 45.0
 - SangerPath dependency removed from tests
 - use of bound to disappear npg_common::graph::* and similar modules replaced by npg::util::image::* modules
 - new dev database - a full copy of live database taken on 21/03/2012; unfortunately, the name is the same as live db, see RT#258559 for explanation and a way to do it in future

release 44.1
 - DBIx interface regenerated with inflated date columns; they will return DateTime object
 - npg_qc::api::run_timeline
     replaced use of npg xml interface that is not available any more by a direct access to the tracking db to get a list of existing runs RT#257047
     rewrote loading to npgqc database; uses DBIx now
 - unused script npg_qc_api_run_timeline.pl removed

release 44.0
 - genotype check - sample names containing spaces are now handled correctly
 - npg-qc web app - unused dependency on old st::api calls removed
 - source code for the C executable generating fastq and fastqcheck files from bam files added to the package

release 43.4
 - fixed two bugs in genotype check

release 43.3
 - genotype check changes:
     check now copes when illegal allele for SNP is called in genotype from bam 
     locations of data and executables adjusted to standard location
     calling of genotypes moved from stand-alone script to bam_genotypes module which is used by the check
     attributes added to check to allow adjustment of parameters for finding genotype matches
     check now saves bam_file name, bam_file_md5, genotype_data_set and snp_call_set to allow later replication of check results
 - tag_metrics: changed the way the error is calculated in tag_metrics role to allow for non complete data

release 43.2
 - based on staging tag to find runs to load recipe, runinfo and cluster density data and stop looking for runlog data to load

release 43.1
 - ignore spiked phix plex nonhuman bam flagstats in runfolder deletion

release 43.0
 - provisions for finding human/non-human bam files removed from autoqc; naming convention changes in the pipeline
 - gc bias check - dependency on fastq files removed

release 42.5
- runfolder deletion: cope with the results from new bam-based pipeline

release 42.4
 - cope with empty lane summary for Miseq run
 - adapter check: use symbolic constant instead of octal for user rw only mode

release 42.3
 - tests that went live to npg server fixed
 - t/data/autoqc st and npg caches updated to use xml files that they need; lots of xml files purged
 - evaluation to pass/fail added to tag_metrics check
 - the autoqc adapter check to work with bam input
 - minor fix for the genotype autoqc check

release 42.2
 - fixed a bug in the sorting procedure for tag_metrics result

release 42.1
 - ignore tag_metrics if missing in archive

release 42.0
 - SangerPath dependency is added to npg_qc::util so that it can be removed in autoqc db-related tests
 - SangerPath import removed from autoqc db-related tests
 - explicit setting of PERL5LIB through 'use lib' removed from autoqc db-related tests
 - error checking in autoqc db-related consistently via Test::Exception
 - autoqc::check::check object to use a new simpler function from npg_common for generating file names
 - tag_metrics check added; it parses the output of the picard tag decoder
 - dbix binding ipdared
 - to_string function added to autoqc result objects
 - better options to the blat command in the adapter check

release 41.0
 - autoqc check loading from staging: enable using stored globs
 - autoqc collection object - remove depricated code
 - autoqc qc loader object - remove definition of max id run on staging area since
   this is difficult to maintain; also globbing is now reduced since most old runs have
   autoqc data

release 40.2
 - Add required properties to genotype check and result modules, added basic tests for genotype

release 40.1
 - ignore genotype qc result checking when deleting runfolder

release 40.0
 - add genotype check
 
release 39.6
 - cope with miseq qc data loading

release 39.5
 - bugfix in producing single ended run sequence error plots

release 39.4
 - percent_split method on split_stats to return undef rather than empty string on no reads

release 39.3
 - add percent_split method to split_stats
 - coefficient of variance calculation (tag decode stats autoqc check): disregard spiked phix; unfortunately, spiked phix tag hardcoded

release 39.2
 - bam flagstats role percent methods to return percentages not fractions

release 39.1
 - coefficient of varaince calculation (in autoqc/role/tag_decode_stats.pm) changed to use root mean square instead of mean absolute deviation

release 39.0
 - autoqc modules refactored to use the new single point lims interface

release 38.1
 - bugfix - N's should only be counted when the base they represent aligns, but is a mismatch or softclip, not when it is an insertion/deletion 

release 38.0
 - the concept of the tmp_path for autoqc checks simplifies: just a temp dir by default
 - module for calculating isizes moved to the new parse subpackage
 - insert size check not to use own module for alignment
 - functionality reshuffle between the insert size module and the parsing module to live parsing module to parse and generate bins
 - insert size check uses both usual and reverse complemented fastq files, the latter in order to get insert size for outward looking long range libraries
 - reference and adapter repository can be set through the autoqc option
 - autoqc check tests prevented from looking for the live location of the reference repository
 - ref match and contamination percents - display 1 decimal digit only
 - sequence error now calculates number of bases of <15, <30 and >30, and displays these bins

release 37.2
 - cope with bam flagstat out from new version of samtools

release 37.1
 - n counts shown as on top of sequence errors, rather than be included, so that the curve is smoother

release 37.0
 - test staging path renamed, lote of tests fixed following this
 - coeff of variance computation for tag decode stats

release 36.4
 - ignore lane bam flagstats for mulitplexed run for archived autoqc result checking

release 36.3
 - remove study and library name table from run summary page because sequencescape time out problem
 - stop loading offset data because file format changed

release 36.2
 - added check for HiSeq, amended threshold calculation parameters

release 36.1
 - bug fix to get positon number from fastqcheck file name for single-end run

release 36.0
 - changed the name of the file that lists adapters
 - test for file_store module uses sqlite instead of msql db

release 35.2
 - qc checks can be loaded from multiple paths

release 35.1
 - insert size check filters out reads that are not properly mapped and does not cut off the top 1% of the insert sizes

release 35.0
 - adapter check takes the location of the adapter fasta directly from the reference finder role

release 34.4
 - adapter check not to write tmp files
 - adapter check takes the location of the adapter fasta from the reference finder role

release 34.3
 - add sf32-45 into the npgqc data monitor list and use path_info for runfolder glob_pattern
 - bugfix in q20/25/30 saving for coping for phix runs
 - check autoqc data fully archived in the database
 - ref_match not to fail if the read length is too short

release  34.2
 - make aligner_version of the check object work for bowtie - sometimes hands
 - refactore ref_match and contamination checks to pipe the output of aligners directly
   to the consuming code - no saving to temp files

release  34.1
 - add number of total reads in bam flag stats result and table 

release 34.0
 - tests for ref_match
 - generic aligner_version method in npg_qc::autoqc::checks:check
 - autoqc loader - an option to glob only for recent runs from staging
 - ref_match: if error in trimming the reads, try trimming to 1bp less
 - check and result objects to have sequence_type attribute (optional for result objects)
 - sequence_error check for spiked phix

release 33.0
 - new 'contamination' check - ref_match
 - adapter check: produce counts for the match start
 - upgrade schema scripts moved to a subdirectory of scripts
 - one-off scripts moved to one-offs subdirectory
 - split stats extended to cope with PhiX split
 - image for split stats
 - add ref_name into unique key of split_stats table
 - autoqc loader script to check completeness only if no records for a run existed prior to loading
 - autoqc insert size and sequence error checks: updated deprecated methods to get 10000 reads
 - collection adding from staging: load only files whose name starts with a requested run number

release 32.0
 - rpt key code moved from result role to a separate role
 - replace project with study in model summary for study name
 - allow insert size and sequence mismatch checks on files with a small number of reads
 - generate_filename method of the base check class is now inherited from a stand-alone role
 - get_input_files method of the check class is bam-file aware for a specofic case of human/nonhuman split
 - gc_bias check refactored to use common methods for retrieving bam and fastq files (to fix a problem with plexes)
 - additional options for the qc script so the the reference can be preset and the type of reference search set
 - using role long_info to get cycle, lane, tile numbers for npg_qc data loading and cope with missing recipe file for hiseq runs
 - cope with hiseq run for run info xml and cluster denstiy data loading, and ignore missing runlog and run recipe files
 - cope with hiseq matrix file name and content format change, missing gerald config file and get run date from run_folder name
 - added a directory for one off scripts and placed there scripts for running and archiving autoqc checks for old runs

release 31.0
 - added a table to store fastqcheck files for plexes, a module and a script to load files to this table
 - dbix binding regenerated
 - a script for generating the dbix binding updated to force plurals in names of Result classes for some tables
 - added a script for fixing expected insert sizes in the db where there was an overflow
 - added a script for backfilling tag decodin info

release 30.1
 - do not sort collection before returning it from qc_store
 - gc bias check - do not croak if problems with read length
 - do not check sequence error using first reference when multiple references available
 - contamination result object and role changes to work around an empty string for hashes in the npg-qc database

release 30.0
 - autoqc result and check objects and the autoqc object take tag_index definition from a tag role from npg_common
 - insert size autoqc check uses tag-specific expected insert size
 - the autoqc collection object looses id_run attribute, its add_from_staging method should be used with id_run attribute
 - a collection object method to return a list and a map of actually present check names
 - no croaking if multiple references are found by autoqc checks
 - options for qc results retrieval: particular lanes and either plexes or lanes or all
 - collection's sort and search methods can take tag_index into account

release 29.3
 - npg_qc::autoqc::qc_store can retrieve db configuration from a config file
 - add bam_flagstats into auto qc check list

release 29.2
 - DBIx schema can read config files
 - one extra field for bam_flagstats to distinguish whether bam file is human, nonhuman, or not split

release 29.1
 - add bam_flagstats result class and database table to record stats from Picard MarkDuplicate and Samtools flagstats

release 29.0
 - FEY binding for the default value for tag_index column for autoqc tables made to work for sqlite
 - a script generating a dbix binding reconfigured to avoid pluralisating certain class names for tables ; the binding regenerated
 - check names for the qX_yield and sequence error result objects changed to 'qX yield' and 'sequence mismatch' respectively since check names are now displayed in the QSea interface instead of class names
 - a method in the autoqc collection object to return mapping of result class names to check names
 - add run_folder validation against NPG when loading illumina qc data
 - bug fix about run recipe file name should be stored without any path
 - don't save anything when no id_run_pair information returned from NPG
 - excluding insertion from mismatch rate calculation, and add two extra fileds in sequence_error result and database table to store the total number of match and mismatch bases for each cycle

release 28.0
 - add basic check for gc bias

release 27.0
 - sequence_error role: a new method, google_charts, returning two equally scaled error plots
 - sequence_error role: the width of the image for the plot is not hard-coded, it is proportional to the number of cycles
 - bug fix, the cycle number in the matrix file name not necessary 2 digits now
 - remove the display options in the main page of npgqc, now only display illumina analysis qc result
 - send two movez_tiles caching request if paired-end run
 - change cycle column data type from tinyint to smallint for table signal_mean, errors_by_cycle etc
 - contamination test check: stopped from looking in the live reference repository
 - autoqc::db::DB object test: objects in the fetched collection are ordered alphabetically so the order of fetching, which differs from test to test, does not affect the outcome
 - backported from trunk a change to cope with a new format of the bowtie output
 - sort check names as returned by npg_qc::autoqc::autoqc->checks_list
 - introduction of multiplexing
 - tag decoding stats autoqc result and database module

release 26.0
 - bug fix for tile-based error tables and image viewer
 - remove swift related tables and moduels
 - remove tile_all table and modules, which are related tile-based IVC plots
 - remove separate lane_summary and qcalreport loader script
 - remove other obsolete modules and testing file and data, tidy up api modules
 - directly retrieve data from QC files to save into the database, skip the step transfering the data into xml
 - stop sending any xml to the webserver to save data into database, only send the request to do caching now
 - new data loader modules using dbix class: tile_score, signal_mean, fastqcheck, run_config, matrix and offset
 - new staging monitoring role and modules for loading recipe, runlog, runinfo and cluster_density files

release 25.0
 - addition to the expected_size_range of the insert_size role to cope with multiple expected insert sizes im multiplexed lanes, ie return the minimun value of min sizes and the max value of max sizes
 - when the expected inser size is a single value or the from and to range boundaries ar eequal, the evaluation is performed against the simmetrical range of 25% either side of the supplied value
 - a new attribute, tmp_path, is added to the check oject in autoqc; it sets the directory for writing temporary files to
 - the adapter check refactored to write  the temporary files to the directory given by tmp_path and to use a different location of the repository for adapters fasta file
 - the contamination check refactored to (1) write  the temporary files to the directory given by tmp_path, (2) use reference finder role to query the reference repository, and (3) use extractor::fastq module to count the number of reads in a fastq file
 - dbix shcema class added
 - load lane summary data and tile-based data from both bustard and gerald summary xml files instead of just gerald summary html file using dbix class
 - load qcalreport text files separately from lane summary data loading, use dbix class now
 - change end column data type from tinyint to char to allow use 't' as end value for multiplex run
 - add unique key for analysis_lane table
 - remove unsigned for column cycle_10_20_av_perc_loss_pf and cycle_2_10_av_perc_loss_pf to allow negative value inserted
 - be able to load multiplex run qc data

release 24.0
 - display cluster density per lane data in the run qc summary table
 - added a new gc_fraction autoqc check
 - refactored qX_yield autoqc check to rely on npg_common::fastqcheck module in all operations with fasqcheck files

release 23.0
 - cluster density report data by lane are stored in the database now
 - statistics for move_z values for rta runs are now read based

release 22.0
 - npg_qc::autoqc::autoqc object; default for check name removed, 'check' and 'position' field become compulsory
 - listing of checks in npg_qc::autoqc::autoqc is done though a plugin look-up
 - code for detecting expected insert size is moved from npg_qc::autoqc::checks::insert_size to st::api::asset
 - 00-distribution.t test is made TEST_AUTHOR dependent since some versions of the test suit cannot make a distinction between own and inhereted fields/methods in Moose objects
 - contamination check - a dodgy fastq read count fixed

release 21.0
 - reference interface moved to npg_common namespace
 - insert_size and seqience_error check object refactored following changes in the reference role and its new namespace

release 20.0
 - store and display RunInfo xml
 - bug fix to display project and sample names for each lane
 - bug fix to improve loading speed of the front page because no need to try npg api to get the paired id_run for a RTA piared read run.
 - bug fix about extra <hr> tag (not <hr/>) in summary.htm file for qc data loading
 - not use libxml to parse offset xml anywhere
 - set end value for single read run as 1 in qcal table
 - ignore error rate data missing when a run no control lanes

release 19.0
 - load offset values for a run from a merged offset file, and stop using libxml to parse offset xml because of megered file too big
 - be able to get id_run and position from json filename and add them to json object if missing there
 - split_stats_coverages for table split_stats is not dependent on the relationship of the two tables. Fey::ORM no need to get foreign key info from the database currently, this can be disabled in order to improve database schema loading speed.
 - New illumina analysis loader module which makes use of some of the common roles, and should gel better, and be faster, than the current npg_qc_api.pl loader with the pipeline
 - using npg::api::run_lane to get organism of lane instead of run
 - bug fix to add eval_error to sequence_error check comments
 - count soft clipped bases as error when calculting sequence_error
 - add extra attribute info for each autoqc result, along with comments they are in result superclass or role
 - the module name and version number for autoqc check modules are stored in their result info hash
 - aligner name, version and options for contamination, insert_size, sequence_error and split_stats are stored in their result info hash

release 18.0
 - data-servise module is incorporated into a more generic qc_store model
 - the npg_qc::autoqc::results::collection class has ability to load qc results from teh staging area without specifying a path explicitly
 - run_graph table with extra columna end and most statistical graphs are read based
 - analysis and analysis_lane with extra column end
 - autoqc sequence_eror check added

release 17.0
 - command line options processing for the bin/qc script is done by MooseX::Getopt
 - the collection object for autoqc is backed by an array class from MooseX
 - the display features in the autoqc result objects are removed
 - the result objects are refactored into a combination of roles and classes to allow for a smooth object creation directly from a BD
 - insert size check now fails if there are problems in extracting reads from fasq files due to unmatched reads

release 16.0
 - added the adaptor check
 - added a field to record a path to a reference in the insert size check
 - store expected insert size range instead of expected mean; evaluate against the lower range boundary
 - refactored the autoqc part that performs the check so that it uses Moose roles from npg_common to deal with runfolder information
 - autoqc result roles added
 - Fey schema and table classes only load database schema and table when you call the loading method, and database parameters can be passed in when loading
 - autoqc database table classes now share the same role with result class, not directly inherit from result class
 - be able to read split_stats data back from database


release 15.0
 - given an id_run, return a collection of autoqc data objects from database or json files in runfolder
 - fastq split_stats class is added to autoqc result package
 - add two tables split_stats and split_stats_coverage to store fastq splitting statistics

release 14.0
 - autoqc: output is encapsulated in result classes and saved to json only. XML support discontinued
 - autoqc insert size stats and histogram calculations is performed with the help of PDL
 - generic serialization of Moose classes to a database
 - serialization of autoqc result objects from a json string to a database
 - npg_qc_api.pl - now has option to only load a single id_run
 - Fey::ORM schema and autoqc result table classes are added, which can save JSON data into database and get data back as objects

release 13.0
 - created a namespace for autoqc libraries, added code for q20 and insert size check there
 - add npg home page link in the top menu
 - show average values in the statistical graphs
 - display statistical data by run with cycle numbers for each graph
 - using read length of each read of a run to calculate the lane yield instead of using the cycle number of the whole run
 - add average yield per lane per read by week graph
 - allow end value of a run to be a non-digit

release 12.0
 - add view for recipe file and the link in the summary page
 - display cycle or read length details in the chip summary page
 - remove swift link in the summary page

release 11.0
 - add recipe_file table to store the recipe file name, contents and md5 value
 - store the first and last indexing cycle number if any
 - store cycle number for read 1 and read 2 if there are two reads in one run

release 10.0x
 - update the database if the data already in the database, or delete the old data before inserting the new data
 - add unique index to qcal table and set end value as 0 if the qcal value is for single run or merged paired runs
 - modules to load qc data from other directories, especially for fastqcheck files from the repository
 - handle different cycle numbers of the paired runs for cache_query table
 - IVC base call plot all in the same scale 100%
 - stop read Q value from qcalreport file if fastqcheck files created for all lanes
 - store first indexing cycle number into database for multiplex run
 - query run recipe table for cycle count of a run
 - display cycle count for both ends of a pair of runs, which may be different
 - display qcal value for each lane

release 9.0
 - add api to delete qc data for one run
 - add graph view of cluster number against tile number as an alternative of heatmap
 - add view to show error rates of the latest runs per instrument
 - bugfix about getting the control lane data from lane_qc table to populate run_graph table
 - increase the x, y field length of table offset in database schema
 - display statistical data by week with the graph
 - store cycle number, tile number per lane in database from recipe and tile layout xml files
 - back populate run_recipe table by counting current QC or runlog data
 - display phasing information on summary page
 - retrieve project name and library name for each lane from sequence scape and display in the run summary page
 - QC data complete, check number of cycles, tiles and lanes in table lane_qc, signal_mean, errors_by_cycle and qcal against values in table run_recipe, not just check lane_qc table with startard number of tiles, lanes
 - only cache lane_summary data into cache_query table if data complete
 - get a list of runs from cahce_query table with lane_summary infomation to cache run_graph and instrument_statistics tables, and for npg_qc data loader and main page runlist
 - check whether lane summary cached in cache_query table to report data completely loaded for XML web API
 - check runlog data fully loaded against the actual number of tiles and lanes from run_recipe

release 8.0
 - analysis and analysis_lane api modules, initially set for ability to obtain data for analysis_report script, which is under npg-tracking
 - store frequency response matrix and offset data into database and simple web interface
 - add avgerage error per run by instrument statistics graph
 - get cycle number from move_z table if can't get it from errors_by_cycle table
 - store cycle number for a run into run_graph table
 - add cycle length filter to the statistics graphs
 - bug fix about getting the run end number from a single run qcalreport file name
 - bug fix to get correct lane number from fastqcheck file name of single end run
 - cope with relocation of score, rescore files of the pipeline software 1.3rc1
 - add caching scripts to the runlog loading script, to add them in the cron job list
 - get different levels of run folder directly from Latest Summary symbolic link if not given

release 7.0
 - api direct loading now gets database credentials from config.ini
 - heatmaps for pf_perc_error_rate now scales upt to 10+ (anything 10+ is considered to high, and is therefore all very hot)
 - all thumbnails for error plot view
 - store the run start, complete and end time in the database
 - add run statistics by time graph

release 6.0
 - Change to json output format for run_tile list for a run (default - single run, data structure streamlined)
 - IVC thumbnail plots now horizontal, merged image with a area map using DHTML.
 - IVC large plots now loaded using a lightbox to sit over the rotated IVC thumbnails
 - image_store table to store png that are regularly acessed for speed improvement
 - lane_qc table - change to column definitions for control lane only columns - from text to float (unknown stored as NULL)
 - indexes added to many tables, in order to improve speed efficiency.
 - Uniqueness checked for rows where applicable.

release 5.0
 - API modules to obtain summary, run list, run_tile and signal mean data
 - bugfix to ensure only single loading of rows into database
 - yield per run per instrument graph
 - blank base error rate per tile by cycle
 - bugfix to ensure most common words to be loaded into database
 - graph image now uses gray lines instead of black for clarity
 - first cycle intensities heatmap now scaled rather than linear

release 4.0
 - JSON service - run_tiles obtained but now in order, and with qc data already packaged in for the tile
 - JSON list of run ids that have data
 - caching for instrument statistical graphs
 - Error graph scale to 5% on Y-axis
 - XML feed to query if run is loaded /run/<id_run>.xml

release 3.0
 - Link to NPG run pages from the id_run/id_run_pair in the chip summary
 - Y Scale max for IVC plots set to default to 1500 if 100 tiles per lane (i.e. GA2)
 - JSON services - summary for run, obtain tiles, some stats for tile
 - different graph views possible on statistical graphs
 - run tile view - linked to when you select a tile on a heatmap or run alert
 - statistical graphs for instruments - tile count of errors by run

release 2.0
 - api to process Runlogs for move z data
 - display for move z data
 - hoverable heatmaps with clicking to run tile viewer
 - move to own database instance
 - improvements to Bustard processing
 - caching of big queries to improve performance
 - statistical graph by run

release 1.0
 - api to process Bustard files into xml, and post them to webservice
 - webservice to process bustard xml and save to database
 - set-up of database schema
 - tests
 - views showing graphs and tables
 - swift summary processed
 - heatmaps of tile data
 - alerts for out of scope metrics<|MERGE_RESOLUTION|>--- conflicted
+++ resolved
@@ -1,6 +1,5 @@
 LIST OF CHANGES FOR NPG-QC PACKAGE
 
-<<<<<<< HEAD
  - Towards composition-based autoqc:
    - npg_qc::autoqc::results::result - Composition-aware,
      id_run, position and path attributes become optional.
@@ -15,13 +14,11 @@
      for columns under a unique constraint to database defaults.
  - SeqQC - outdated template for split_stats removed
  - genotype role refactored to remove hardcoded uri encoding            
-=======
  - remove contamination check that is not run any longer,
    result object remains
  - to keep similar code together and to avoid listing explicitly
    an increasing number of non-runnable checks, move checks_list()
    method to the collection object
->>>>>>> aab31a6c
  - genotype check, croak if error closing samtools pileup command
  - norm_fit
      - modify peak finding to allow for peaks in first/last bin
