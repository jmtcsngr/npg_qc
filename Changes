--- conflicted
+++ resolved
@@ -1,16 +1,12 @@
 LIST OF CHANGES FOR NPG-QC PACKAGE
 
-<<<<<<< HEAD
  - bam_flagstats autoqc result object - new field, subset, added; it replaces
    human_split field in result type evaluations; human_split is retained for now
    to be compatible with existing data and code
- 
-=======
  - Using "jquery-unveil" plugin for heatmaps
  - Removing data from DOM after passing them to local variables
  - Nulling variables after using them for bcviz to free memory
 
->>>>>>> 1f4e6a44
 release 58.5
  - stop using depricated Class::MOP::load_class method
  - use namespace::autoclean instead of "no Moose" in Moose objects
