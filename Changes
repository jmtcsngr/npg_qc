--- conflicted
+++ resolved
@@ -1,20 +1,12 @@
 LIST OF CHANGES FOR NPG-QC PACKAGE
 
-<<<<<<< HEAD
-56.11
-=======
 release 56.11
->>>>>>> cd4a6cbd
  - changes to genoype check and utils to use combined Sequenom
     and Fluidigm results for the 26 QC SNPS (W30467)
 -  fixed RE when parsing norm_fit output
 -  fixed a bug and cleaned up norm_fit code
 
-<<<<<<< HEAD
-56.10
-=======
 release 56.10
->>>>>>> cd4a6cbd
  - support for search for autoqc objects without tag_index attrubute
  - Build.PL extended to compile and deploy norm_fit executable
  - only run verify_bam_id if single sample expected (helps cope with 
