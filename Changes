--- conflicted
+++ resolved
@@ -1,13 +1,9 @@
 LIST OF CHANGES FOR NPG-QC PACKAGE
 
-<<<<<<< HEAD
  - removed redundant methods from NpgDB model
 
-release 57.5
-=======
 release 57.6
  - Added mqc_outcome_reporter
->>>>>>> c2fd0c2e
  - Added a new column to the mqc entity and historic table to keep separate track of who
     updates the record through the web page and who was the last user to modify the row.
     Updates to tests to deal with the new schema.
