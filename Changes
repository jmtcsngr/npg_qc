LIST OF CHANGES FOR NPG-QC PACKAGE

 - composition-enabled autoqc objects storage
     schema changes
     DBIx binding updates
     script for back-filling foreign keys to composition table
 - bug fix on search_autoqc method
 - db composition creation via a factory method
 - db autoqc loader - unused 'update' option removed
 - db autoqc loader - will retry a transaction that failed because
     a db lock could not be aquired
 - saving a component with subset attribute value 'all' gives an error
 - npg_qc::autoqc::results::collection
     remove unused functionality;
     ensure existing methods work with objects that do not have id_run,
     position, etc
 - remove superfluous method call from a template
<<<<<<< HEAD
 - db query for tag_index NULL or NOT NULL: undef as a string
   might not give problems now, but will when all db records are
   linked to compositions
=======
 - remove unused qc_chema property from TransferObjectFactory 
 - set explicit dist to precise in travis yml
>>>>>>> 57872fdf

release 63.1
 - label fix for rna_seqc in SeqQC viewer
 - MySQL does not save correctly integers to float columns;
   change column definitions for rna_seqc

release 63.0
 - update script for deleting autoqc database results so that it
   can handle composition-based tables
 - remove attribute qc_report_dir from check object: the output directory
   is created by default using the sample's filename root
 - npg_qc::autoqc::qc_store - load rna_seqc results into new rna_seqc
   table in npg_qc database.
 - SeqQC:
   - added template for rna_seqc check with selected metrics shown
     in summary
   - include a link to original RNA-SeQC report in check's template
   - Build will fail if no node, npm or bower are available in path
 - stop using multiple versions of samtools
 - do not install NPGQC web app
 - increase HTTP timeout when reporting manual qc outcomes to LIMs

release 62.9
 - fix for GD image generation test in response to a change in constructor
   behaviour in GD.pm
 - compute expected path in tests in a way that takes into account
   substitutions
 - genotype and verify_bam_id checks:
     speed up pipeline job submission for deeply plexed lanes by
     moving calls that involde access to reference repository out of the
     can_run method
 - composition-based autoqc results db search via DBIx: allow for
   a search query that contains fields from the main table

release 62.8
 - tag_sniff modified clip and revcomp options to handle split tags
 - Sort results for merged genotypes as well - to avoid out of order failure.
 - specify an appropriate "accept" header when sending manual qc
   outcomes to LIMs (header was not set resulting in 406 responce
   code)

release 62.7
 - current staging directories do not have autoqc results in
   bustard_path; stop looking there
 - ClearPress Perl library is pinned to v. 473.0.5
 - upstream_tags autoqc check: stop falling back on files in IRODs

release 62.6
 - make building the iRODS handle of npg_qc::autoqc::checks::genotype
   lazy to avoid calling baton until required at runtime
 - translation from a database composition representation to the
     npg_tracking::glossary::composition type object
 - db query for compisition-based tables should include a condition
     on tag_index if only lanes or plexes are being retrieved
 - Fix in npg_qc::utils::bam_genotype for rare out of order mpileup failures 
 - Travis CI build: when building dependencies, us the same
   branch as the one the pull request is made to.
 - back to testing with mysql 5.7.13 in travis
 - drop node 0.12 from node travis matrix
 - add perl 5.22-shrplib to travis matrix
 - to reduce uncertainty in ranking close results, increase precision
   used for ranking contamination results
 - call_gtck_composite_rpt.pl - supply rpt list to genotype check
 - Code and tests changes to reduce number of warnings under Perl 5.22.2
 - sequence mismatch - do not return PDL special values, treat NaN as
   a bad value and return undefined instead

release 62.5
 - a very concise replacement for NPG_QC pages
 - no templates rna_seqc results - we should not try rendering

release 62.4
 - autoqc loader does not try loading a result for which there is
   no coresponding DBIx binding

release 62.3
 - make bam_flagstats check runnable under the qc script
 - remove autoqc loader backwards compatibility with analysis code
   that does not generate related results for the bam_flagstats results
 - Arguments given to the qc script are passed through to the relevant
   qc check object.
 - QC script does not try to infer the location of input files.
 - QC script accepts the rpt_list argument.
 - tag_index attribute of the check object cannot be assigned to undef.
 - added Broad Institute's RNA-SeQC to autoqc QC checks
 - SeqQC - genotype view fixed (escaping)

release 62.1
 - Bug fix in build action for cgi files.

release 62.0
 - Towards composition-based autoqc:
   - npg_qc::autoqc::results::result - Composition-aware,
     id_run, position and path attributes become optional.
   - npg_qc::autoqc::qc_store - Use DBIx syntax for quering on tag_index
     (future compatibility with planned table schema changes), db load
     compositions of size 1 only.
   - npg_qc::autoqc::db_loader - Result classes support composition,
     but most tables have not been converted yet. Do not generate
     composition if no support in the result table.
   - npg_qc::Schema::ResultSet - Enchancement for a search for tables that
     do not yet support compositions: convert undefined values
     for columns under a unique constraint to database defaults.
 - SeqQC - outdated template for split_stats removed
 - genotype role refactored to remove hardcoded uri encoding            
 - remove contamination check that is not run any longer,
   result object remains
 - to keep similar code together and to avoid listing explicitly
   an increasing number of non-runnable checks, move checks_list()
   method to the collection object
 - genotype check, croak if error closing samtools pileup command
 - norm_fit
     - modify peak finding to allow for peaks in first/last bin
     - added monotonity condition when estimating stdev
     - drop stdev when outputting filtered modes
 
release 61.2
 - SeqQC:
   - Reintroduce collapser
   - using grunt/npm to automate js testing
 - VerifyBAMId changed condition MIN_AVG_DEPTH from > 4 to > 2 for fail

release 61.1
 - SeqQC
   - Using --force-latest for bower install deps during Build
 - improve test robustness (larger page sample for mech to check)

release 61.0
 - using test matrix with node 4.4.2 and 0.12.9 for travis
 - help page for manual qc
 - redesign of both client and server side for generic qc outcome updates
 - updates to already stored outcomes, including final outcomes,
     are not an error, will be skipped
 - require that all library outcomes are marked explicitly before the
     final sequencing outcome is saved
 - custom class for authentication in tests - works with JSON POST requests
 - mqc widgets not shown if no lims data available
 - title for pages with data for one id run show run status
 - SeqQC
   - bugfix only build request for qc_outcomes if rptkeys in page
   - upgrading jquery to 2.2.3 from 2.1.4
   - upgrading requirejs to 2.2.0 from 2.1.20
   - upgrading bcviz to 1.3.2 from 1.3.1
   - upgrading table-export to 1.5.0 from 1.2.2
   - upgrading qunit to 1.23.0 from 1.20.0
 - add unique db constraint for short descriptions in qc outcome
   dictionaries; the constraints should have been set when the tables
   were created 

release 60.0
 - JSON service (retrieval) for qc outcomes
 - update link to picard in POD
 - SeqQC:
   - remove use of autocrud plugin - it's never been used
   - simplify the authorisation and it make more secure (do not fetch
     user credentials from the url), move the code to a new User model
   - in tests extend the User model to allow for getting user credentials
     from the url
   - avoid warnings in tests by setting the default for the username to
     an empty string
   - if the user is logged in and is authorised to do manual qc, display
     a visual cue on the top of the page
   - tag metrics column moved next to the column with tag index and tag sequence
   - show deplexing percent for individual tags in tag metrics column
   - retrieve qc outcomes from npg_qc_viewer qcoutcomes JSON service for
     initial page rendering

release 59.8
 - give LIMs time to process posting qc outcomes as individual events
 - SeqQC
   - upgrading bcviz to 1.3.1 from 1.3.0 (individual minified files)

release 59.7
 - SeqQC
   - bower configuration files in npg_qc/npg_qc_viewer
   - moving client test files to npg_qc/npg_qc_viewer/t/client
   - fix regression, missing require for table-export

release 59.6
 - SeqQC
   - generating bcviz plots only when they will become visible and remove
     them when they will not be visible
   - set max number of plexes for manual QC as 400

release 59.5
 - autoqc results db loader: an option to force a re-build of related objects
 - SeqQC
   - fix warning about undef value in the adapter template
   - fix closing div tag in verify bam id template 
   - upgrading jquery to 2.1.4 from 2.0.3
   - upgrading requirejs to 2.1.20 from 2.1.8
   - upgrading qunit to 1.20.0 from 1.15.0
   - upgrading bcviz to 1.3.0 from 1.2.1
 - travis ci testing perl modules for npg_qc and npg_qc_viewer
 - require DBD::SQLite@1.48 to run tests

release 59.4
 - saving manual qc values for libraries - allow for an undefined or empty
   list of tag indices
 - tags in lanes from GCLP runs are not subject to library qc
 - composition-based autoqc results - disable version checking between the version
   of the module that serialized the object and the version of the same module that
   is performing de-serialization
 - script to import manual qc values from the old warehouse RT#493757
 - update_outcome method of mqc entities renamed to update_nonfinal_outcome
 - a new update_outcome method allows for update of final outcomes
 - method to toggle stored final manual qc outcomes
 - mqc reporter - reporting might cause a loss of link between the product and
   flowcell data in the ml warehouse, so prepare all data, then report
 - SeqQC
   - New functionality to allow export summary table to CSV

release 59.3
 - transparent search query for autoqc objects irrespectively of the details of
   object's database implementation (in-table identifies or composition)
 - custom parent class for resultset objects
 - calling ->new() on resultset object to create a new result replaced with
   calling more intuitive ->new_result()
 - upgrade genotype check to use samtools1 and bcftools1
 - SeqQC
   - New dictionary table for plex level library MQC. (Issue 238)

release 59.2
 - library-level manual QC for individual plexes.

release 59.1
 - 'write2file' method of autoqc result objects removed since it duplicated
     the 'store' method
 - alternative base class npg_qc::autoqc::results::base for autoqc results objects,
     able to represent results that are derived from merged files and described by
     a composition of multiple components
 - autoqc result objects for samtools stats file, sam/bam headers and digests
     derived from the new base class
 - bam_flagstats result extension to produce samtools_stats and sequence_summary
     results (related objects) either at run time or later
 - database tables for storing component and composition objects
 - autoqc db loader extension
     - to load data represented by classes derived from the new base class
     - to build related objects in memory and to load them to the database
       bypassing serialization to a file - a way to save cram headers and stats
       file where the analysis pipeline did not run the current code that
       produces samtools_stats and sequence_summary objects as individual files
     - ability to mark records as current
 - reporter for manual QC results retrieves LIMs info from ml warehouse;
     it skips GCLP runs RT#480489.
 - tag_sniff new option to truncate tag sequences
 - tag_sniff checks common tag sequences against tag sets in the warehouse
 - SeqQC
   - add the total yield in library view RT#488973
   - summary table: display supplier sample name along the library barcode RT#488964,
     remove separate sample column
   - fix missing composite genotype check visualisation broken when cleaning
     template for ml warehouse
   - fix missing space between forward and reverse when reporting percent gc 
     fraction
 - genotype check data extraction scripts - updated scripts to fail more readily
    and informatively when an iRODS error occurs

release 59.0
 - SeqQC 
   - remove ajax proxy controller
   - stop 00 tests accessing live db credentials and databases
   - using mlwarehouse for dwh information displayed in SeqQC viewer
   - removing tests related to template compilation
   - providing links to lims for pool/library/sample
 - autoqc check and autoqc objects: remove unused 'sequence_type' attribute
 - autoqc check and result objects - use existing roles for id_run and
   position definitions
 - result object - to remove dependency on id run, position and tag index,
     allow individual results to overwrite the root of the output file name
 - refactor autoqc check to use file_type attribute name instead of
   input_file_ext
 - tags_reporters check - remove hardcoded solexa path
 - genotype and verify_bam_id_checks - use standard way of reporting run-time
   problems
 - bam_flagstats
     - one call to compute all metrics
     - method for finding stats files
     - if id_run not given, derive the root of the output file name from
       the input sequence file name 

release 58.9
 - move method for file name creation from SeqQC to autoqc so that it's
   more accessible
 - SeqQC
     - upstream_tags template - do not report potentially confusing tag index value when
        there is no id_run in the high-scoring tags table
 - remove misleading bam_flagstats check info

release 58.8
 - SeqQC
     - display insert size normal fit confidence and number of modes in the 
       summary table
     - do not show adaptor plots for low contamination
     - provenance in lane title not in every check
     - prepend all page titles with application name and version
     - different page title colour if running in non-live environment
     - use updated LIMs server url
     - link to NPG tracking web server running on the same host as this app
     - showing reference species and version below lane titles
 - Using container configuration for travis

release 58.7
 - bam_flagstats autoqc result object:
     new field, subset, added to be used instead of human_split
     human_split is retained for now to be compatible with existing data and code
 - autoqc loader will only load fields that correspond to database columns

release 58.6
 - Using "jquery-unveil" plugin for heatmaps
 - Removing data from DOM after passing them to local variables
 - Nulling variables after using them for bcviz to free memory
 - Moved simplified file name generation to this package
 - Removing gc bias and qX Yield checks when looking at non-run views
 - Removing collapser
 - Using latest release of bcviz (1.2.1)

release 58.5
 - stop using depricated Class::MOP::load_class method
 - use namespace::autoclean instead of "no Moose" in Moose objects
 - using make_immutable in Moose objects

release 58.4
 - Creating a cache in SeqStore model to reduce file system access. 
    Improving query - using keys for tables.
 - Moving FileFinder functionality into SeqQC from seq_commons.
 - Cache of catalyst actions and uri in template.
 - Templates are configured to be checked for changes every 10 hours.
 - Connections to database for fastqcheck are passed to model from 
    template.
 - Test modules catch/test for warnings for unitilized ids and for 
    cases where it was not possible to locate a folder.

release 58.3.1
 - Updating Readme in npg_qc_viewer for changes in deploy procedure.
 - Fixing qXYield total for run and sample, now it calculates from actual values 
    in the table, does not recalculate from collection.
 - genotype check: reduce min_sample_call_rate parameter for genotype match from 95% to 75%, and
     min_common_snps from 21 to 20. This will allow (Fluidigm) qc genotypes with 20 calls to be
    identified as possible duplicates when using the standard set of 26 QC SNPS (W30467)

release 58.3
 - default autoqc result object creation - do not set tag index to undef to
   avoid this field being set when serializing to json with newer Moose

release 58.2
 - convert local path to nfs for linked tools when building fastq_summ

release 58.1
 - compile fastq_summ with samtools-1.2 and htslib-1.2.1
 - Removing global functions from manual_qc.js
 - Logic for preliminary outcomes for MQC
 - New undecided outcome for MQC
 - update scripts for genotype check data preparation
    - to allow specification of iRODS zone with an environment variable
    - perlcritic issues and version strings
 - gt_pack recognises version 02 headers in append mode
 - DBIx binding generation - keep column name case when generating accessors

release 58.0
 - skip running legacy gcbias if window_depth not available
 - compile fastq_summ executable during the npg_qc build, skip
     compilation if samtools is not on the path
 - C code clean-up to remove warnings in compilation
 - SeqQC daemon to set CATALYST_HOME relative to bin so that
     the production user does not have to have this definition
 - SeqQC build optionally fetches javascript dependencies
 - added scripts to handle generation of data for autoqc genotype checks

release 57.12
 - Removing MQC logic from templates and moving it to JS
 - Adding a controller to provide MQC status for a run using REST
 - Adding a role to provide functionality for 401 responses
 - Validation for DWH->MQC outcome integrity during mqc for logged mqc-ing user
 - Fixing id-username data in test data to fix patches in controllers 
     which validate username

release 57.11
 - take into account old-style tag metrics results when deciding
     whether the lane has plexes
 - be compatible with latest changes to the db_connect role
 - ensure that tests do not access user's home directory

release 57.10
 - total_reads now returns 0 when num_total_reads is 0 rather than undef
 - add support for metrics files produced by bamstreamingmarkduplicates
 - npg_qc build for web server does not compile executables
 - functionality of the util package in SeqQC merged into the rpt_key autoqc role,
     the package removed
 - api::error package moved to Util::Error
 - using node-qunit-phantomjs to run headless tests
 - tests for basic functionality for mqc Javascript code
 - adding configuration for blanket
 - updating readme for changes in testing procedure

release 57.9
 - autoqc results collection class - add a method for inferring whether
     a lane has plexes from results themselves
 - SeqQC - steps towards making display of autoqc results and manual qc process
   independent of availability of warehouse data:
    - use the new collection method to decide whether to display a link to
       plex results (previously warehouse data were used for this)
    - if plex results are available, always display a link to them
 - SeqQC - remove vestigial code for batch id retrieval 
 - SeqQC build: remove --linkable-bcviz-path option since dependency on bcviz
   is now managed by bower
 - SeqQC: Ajax controller removed (was used as a proxy for now discontinued
   requests to LIMs web server)
 - following restructuring of bcviz, amend statements for import of bcviz libraries
 - changes to allow genotype checks to be run on cram files
 - list of human references (with chr.naming convention) used by genotype check
     moved to file in the genotype repository
 - GRCh38 human references added to the list
 - gt_utils (gt_pack and find_gt_match C programs) added to Build install

release 57.8.1
 - add temporary file name option to bamtofastq command

release 57.8
 - Using bower to manage javascript component dependencies.
 - Using bcviz v1.1.0 which now supports bower.
 - use Biobambam bamtofastq in place of Picard utility in adapter qc check

release 57.7
 - removed redundant methods from NpgDB model
 - New javascript functionality to process mqc. MQC outcomes are changed using AJAX 
   calls to the controller directly.
 - mqc controller now provides with the functionality for mqc through asynchronous calls.
 - mqc controller does not saves a log in the tracking database when mqc outcomes are
   updated.

release 57.6
 - Added mqc_outcome_reporter
 - Added a new column to the mqc entity and historic table to keep separate track of who
    updates the record through the web page and who was the last user to modify the row.
    Updates to tests to deal with the new schema.
 - MqcOutcomeEnt validates outcomes are final before updating them as reported.

release 57.5
 - amend location of composite genotype data (composite_results_loc) in npg_qc_viewer.conf

release 57.4
 - in order to be able to retrieve values of foreign keys without
     fetching the row in the parent table, DBIx classes generated with
     an option to drop id_ at the start of the relation name
 - InflateColumn::Serializer component added selectively to autoqc classes
     rather than to all classes
 - mqc models (DBIx) functionality extended to create a method for
   updating/creating outcomes
 - column name fixed in the mqc_outcome_hist table
 - SeqQC viewer: top horizontal menu removed, Help link added to the menu on the right
 - SeqQC viewer: NPG links point to correct production/dev servers
 - SeqQC viewer: superfluous javascript code removed
 - SeqQC viewer: checks/runs page removed
 - SeqQC viewer: links to individual entities on the right removed
 - SeqQC viewer: if results for one run only are displayed and the request was not explicitly
     from staging or path, a link back to the run SeqQC page is displayed on the right

release 57.3
 - SeqQC: removed pages that are not used any more (studies, samples, libraries,
   people, weekly reports)

release 57.2
 - updated the way bcviz functions are called from SeqQC
 - Added tables for manual qc.

release 57.1

 - d3 bcviz rendering of adapter, insert size and sequence mismatch plots
 - page rearrangement to display ref match and old contamination results side-by-side removed
 - SeqQC templates, client-side scripts and config files installed to a directory
   under the install_base path; if a bcviz path is given, a link to it is created,
   old bcviz link is overwitten in this case
 - removed generation of google chart api urls

release 57.0
 - incorporated SeqQC viewer

release 56.16
 - changed default data source for call_gtck_composite_rpt.pl to combined Sequenom/Fluidigm results

release 56.15
 - if norm_fit test produces no output, e.g. if no peaks after filtering, simply add a comment

release 56.14
 - updates to norm_fit code
     more informative log messages 
     added checks for zero peaks 
     do not run norm_fit test if there is not enough variation in the insert size

release 56.13
 - correct size of genotype_data_set column of genotype table

release 56.12
 - insert_size.norm_fit_confidence from integer to float

release 56.11
 - changes to genoype check and utils to use combined Sequenom
    and Fluidigm results for the 26 QC SNPS (W30467)
-  fixed RE when parsing norm_fit output
-  fixed a bug and cleaned up norm_fit code

release 56.10
 - support for search for autoqc objects without tag_index attrubute
 - Build.PL extended to compile and deploy norm_fit executable
 - only run verify_bam_id if single sample expected (helps cope with 
   single plex in pool)

release 56.9
 - database name-agnostic database dump file

release 56.8
 - increase DB field sizes for genotype qc check results

release 56.7
 - only insert cluster densities which exist

release 56.6
 - use length of index read from tag0 bam file rather than length of tag in
     decode metrics file to derive barcode file, added new tests and test data
 - do not croak if a Bustard_Summary file does not exist (as is the case
     for HX instruments)
 - made interop parsing code more generic

release 56.5
 - phix bam_flagstat to have default serialisation name including phix

release 56.4 
 - get cluster densities from InterOp/TileMetricsOut.bin
 - added test data for tracking database

release 56.3 
 - added check for alignments, reference and library_type to can_run() 

release 56.2
 - relax regexp for class name in result role to allow git or svn version numbering

release 56.1
 - git-based module and script versions
 - RSC keywords removed

release 56.0
 - use test data that are publicly available
 - getting autoqc module versions made to work with non-numeric versions
 - redundant Gerald summary loader code removed
 - unused test data removed
 - in test runfolders that are used GERALD directories renamed to PB_cal
     since gerald_path is going to be removed from npg_tracking::illumina::run::folder

release 55.10
 - remove default for verify_bam_id.pass

release 55.9
 - minor bug fix for verify_bam_id

release 55.8
 - remove Fey modules from npg_qc::autoqc::db namespace, t/60-autoqc-db*.t tests 
   and test data not used elsewhere
 - qc_db_delete_autoqc script:
     updated help message
     fix for a bug that resulted in no data deleted unless a list of checks to
       delete was given explicitly 

release 55.7
 - tag sniff usage message
 - minor code changes to a couple of checks
 - test/test data for verify_bam_id
 - preserve case when generating DBIx binding since verify_bam_id
   has mixed case column names

release 55.6
 - exclude verify_bam_id (not run by the pipeline yet) from checking a set
   of archived autoqc results for completeness

release 55.5
 - patch for bin/call_gtck_composite_rpt.pl

release 55.4
 - patch for npg_qc::autoqc::checks::upstream_tags - extra imports required

release 55.3
 - 'check' option for the script deleting autoqc results from a database
 - unused Fey-based autoqc loader module removed
 - contamination autoqc check table: drop not-null constrain for fields with
   serialized data and replace empty strings there with nulls -
   InflateColumn::Serializer DBIx plugin gived error trying to convert
   empty string to JSON
 - DBIx binding generation extension - DBIx result classes for tables
     with autoqc results consume autoqc roles
 - autoqc data retrieval via the DBIx db binding

release 55.2
 - run upstream_tags check on whole bam file, not just forward read, otherwise check fails if there is an inline index in read 2

release 55.1
 - bug fix in using roles for finding runfolder path

release 55.00
 - schema and bindings re-generated from an copy of a live database
   with db updates applied
 - verify_bam_id autoqc check added
 - changes to database schema, code, tests and test data to enable a database
   switch to sql strict mode, in particular,
     bam_flagstats check to treat library size -1 as undefined,
     bustard summary loader to use zeros where N/A value is in the summary file
 - DBIx Result class for the fastqcheck table and a loader for fastqcheck files changed
   to accommodate a switch to the InflateColumn plugin, which is used for
   other classes
 - DBIx schema loader:
     removed dependency on the soon to be discontinued npg_common::config module;
     custom post-generation filter to make generated classes comply with perlcritic
     binding generated as Moose classes
 - in/de-flators are set for all relevant columns for autoqc results tables
 - swich from Fey to DBIx ORM in a database loader for autoqc data
 - call_gtck_composite_rpt.pl script moved from lib/* to bin directory; its
   dependency on srpipe::runfolder removed
 - standard way to run perl critic tests - on all perl modules and scripts in bin

release 54.11
 - changes to allow use of multiple SNP sets with the genotype check
 - changes to role for pulldown_metrics check to format percentage values correctly and consistently

release 54.10
 - use mocked jar file
 - podcoverage test runs for all files
 - during build, change shebang line of cgi script to perl interpreter
   used similar to Build.PL default for scripts
 - a reg expr fix in the tags_reporters autoqc check

release 54.9
 - add tags_reporters to IGNORE_AUTO_QC_CHECK list in DB.pm to allow runs to be deletable without results for that check.

release 54.8
 - add new tags_reporters check

release 54.7
 - upstream_tags check: correct determination of archive_qc_path, use position when fetching qc_store results, use db_lookup attribute with qc_store

release 54.6
 - randomise order in which references are used by ref match (to work around Lustre client caching bug)
 - upstream_tags check uses qc_store to fetch tag information for upstream runs instead of st::api::lims

release 54.5
 - corrections to upstream_tags check 1) fix can_run condition, and 2) use CLASSPATH correctly (remove hard-coded path)

release 54.4
 - correct upstream_tags check to use the tag indexes from the decode tag set when counting perfect_matches in previous runs

release 54.3
 - correct path determination from path attribute to work correctly with value supplied by pipeline

release 54.2
 - changes to upstream_tags check
    added 5 base tag set (probably should be removed when TraDIS detection is added)
    added a java_xmx_flag attribute  for BamIndexDecoder invocation (default: -Xmx1000m)
    use path attribute (set from qc_in in the pipeline) to locate both tag#0 bam file and for location of BamIndexDecoder metrics file output
    added min_percent_match attribute to allow this cutoff to be set at runtime if needed
    added recal_path attribute, use it to construct paths to tag0_bam_file and metrics_output_file
    changed can_run to detect !lims->is_pool (only run when lane is plexed)

release 54.1
 - changes to upstream_tags check
     unset NPG_WEBSERVICE_CACHE_DIR to avoid relying on cached data for lims lookup of tag set information
     changed parameters of BamIndexDecoder run to allow one mismatch (and added attributes to allow this and the MAX_MISMATCHES parameter to be reset by the caller as required)

release 54.0
 - cache_list_query_movez_tiles removed
    reason - last run loded to move_z table is  5302
 - npg_qc::api::loader::Qcal_Report removed;
    reason - table qcal last run loaded 6918
 - npg_qc::api::loader::Run_Config removed;
    reason - table run_config last run loaded 6927
 - npg_qc::api::loader::Tile_Score removed;
    lots of tables error_.., errors_.., most_.. last run loaded 6927

 - new namesopace for illumina-data related modules - npg_qc::illumina
 - npg_qc::api namespace removed, modules that are in use moved to npg_qc::illumina
 - where DBI connection is used, both AutoCommit and mysql_auto_reconnect are switched on
 - bin/npg_qc_api_monitoring.pl removed, its functionality  merged into npg_qc_illumina_analysis_loader
 - runfolder checking removed for run loader since it's called from the pipeline,
   for loading all runs the globs of runfolders come from the tracking database
 - to avoid post requests from 'run_is_deletable' script, npg_qc::illumina::loader module
     implements npg-qc-related functionality needed for this script (lane_summary_saved method)

release 53.5
 - add functional upstream_tags check

release 53.4
 - patch release to add upstream_tags check to IGNORE_AUTO_QC_CHECK list of DB.pm to run to be deletable without this checks results.

release 53.3
 - added new upstream_tags check. Check itself currently non-functional, but results should be displayed in Seq-QC pages

release 53.2
 - changes to remove most regular warnings when rendering the pages

release 53.1
 - changes needed to move NPG QC web server from intweb to webteam's VMs
 - lightbox for IVC plots dropped

release 53.0
 - notification of perlcritic test failure: include policy name
 - to eliminate a separate db configuration file for the code running
   on the farm, autoqc & api db interface gets db credentials from a dbix connection
 - autoqc & api db-related tests deploy and populate db through dbix binding, take
   db credentials from ~/.npg directory
 - unused code removed from test util module, test api util module removed

release 52.7
 - pulldown_metrics: error message fix and criterion description addition 

release 52.6
 - dbix binding updated

release 52.5
 - ref match check - cache abs path of the default strain/version to avoid being cought out when
   the link is switched to a different strain/version
 - pulldown metrics check: check now fails when result->on_bait_bases_percent < 20 and when bait_path is found but interval files are not found. Otherwise pass remains undefined.

release 52.4
 - removed from Build.PL dependency that installs as a part of other package
 - ensure 'use Readonly';  and 'Readonly::Scalar our $VERSION' are on one line to help
   with inferring the version
 - amend pulldown_metrics check
    - "can_run" allows missing baits intervals files
    - "execute" fails the check when the baits intervals files are missing
    - if the intervals files (bait and target regions) are identical, this is flagged in the result. Seq-QC will be amended to detect this.
    - added "pass" and "interval_files_identical" columns to pulldown_metrics table in npg_qc database

release 52.3
 - extended the build file to deploy qc bias R script
 - made id_run and position attributes optional in genotype check
 - added flag to allow specification of reference and position to SNP name mapping file

release 52.2
 - genotype check alternative match bug fix
 - gc bias check command string bug fix

release 52.1
 - pulldown metrics check bug fix - use correct function name for getting picard jar version

release 52.0
 - explicit dependency on /software amd /software/solexa removed
 - autoqc checks use software_location role to access third party tools
 - following loading failure under perl 5.14.2 on precise,
   illumina analysis loader code uses standard DBIx transaction
 - illumina analysis loader and monitor use standard way of getting DBIx connection
 - unused npg_qc::api::run namespace removed
 - unused scripts and one-off code removed
 - some tests improved, made more robust
 - package is build with Build.PL
 - all scripts that have to be deployed are moved from scripts to bin

release 51.9
 - mysql client does not read configuration in default places to avoid readign wrong configuration
 - use password for the root user on a local test database
 - removed old unused scripts and modules
 - moved window_depth.d source file from bin to src
 - removed the specification of the samtools_path from call_gtck_composite_rpt.pl (default should be OK), and changed the name of the requested samtools executable to "samtools_irods".

release 51.8
 - tweak spatial filter to deal with output when reads removed rather than marked with fail bit

release 51.7
 - Fey2DBIxRedesign document added
 - changes to allow genotype check to be run on more than one bam file
 - temporary exclusion of Chlorocebus aethiops reference from ref_match check

release 51.6
- bug fix - cope with spatial_filter classes (without tag_index) cat run deletion check time

release 51.5
 - bug fix - custom type name update

release 51.4
 - reflect that a number of npg_common mudules has been moved to the npg_tracking namespace
 - some compatibility changes for perl 5.14.2 on precise
 - insert size check can_run method relies only on npg::api::run when
   determining whether the run has paired reads

release 51.3
 - add spatial_filter to test to ignore when checking for deletion

release 51.2
 - autoqc spatial_filter can run as QC check (reading stderr of PB_cal spatial_filter on stdin)

release 51.1
 - bug fix for attribute custom type mismatch

release 51.0
 - add auto qc for recording spatial filter application
 - serializing to file moved from the autoqc check object to the autoqc result role
 - use npg-tracking custom Moose types
 - reflect the fact that db_connect and run, lane and tag definition roles moved to npg-tracking
 - remove live and dev db configuration from svn copy of the db config file
   set test db configuration to localhost
   make tests run against a localhost when the socket is defined

release 50.7
 - amended database connection details for the QC database npgqcp (in data/config.ini)

release 50.6
 - tileviz removed; it now lives in pbcal
 - a script for generating DBIx bindings changed to include explicit names
   for some autoqc tables in order to provide an easy mapping between autoqc
   and DBIx class names
 - a script for deleting lanes from autoqc and fastqcheck tables of the qc database
 - unused scripts for a dev npg-qc server, bin/npg_qc, removed

release 50.5
 - use QC fail counts in bam flagstat QC (so numbers add up for spatial filtered BAM files)

release 50.4
 - patch for pulldown metrics to treat ? as null in the picard output RT#282664
 - patch for divide by zero bug in the alignment_filter_metrics role when total number of reads is zero RT#282703

release 50.3
 - patch to the web server  post callback - exclude a check for data presence in qcal table that is not loaded any more

release 50.2
 - displaying q values in npg qc web app refactored to use the fastqcheck table
 - qcal values are not rendered in xml
 - remove loading qcal table from illumina loader

release 50.1
 - patch to allow larger lane numbers

release 50.0
 - fastqcheck table extended with columns fully describing the file id (id_run, position, tag_index, section, split)
 - script loading fastqcheck files to the database amended to fill in new columns along with old ones
 - old fastqcheck data supplied with data for new columns, see RT#277477 for details
 - pulldown_metrics npgqc db table: drop the fold_80_base_penalty column RT#268666
 - removed scripts/database_dump since it looks at live db only

release 49.4
 - DBIx schema for npg_qc::api::loader is created in non-standard way with autocommit off. Therefore, a commit is restored in npg_qc::api::loader::Fastqcheck

release 49.3
 - sequence error fields are too long in total for a 250 long reads to load to a database  "DBD::mysql::st execute failed: Got error 139 from storage engine", see #RT277981; introduced client-side compression on most of text type fields

release 49.2
 - tileviz: filtering by quality; reads and displays old qualities if available; uses a different executable - 'spatial_filter -d'
 - npg_qc::api::loader::Fastqcheck refactored: uses npg_common::fastqcheck module to get qX values from the fastqcheck files instead of its own calculation; file name filtering simplified since files that previously had to be skipped do not exist any more; tests improved
 - pulldown_metrics and tag_decode_stats roles, cv coeff calculation - return explicitly a number, not a pdl onject
 - removed scripts/get_qcal.pl which seems to ba a predecessor of pg_qc::api::loader::Fastqcheck and is currently not used
 - removed unused scripts scripts/get_run_tiles.pl and scripts/get_signal_means.pl

release 49.1
 - convert "#' to its HTML code in the tileviz html page image links
 - in cigar string chart - create arrays of zeros if a data series is null and is going to be added to the chart. RT 274105
 - pulldown metrics check - problem with picard exiting with an error code when stderr is not redirected to a file is fixed

release 49.0
 - tile visualization tool
 
release 48.9
 - get paired_read information from runfolder before using npg api in insert_size check

release 48.8
 - reduce size of cigar chart urls by removing H,N,P series, and change colours to something less gaudy.

release 48.7
 - alignment filter metrics check: store one reference fragment per reference since some of our references have too many fragments.both  RT #267938
 - alignment filter metrics role: correct handling of unaligned output. RT #267938
 - sequence error check: use BAM bitfield rather than interpret cigar * as no alignment

release 48.6
 - alignment filter metrics: stored number of alignments does not have to correspond to the number of references.

release 48.5
 - added cigar charts
 - FOLD_80_BASE_PENALTY in the HS metrics Picard output is sometimes '?', which causes problems when creating a result object (RT #268429). The users do not want this value anyway, hence this field is removed from teh result object. The db column stays for time being.

release 48.4
 - matrix qc data loading copes with dual indexing run
 - bugfix - don't die in sequence_error check when no successful alignments

release 48.3
 - report criteria for sequence error check: fail on insertion or deletion in most common cigar

release 48.2
 - add pass to sequence error check: fail on insertion or deletion in most common cigar

release 48.1
 - a patch to alignment filter metrics role to fix a typo
 - a patch to the code that checks that all autoqc results loaded - should disregard alignment filter metrics check

release 48.0
 - enhance sequence_error (mismatch) test to record most common cigar strings and cigar char counts per cycle
 - a new autoqc check - alignment_filter_metrics - to capture statistics about split by reference of bam files (spiked phix - unconsented human - target sequence split)

release 47.1
 - a patch to pulldown metrics check to specify the max java vm heap size (min was specified by mistake)
 - a patch to the code that checks that all autoqc results loaded - should disregard pulldown metrics check

release 47.0
 - some optimisation of the genotype check
 - a new autoqc check - pulldown metrics
 - dbix binding updated - a table for the new check added

release 46.1
 - record read_pairs_examined and picard metrics header infomation in bam_flag_stats

release 46.0
 - SangerPath and SangerWeb dependencies removed from npg-qc ClearPress web application and all supplimentary scripts
 - top-level changes to controller, view and util modules to allow for running stand-alone
 - hardcoded server urls removed from heatmap generation
 - can run as mod-perl
 - json feeds removed
 - page header to match npg-tracking

release 45.0
 - SangerPath dependency removed from tests
 - use of bound to disappear npg_common::graph::* and similar modules replaced by npg::util::image::* modules
 - new dev database - a full copy of live database taken on 21/03/2012; unfortunately, the name is the same as live db, see RT#258559 for explanation and a way to do it in future

release 44.1
 - DBIx interface regenerated with inflated date columns; they will return DateTime object
 - npg_qc::api::run_timeline
     replaced use of npg xml interface that is not available any more by a direct access to the tracking db to get a list of existing runs RT#257047
     rewrote loading to npgqc database; uses DBIx now
 - unused script npg_qc_api_run_timeline.pl removed

release 44.0
 - genotype check - sample names containing spaces are now handled correctly
 - npg-qc web app - unused dependency on old st::api calls removed
 - source code for the C executable generating fastq and fastqcheck files from bam files added to the package

release 43.4
 - fixed two bugs in genotype check

release 43.3
 - genotype check changes:
     check now copes when illegal allele for SNP is called in genotype from bam 
     locations of data and executables adjusted to standard location
     calling of genotypes moved from stand-alone script to bam_genotypes module which is used by the check
     attributes added to check to allow adjustment of parameters for finding genotype matches
     check now saves bam_file name, bam_file_md5, genotype_data_set and snp_call_set to allow later replication of check results
 - tag_metrics: changed the way the error is calculated in tag_metrics role to allow for non complete data

release 43.2
 - based on staging tag to find runs to load recipe, runinfo and cluster density data and stop looking for runlog data to load

release 43.1
 - ignore spiked phix plex nonhuman bam flagstats in runfolder deletion

release 43.0
 - provisions for finding human/non-human bam files removed from autoqc; naming convention changes in the pipeline
 - gc bias check - dependency on fastq files removed

release 42.5
- runfolder deletion: cope with the results from new bam-based pipeline

release 42.4
 - cope with empty lane summary for Miseq run
 - adapter check: use symbolic constant instead of octal for user rw only mode

release 42.3
 - tests that went live to npg server fixed
 - t/data/autoqc st and npg caches updated to use xml files that they need; lots of xml files purged
 - evaluation to pass/fail added to tag_metrics check
 - the autoqc adapter check to work with bam input
 - minor fix for the genotype autoqc check

release 42.2
 - fixed a bug in the sorting procedure for tag_metrics result

release 42.1
 - ignore tag_metrics if missing in archive

release 42.0
 - SangerPath dependency is added to npg_qc::util so that it can be removed in autoqc db-related tests
 - SangerPath import removed from autoqc db-related tests
 - explicit setting of PERL5LIB through 'use lib' removed from autoqc db-related tests
 - error checking in autoqc db-related consistently via Test::Exception
 - autoqc::check::check object to use a new simpler function from npg_common for generating file names
 - tag_metrics check added; it parses the output of the picard tag decoder
 - dbix binding ipdared
 - to_string function added to autoqc result objects
 - better options to the blat command in the adapter check

release 41.0
 - autoqc check loading from staging: enable using stored globs
 - autoqc collection object - remove depricated code
 - autoqc qc loader object - remove definition of max id run on staging area since
   this is difficult to maintain; also globbing is now reduced since most old runs have
   autoqc data

release 40.2
 - Add required properties to genotype check and result modules, added basic tests for genotype

release 40.1
 - ignore genotype qc result checking when deleting runfolder

release 40.0
 - add genotype check
 
release 39.6
 - cope with miseq qc data loading

release 39.5
 - bugfix in producing single ended run sequence error plots

release 39.4
 - percent_split method on split_stats to return undef rather than empty string on no reads

release 39.3
 - add percent_split method to split_stats
 - coefficient of variance calculation (tag decode stats autoqc check): disregard spiked phix; unfortunately, spiked phix tag hardcoded

release 39.2
 - bam flagstats role percent methods to return percentages not fractions

release 39.1
 - coefficient of varaince calculation (in autoqc/role/tag_decode_stats.pm) changed to use root mean square instead of mean absolute deviation

release 39.0
 - autoqc modules refactored to use the new single point lims interface

release 38.1
 - bugfix - N's should only be counted when the base they represent aligns, but is a mismatch or softclip, not when it is an insertion/deletion 

release 38.0
 - the concept of the tmp_path for autoqc checks simplifies: just a temp dir by default
 - module for calculating isizes moved to the new parse subpackage
 - insert size check not to use own module for alignment
 - functionality reshuffle between the insert size module and the parsing module to live parsing module to parse and generate bins
 - insert size check uses both usual and reverse complemented fastq files, the latter in order to get insert size for outward looking long range libraries
 - reference and adapter repository can be set through the autoqc option
 - autoqc check tests prevented from looking for the live location of the reference repository
 - ref match and contamination percents - display 1 decimal digit only
 - sequence error now calculates number of bases of <15, <30 and >30, and displays these bins

release 37.2
 - cope with bam flagstat out from new version of samtools

release 37.1
 - n counts shown as on top of sequence errors, rather than be included, so that the curve is smoother

release 37.0
 - test staging path renamed, lote of tests fixed following this
 - coeff of variance computation for tag decode stats

release 36.4
 - ignore lane bam flagstats for mulitplexed run for archived autoqc result checking

release 36.3
 - remove study and library name table from run summary page because sequencescape time out problem
 - stop loading offset data because file format changed

release 36.2
 - added check for HiSeq, amended threshold calculation parameters

release 36.1
 - bug fix to get positon number from fastqcheck file name for single-end run

release 36.0
 - changed the name of the file that lists adapters
 - test for file_store module uses sqlite instead of msql db

release 35.2
 - qc checks can be loaded from multiple paths

release 35.1
 - insert size check filters out reads that are not properly mapped and does not cut off the top 1% of the insert sizes

release 35.0
 - adapter check takes the location of the adapter fasta directly from the reference finder role

release 34.4
 - adapter check not to write tmp files
 - adapter check takes the location of the adapter fasta from the reference finder role

release 34.3
 - add sf32-45 into the npgqc data monitor list and use path_info for runfolder glob_pattern
 - bugfix in q20/25/30 saving for coping for phix runs
 - check autoqc data fully archived in the database
 - ref_match not to fail if the read length is too short

release  34.2
 - make aligner_version of the check object work for bowtie - sometimes hands
 - refactore ref_match and contamination checks to pipe the output of aligners directly
   to the consuming code - no saving to temp files

release  34.1
 - add number of total reads in bam flag stats result and table 

release 34.0
 - tests for ref_match
 - generic aligner_version method in npg_qc::autoqc::checks:check
 - autoqc loader - an option to glob only for recent runs from staging
 - ref_match: if error in trimming the reads, try trimming to 1bp less
 - check and result objects to have sequence_type attribute (optional for result objects)
 - sequence_error check for spiked phix

release 33.0
 - new 'contamination' check - ref_match
 - adapter check: produce counts for the match start
 - upgrade schema scripts moved to a subdirectory of scripts
 - one-off scripts moved to one-offs subdirectory
 - split stats extended to cope with PhiX split
 - image for split stats
 - add ref_name into unique key of split_stats table
 - autoqc loader script to check completeness only if no records for a run existed prior to loading
 - autoqc insert size and sequence error checks: updated deprecated methods to get 10000 reads
 - collection adding from staging: load only files whose name starts with a requested run number

release 32.0
 - rpt key code moved from result role to a separate role
 - replace project with study in model summary for study name
 - allow insert size and sequence mismatch checks on files with a small number of reads
 - generate_filename method of the base check class is now inherited from a stand-alone role
 - get_input_files method of the check class is bam-file aware for a specofic case of human/nonhuman split
 - gc_bias check refactored to use common methods for retrieving bam and fastq files (to fix a problem with plexes)
 - additional options for the qc script so the the reference can be preset and the type of reference search set
 - using role long_info to get cycle, lane, tile numbers for npg_qc data loading and cope with missing recipe file for hiseq runs
 - cope with hiseq run for run info xml and cluster denstiy data loading, and ignore missing runlog and run recipe files
 - cope with hiseq matrix file name and content format change, missing gerald config file and get run date from run_folder name
 - added a directory for one off scripts and placed there scripts for running and archiving autoqc checks for old runs

release 31.0
 - added a table to store fastqcheck files for plexes, a module and a script to load files to this table
 - dbix binding regenerated
 - a script for generating the dbix binding updated to force plurals in names of Result classes for some tables
 - added a script for fixing expected insert sizes in the db where there was an overflow
 - added a script for backfilling tag decodin info

release 30.1
 - do not sort collection before returning it from qc_store
 - gc bias check - do not croak if problems with read length
 - do not check sequence error using first reference when multiple references available
 - contamination result object and role changes to work around an empty string for hashes in the npg-qc database

release 30.0
 - autoqc result and check objects and the autoqc object take tag_index definition from a tag role from npg_common
 - insert size autoqc check uses tag-specific expected insert size
 - the autoqc collection object looses id_run attribute, its add_from_staging method should be used with id_run attribute
 - a collection object method to return a list and a map of actually present check names
 - no croaking if multiple references are found by autoqc checks
 - options for qc results retrieval: particular lanes and either plexes or lanes or all
 - collection's sort and search methods can take tag_index into account

release 29.3
 - npg_qc::autoqc::qc_store can retrieve db configuration from a config file
 - add bam_flagstats into auto qc check list

release 29.2
 - DBIx schema can read config files
 - one extra field for bam_flagstats to distinguish whether bam file is human, nonhuman, or not split

release 29.1
 - add bam_flagstats result class and database table to record stats from Picard MarkDuplicate and Samtools flagstats

release 29.0
 - FEY binding for the default value for tag_index column for autoqc tables made to work for sqlite
 - a script generating a dbix binding reconfigured to avoid pluralisating certain class names for tables ; the binding regenerated
 - check names for the qX_yield and sequence error result objects changed to 'qX yield' and 'sequence mismatch' respectively since check names are now displayed in the QSea interface instead of class names
 - a method in the autoqc collection object to return mapping of result class names to check names
 - add run_folder validation against NPG when loading illumina qc data
 - bug fix about run recipe file name should be stored without any path
 - don't save anything when no id_run_pair information returned from NPG
 - excluding insertion from mismatch rate calculation, and add two extra fileds in sequence_error result and database table to store the total number of match and mismatch bases for each cycle

release 28.0
 - add basic check for gc bias

release 27.0
 - sequence_error role: a new method, google_charts, returning two equally scaled error plots
 - sequence_error role: the width of the image for the plot is not hard-coded, it is proportional to the number of cycles
 - bug fix, the cycle number in the matrix file name not necessary 2 digits now
 - remove the display options in the main page of npgqc, now only display illumina analysis qc result
 - send two movez_tiles caching request if paired-end run
 - change cycle column data type from tinyint to smallint for table signal_mean, errors_by_cycle etc
 - contamination test check: stopped from looking in the live reference repository
 - autoqc::db::DB object test: objects in the fetched collection are ordered alphabetically so the order of fetching, which differs from test to test, does not affect the outcome
 - backported from trunk a change to cope with a new format of the bowtie output
 - sort check names as returned by npg_qc::autoqc::autoqc->checks_list
 - introduction of multiplexing
 - tag decoding stats autoqc result and database module

release 26.0
 - bug fix for tile-based error tables and image viewer
 - remove swift related tables and moduels
 - remove tile_all table and modules, which are related tile-based IVC plots
 - remove separate lane_summary and qcalreport loader script
 - remove other obsolete modules and testing file and data, tidy up api modules
 - directly retrieve data from QC files to save into the database, skip the step transfering the data into xml
 - stop sending any xml to the webserver to save data into database, only send the request to do caching now
 - new data loader modules using dbix class: tile_score, signal_mean, fastqcheck, run_config, matrix and offset
 - new staging monitoring role and modules for loading recipe, runlog, runinfo and cluster_density files

release 25.0
 - addition to the expected_size_range of the insert_size role to cope with multiple expected insert sizes im multiplexed lanes, ie return the minimun value of min sizes and the max value of max sizes
 - when the expected inser size is a single value or the from and to range boundaries ar eequal, the evaluation is performed against the simmetrical range of 25% either side of the supplied value
 - a new attribute, tmp_path, is added to the check oject in autoqc; it sets the directory for writing temporary files to
 - the adapter check refactored to write  the temporary files to the directory given by tmp_path and to use a different location of the repository for adapters fasta file
 - the contamination check refactored to (1) write  the temporary files to the directory given by tmp_path, (2) use reference finder role to query the reference repository, and (3) use extractor::fastq module to count the number of reads in a fastq file
 - dbix shcema class added
 - load lane summary data and tile-based data from both bustard and gerald summary xml files instead of just gerald summary html file using dbix class
 - load qcalreport text files separately from lane summary data loading, use dbix class now
 - change end column data type from tinyint to char to allow use 't' as end value for multiplex run
 - add unique key for analysis_lane table
 - remove unsigned for column cycle_10_20_av_perc_loss_pf and cycle_2_10_av_perc_loss_pf to allow negative value inserted
 - be able to load multiplex run qc data

release 24.0
 - display cluster density per lane data in the run qc summary table
 - added a new gc_fraction autoqc check
 - refactored qX_yield autoqc check to rely on npg_common::fastqcheck module in all operations with fasqcheck files

release 23.0
 - cluster density report data by lane are stored in the database now
 - statistics for move_z values for rta runs are now read based

release 22.0
 - npg_qc::autoqc::autoqc object; default for check name removed, 'check' and 'position' field become compulsory
 - listing of checks in npg_qc::autoqc::autoqc is done though a plugin look-up
 - code for detecting expected insert size is moved from npg_qc::autoqc::checks::insert_size to st::api::asset
 - 00-distribution.t test is made TEST_AUTHOR dependent since some versions of the test suit cannot make a distinction between own and inhereted fields/methods in Moose objects
 - contamination check - a dodgy fastq read count fixed

release 21.0
 - reference interface moved to npg_common namespace
 - insert_size and seqience_error check object refactored following changes in the reference role and its new namespace

release 20.0
 - store and display RunInfo xml
 - bug fix to display project and sample names for each lane
 - bug fix to improve loading speed of the front page because no need to try npg api to get the paired id_run for a RTA piared read run.
 - bug fix about extra <hr> tag (not <hr/>) in summary.htm file for qc data loading
 - not use libxml to parse offset xml anywhere
 - set end value for single read run as 1 in qcal table
 - ignore error rate data missing when a run no control lanes

release 19.0
 - load offset values for a run from a merged offset file, and stop using libxml to parse offset xml because of megered file too big
 - be able to get id_run and position from json filename and add them to json object if missing there
 - split_stats_coverages for table split_stats is not dependent on the relationship of the two tables. Fey::ORM no need to get foreign key info from the database currently, this can be disabled in order to improve database schema loading speed.
 - New illumina analysis loader module which makes use of some of the common roles, and should gel better, and be faster, than the current npg_qc_api.pl loader with the pipeline
 - using npg::api::run_lane to get organism of lane instead of run
 - bug fix to add eval_error to sequence_error check comments
 - count soft clipped bases as error when calculting sequence_error
 - add extra attribute info for each autoqc result, along with comments they are in result superclass or role
 - the module name and version number for autoqc check modules are stored in their result info hash
 - aligner name, version and options for contamination, insert_size, sequence_error and split_stats are stored in their result info hash

release 18.0
 - data-servise module is incorporated into a more generic qc_store model
 - the npg_qc::autoqc::results::collection class has ability to load qc results from teh staging area without specifying a path explicitly
 - run_graph table with extra columna end and most statistical graphs are read based
 - analysis and analysis_lane with extra column end
 - autoqc sequence_eror check added

release 17.0
 - command line options processing for the bin/qc script is done by MooseX::Getopt
 - the collection object for autoqc is backed by an array class from MooseX
 - the display features in the autoqc result objects are removed
 - the result objects are refactored into a combination of roles and classes to allow for a smooth object creation directly from a BD
 - insert size check now fails if there are problems in extracting reads from fasq files due to unmatched reads

release 16.0
 - added the adaptor check
 - added a field to record a path to a reference in the insert size check
 - store expected insert size range instead of expected mean; evaluate against the lower range boundary
 - refactored the autoqc part that performs the check so that it uses Moose roles from npg_common to deal with runfolder information
 - autoqc result roles added
 - Fey schema and table classes only load database schema and table when you call the loading method, and database parameters can be passed in when loading
 - autoqc database table classes now share the same role with result class, not directly inherit from result class
 - be able to read split_stats data back from database


release 15.0
 - given an id_run, return a collection of autoqc data objects from database or json files in runfolder
 - fastq split_stats class is added to autoqc result package
 - add two tables split_stats and split_stats_coverage to store fastq splitting statistics

release 14.0
 - autoqc: output is encapsulated in result classes and saved to json only. XML support discontinued
 - autoqc insert size stats and histogram calculations is performed with the help of PDL
 - generic serialization of Moose classes to a database
 - serialization of autoqc result objects from a json string to a database
 - npg_qc_api.pl - now has option to only load a single id_run
 - Fey::ORM schema and autoqc result table classes are added, which can save JSON data into database and get data back as objects

release 13.0
 - created a namespace for autoqc libraries, added code for q20 and insert size check there
 - add npg home page link in the top menu
 - show average values in the statistical graphs
 - display statistical data by run with cycle numbers for each graph
 - using read length of each read of a run to calculate the lane yield instead of using the cycle number of the whole run
 - add average yield per lane per read by week graph
 - allow end value of a run to be a non-digit

release 12.0
 - add view for recipe file and the link in the summary page
 - display cycle or read length details in the chip summary page
 - remove swift link in the summary page

release 11.0
 - add recipe_file table to store the recipe file name, contents and md5 value
 - store the first and last indexing cycle number if any
 - store cycle number for read 1 and read 2 if there are two reads in one run

release 10.0x
 - update the database if the data already in the database, or delete the old data before inserting the new data
 - add unique index to qcal table and set end value as 0 if the qcal value is for single run or merged paired runs
 - modules to load qc data from other directories, especially for fastqcheck files from the repository
 - handle different cycle numbers of the paired runs for cache_query table
 - IVC base call plot all in the same scale 100%
 - stop read Q value from qcalreport file if fastqcheck files created for all lanes
 - store first indexing cycle number into database for multiplex run
 - query run recipe table for cycle count of a run
 - display cycle count for both ends of a pair of runs, which may be different
 - display qcal value for each lane

release 9.0
 - add api to delete qc data for one run
 - add graph view of cluster number against tile number as an alternative of heatmap
 - add view to show error rates of the latest runs per instrument
 - bugfix about getting the control lane data from lane_qc table to populate run_graph table
 - increase the x, y field length of table offset in database schema
 - display statistical data by week with the graph
 - store cycle number, tile number per lane in database from recipe and tile layout xml files
 - back populate run_recipe table by counting current QC or runlog data
 - display phasing information on summary page
 - retrieve project name and library name for each lane from sequence scape and display in the run summary page
 - QC data complete, check number of cycles, tiles and lanes in table lane_qc, signal_mean, errors_by_cycle and qcal against values in table run_recipe, not just check lane_qc table with startard number of tiles, lanes
 - only cache lane_summary data into cache_query table if data complete
 - get a list of runs from cahce_query table with lane_summary infomation to cache run_graph and instrument_statistics tables, and for npg_qc data loader and main page runlist
 - check whether lane summary cached in cache_query table to report data completely loaded for XML web API
 - check runlog data fully loaded against the actual number of tiles and lanes from run_recipe

release 8.0
 - analysis and analysis_lane api modules, initially set for ability to obtain data for analysis_report script, which is under npg-tracking
 - store frequency response matrix and offset data into database and simple web interface
 - add avgerage error per run by instrument statistics graph
 - get cycle number from move_z table if can't get it from errors_by_cycle table
 - store cycle number for a run into run_graph table
 - add cycle length filter to the statistics graphs
 - bug fix about getting the run end number from a single run qcalreport file name
 - bug fix to get correct lane number from fastqcheck file name of single end run
 - cope with relocation of score, rescore files of the pipeline software 1.3rc1
 - add caching scripts to the runlog loading script, to add them in the cron job list
 - get different levels of run folder directly from Latest Summary symbolic link if not given

release 7.0
 - api direct loading now gets database credentials from config.ini
 - heatmaps for pf_perc_error_rate now scales upt to 10+ (anything 10+ is considered to high, and is therefore all very hot)
 - all thumbnails for error plot view
 - store the run start, complete and end time in the database
 - add run statistics by time graph

release 6.0
 - Change to json output format for run_tile list for a run (default - single run, data structure streamlined)
 - IVC thumbnail plots now horizontal, merged image with a area map using DHTML.
 - IVC large plots now loaded using a lightbox to sit over the rotated IVC thumbnails
 - image_store table to store png that are regularly acessed for speed improvement
 - lane_qc table - change to column definitions for control lane only columns - from text to float (unknown stored as NULL)
 - indexes added to many tables, in order to improve speed efficiency.
 - Uniqueness checked for rows where applicable.

release 5.0
 - API modules to obtain summary, run list, run_tile and signal mean data
 - bugfix to ensure only single loading of rows into database
 - yield per run per instrument graph
 - blank base error rate per tile by cycle
 - bugfix to ensure most common words to be loaded into database
 - graph image now uses gray lines instead of black for clarity
 - first cycle intensities heatmap now scaled rather than linear

release 4.0
 - JSON service - run_tiles obtained but now in order, and with qc data already packaged in for the tile
 - JSON list of run ids that have data
 - caching for instrument statistical graphs
 - Error graph scale to 5% on Y-axis
 - XML feed to query if run is loaded /run/<id_run>.xml

release 3.0
 - Link to NPG run pages from the id_run/id_run_pair in the chip summary
 - Y Scale max for IVC plots set to default to 1500 if 100 tiles per lane (i.e. GA2)
 - JSON services - summary for run, obtain tiles, some stats for tile
 - different graph views possible on statistical graphs
 - run tile view - linked to when you select a tile on a heatmap or run alert
 - statistical graphs for instruments - tile count of errors by run

release 2.0
 - api to process Runlogs for move z data
 - display for move z data
 - hoverable heatmaps with clicking to run tile viewer
 - move to own database instance
 - improvements to Bustard processing
 - caching of big queries to improve performance
 - statistical graph by run

release 1.0
 - api to process Bustard files into xml, and post them to webservice
 - webservice to process bustard xml and save to database
 - set-up of database schema
 - tests
 - views showing graphs and tables
 - swift summary processed
 - heatmaps of tile data
 - alerts for out of scope metrics<|MERGE_RESOLUTION|>--- conflicted
+++ resolved
@@ -15,14 +15,11 @@
      ensure existing methods work with objects that do not have id_run,
      position, etc
  - remove superfluous method call from a template
-<<<<<<< HEAD
  - db query for tag_index NULL or NOT NULL: undef as a string
    might not give problems now, but will when all db records are
    linked to compositions
-=======
  - remove unused qc_chema property from TransferObjectFactory 
  - set explicit dist to precise in travis yml
->>>>>>> 57872fdf
 
 release 63.1
  - label fix for rna_seqc in SeqQC viewer
