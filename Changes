LIST OF CHANGES FOR NPG-QC PACKAGE

<<<<<<< HEAD
 - Add substitution metrics (CtoA) QC check

=======
 - Added SS tag_sequence to reported matches
 
>>>>>>> 4bef708c
release 69.12.0
 - Removed an unused script - genotype_call_results_reporter.
 - Switched the QC outcomes reporter to retrieve LIMS server URL from
   the configuration file that is used by other applications.
 - Update tableExport JavaScript package to version 1.26.0

release 69.11.1
 - Normalisation of negative controls with PhiX:
     1. added a script to compute linear regression stats,
     2. added a document that captures an interim projetc review.
 - bower dependencies are expressed using https urls as unauth git endpoints
   are not supported in github anymore
 - update bower to 1.8.13

release 69.11.0
 - PDL CPAN Perl package had a flurry of releases recently, the latest
   at this time is 2.074 (2022-02-08). This verson has an undentified
   bug, which results in a failure of the reverse_average_percent_error
   method in the npg_qc::autoqc::role::sequence_error class. The failure
   was observed in the GitHub CI runner and on a local VM.
   Pinned PDL version to 2.068 or earlier since 2.068 is the vrsion we
   have in the latest production software stack and it is known to work.
 - Added a scipt that generates a dataset which is used in the
   computation of linear regression coefficients for normalisation of
   negative controls with PhiX.

release 69.10.1
 - updated documentation

release 69.10.0
 - switch to bcviz@1.3.3
 - Use samplesheet test data instead of XML files.
   Remove all cached LIMS and NPG XML feeds from t/data/autoqc and
   t/data/autoqc/insert_size. Change the tests to use newly generated
   samplesheets in t/data/autoqc/samplesheets. The samplesheets are
   manually edited to reproduce previously available test cases.
 - Make all defined values in artic generic result available for display.
 - pulldown_metrics autoqc results - backward-compatible correct calculation
   of the number of purity filtered bases when using the latest Picard/GATK.

release 69.9.0 
 - Change database column type from unsigned int to insigned bigint
   for columns where we store number of reads and similar values and
   where we do not already set type to bigint. Some NovaSeq runs produce
   more data than we envisaged when these tables were set up.
 - Update pulldown_metrics autoqc check to use the up-to-date Picard
   metrics via GATK, use CRAM files instead of BAM files as input.  
 - Drop redundant tag_index column from the tag_metrics QC database
   table. The results of this QC check are always per lane. Only two
   distinct values in this culumn - NULL and -1, the latter from pre-
   composition times.

release 69.8.1
 - bug fix npg_substitution_metrics.pl to not bail on single read data

release 69.8.0
 - mqc skipper - a more generic way to disregard spiked-in controls when
   counting the number of studies the samples in the run belong to. The change
   is driven by the fact that spiked-in controls can now belong to a number of
   different studies.
 - replace fastx_toolkit use with seqtk
 - npg_substitution_metrics.pl script clean-up

release 69.7.0
 - added new npg_substitution_metrics.pl script
 - move from Travis CI to GitHub Actions
 - switch to node 14 for CI, using npm from default conda pkg
 - remove dependency on npg_common::sequence::reference::base_count, which
   has been moved to an internal repository and is no longer available for
   the CI builds
 - make labels for number of reads in SeqQC generic artic display
   consistent with display for bam flagstats data, ie use 'reads'
   instead of 'fragments'
 - do not generate autoqc generic artic results for spiked-in control

release 69.6.1
 - mqc skipper bug fix - inspect qc outcomes for review autoqc results
   only

release 69.6.0
 - GbS Minor_v1.0 plex included in genotype data extracted from iRODS 
 - change the type of the stats column in the 'samtools_stats' table from
   'mediumglob' to 'longglob' to accommodate the ampliconstats data for
   384 samples
 - mqc skipper - no fast tracking if any of mqc_outcome values are
   undefined in the review autoqc objects for a lane 

release 69.5.0
 - measures to speed-up generation of SeqQC pages:
   - add a prefetch for compositions and components when retrieving autoqc
     results from a database;
   - use in-line custom sort function instead of a closure for ref_match
     result objects  
   - disable a check for circular references in serialization of autoqc
     result objects

release 69.4.0
 - mqc skipper not to consider runs tagged 'no_auto' or 'no_mqc_skipper'

release 69.3.0
 - mqc skipper - following a change in RoboQC creteria for real samples
   (artic QC pass requirement is dropped), add a threshold for the number
   of artic fails
 - add option to restrict to a single gbs_plex to genotype_call_results_reporter  

release 69.2.0
 - the mqc skipper script is changed to always take into account the outcome
   of RoboQC assessment
 - improvements for SeqQC display of the generic results for artic data

release 69.1.0
 - an extension for the npg_mqc_skipper script to make it work for the
   Heron study, ie to take into consideration provisional manual QC
   outcomes from the review autoqc resuls and finalise QC outcomes
   for sequencing and libraries for runs that are expedited to archival

release 69.0.1
 - npg_qc::autoqc::checks::generic::artic - bug fix in a parser for
   artic QC summary for cases when the summary is empty

release 69.0.0
 - npg_qc::autoqc::checks::generic::artic - a proper autoqc check class,
   which repleces bin/npg_autoqc_generic4artic script
 - make pp_name attribute required for the generic check object
 - custom scripts for robo qc and autoqc for outputs of the artic pipeline
   (npg_autoqc_generic4artic and npg_simple_robo4artic) are removed
 - npg_qc::autoqc::checks::review
   - breaking change of the RoboQC section of the product configuration file
   - introduction of the applicability criteria to allow for conditions that
     are based on different LIMS properties

release 68.9
 - DBIx class for the generic table: add missing standard custom relationship
 - SeqQC template simplification and database access optimisation for rna
   autoqc results
 - extension of the SeqQC template for the generic check - a link to
   appliconstats index page for plots is added
 - deployment of the latest version of Catalyst, 5.90128, does not seem
   to include the Starman; the dependency was probably not explicit;
   starman is added to the list of required packages in npg_qc_viewer/Build.PL 

release 68.8.0
 - specialised generic check for ampliconstats

release 68.7.1
 - bug fix for the order of assignment of keys for the doc->{'meta'}
   part of the generic result object for the ncov2019_artic_nf pp

release 68.7.0
 - ability to invoke, via the qc script, specialised versions of
   autoqc checks
 - reusable methods for autoqc generic check

release 68.6.0
 - autoqc generic result object:
     rename 'desc' attribute to 'pp_name' since 'desc' is a reserved
     word in some SQL flavours; hence qouting the column name, which
     DBI(x) does not do, might be required;
     to be able to produce distinct visual representation in SeqQC for
     different external pipelines check_name method to return the
     name of the class concatenated with the name of the pipeline
 - npg_autoqc_generic4artic:
     uses sample control flags instead of sample
     supplier names to distinguish between real samples and different
     sample control types
 - SeqQC view for the autoqc generic result

release 68.5.0
 - npg_simple_robo4artic:
     uses sample control flags instead of sample
     supplier names to decide on the robo evaluation criteria and the
     proposed manual QC outcome;
     evaluates positive controls in the same way as real samples 

release 68.4.0
 - npg_qc::autoqc::checks::generic and npg_qc::autoqc::results::generic -
   check and result objects for generic autoqc
 - DBIx class for the generic result
 - a new script, npg_autoqc_generic4artic, to generate generic autoqc
   results for artic pp

release 68.3.0
 - npg_simple_robo4artic:
     extended to consider negative and positive controls;
     no action (skip) for positive control, a separate set of evaluation
     criteria for negative controls;
     all outcomes are recorded as preliminary manual QC outcomes;
     QC summary is is recorded in the 'info' attribute of the review
     autoqc check
 - type of the 'info' attribute for file-based autoqc results is relaxed,
   changed from a hash of strings to a hash of arbitrary entities to allow
   for a nested data structure

release 68.2.1
 - allow the dot character in QC outcomes column values

release 68.2.0
 - tweak for genome coverage figure in qc summary - fall back to target 
   if no default autosomes only number available.
 - a new script - npg_simple_robo4artic - to generate autoqc review
   results from third party QC data
 - skip ref_match autoqc checks only for true GBS samples
 - SeqQC viewer: make visual cues for utility (user) QC  outcomes always
   visible regardless of whether they concur with the manual QC outcome
   or not

release 68.1.0
 - criteria_md5 attribute is added to the review autoqc result object;
   previously it was computed at a point of loading to the database
   and was available only in objects retrieved from the database;
   availability of this value at check execution time will be useful
   for planned generalisation of the review check
 - ability to save autoqc review outcomes to uqc is added
 - autoqc review check: enable public 'lims' attribute for the
   object's constructor - needed to speed up pipeline's setup
 - remove old InterOp file parsers and database loaders

release 68.0.0
 - interop parser - extra tests and a fix for some result hash keys
 - provisions for having an array of result objects in the result
   attribute of the autoqc check object
 - ability to pass multiple qc_out directories to the check
 - using moniker role to generate file name root in a standard way
   from a composition - needed if the result attribute is an array
   since passing the file name root to the check will not be the right
   thing to do (multiple file names are needed in this case)
 - redundant result role methods filename_root_from_filename and
   is_old_style_result are removed
 - pass, info and comments attributes moved from the result to the
   its parent base class (both in npg_qc::autoqc::result namespace)
   to make these attributes available for results objects that are
   derived directly from the base class.
 - new interop autoqc check
 - retrieval of interop autoqc check results by SeqQC web app is
   currently supressed
 - division by zero bug fixed in npg_qc::autoqc::role::bam_flagstats
   for cases when nothing mappes in target regions 

release 67.5.0
 - npg_qc::illumina::interop::parser - a stand-alone custom parser
   for Illumina InterOp files; unlike Illumina's own parser, this
   parser does not round the results of the calculation

release 67.4.0
 - bug fix for mqc skipper script which, because of filtering on
   study name always gave count of unique studies on a run as one
 - bam_flagstats autoqc check - detect and parse samtools markdup metrics

release 67.3.0
  - change default file type to cram for genotype check
  - script for skipping manual QC step: an additional filter
    to ensure that the all lanes for a run that bypasses
    manual QC deplexed properly

release 67.2.0
  - script to move NovaSeq runs for a particular study
  - change default file type to cram for bam_flagstats

release 67.1.0
  - if DO_NOT_USE reference selected don't run VerifyBamID but provide
      explanatory comment in json output file
  - in qc store, capture error inferring a path to the archive dir,
      which we need to retrieve autoqc data, rather from inferring
      some other path

 release 67.0.0
  - fix regular expression used in collapser after change in template
  - adapter check switched to use cram files; fixed an old bug in
      parsing blat output which resulted in incorrect adapter counters
      per cycle
  - record absolute path of the verifyBamID executable
  - remove provisions for retrieval of autoqc results from old style
      run folders

release 66.6.0
 - review autoqc check: do not exit on criteria evaluation error
 - table and DBIx class for the review autoqc check
 - SeqQC display for review autoqc results
 - qc_store retrieval from a database reimplemented to ensure that
     merged data are not retrieved when run data are required
 - SeqQC templates updated to conform with Template::Toolkit v2.29

release 66.5.1
 - add placeholder results file for bcfstats where no ref genotypes exist
 - ensure immutability of a private attribute in autoqc checks review

release 66.5
 - update spatial_filter results parsing
 - add target autosome stats to bam_flagstats qc check
 - allow 'last_modified' date in mqc tables to be pre-set
 - new autoqc check 'review' to evaluate results of other
   checks against configurable criteria
 - SeqQC: add a visual que for failed autoqc review results

release 66.4
 - allow to finalise undecided library manual qc outcomes for
   all entities
 - remove library type restriction from genotype_call can_run (retained as double check in seq_alignment)

release 66.3
 - sequence_summary table - extend storage for the header column
 - remove fastqcheck database loader
 - autoqc database deletion script update

release 66.2
 - SeqQC: heatmaps from samtools stats files as a source
 - relax JSON parser (allow non-utf8 characters) when loading sequence_summary
   results to the db
 - ref match results sort order - make deterministic (important for consistency
   of data we load to the warehouse), also add a method to return top two results
 - fixes for composite genotype script following previous release 

release 66.1.1
 - composite genotype check script (call_gtck_composite_rpt.pl) search
     for run folders disabled - only use iRODS cram files

release 66.1
 - autoqc results loader to check for potential composition digest clashes
 - amend upstream_tags check to find previous runs which have reached
     status "analysis complete" (instead of "run complete")

release 66.0
 - GUI for utility QC (inactive)
 - add new bcfstats qc check + viewer change
 - skip incomplete tag zero results in genotype_call POSTing to LIMs
 - minor changes to genotype qc check to support checking against externally
   supplied genotypes instead if they exist
 - handle target samtools stats file - parsing, archiving and viewing.
 - queries to qc_store should always have support for tracking db look-up
 - methods for loading autoqc results moved from npg_qc::autoqc::collection
   to npg_qc::autoqc::qc_store
 - little-used method load_run of npg_qc::autoqc::qc_store class, which did
   not support propagation of tracking db handle, is removed
 - unused public methods in npg_qc::autoqc namespace removed
 - mqc outcomes API - a new method, get_library_outcomes, for retrieving
   library qc outcomes as boolean values
 - deciding whether the entity is subject to manual QC:
     remove special provisions for GCLP;
     enforce that libraries and lanes cannot be qc-ed on the same page
 - enable saving qc outcomes for multi-component compositions
 - SeqQC GUI changes for multi-component compositions:
     enable display of autoqc results;
     enable manual QC
 - changes to allow for SeqQC display of results corresponding to multi-
   component compositions
 - Illumina QC data loader restricted to loading cluster density data, its
    data pre-loading functionality dropped
 - amend spatial_filter check to take a directory name to search instead
    of an explicit list of input files (that approach became unworkable
    with highly plexed lanes)
 - add result_file_path attribute to file-based result objects
 - samtools stats file parser
 - qX_yield and gc_fraction autoqc checks to use samtools stats files
   instead of fastqcheck file
 - SeqQC:
     links for latest ivc and analysis removed since the target files are
       no longer produced;
     link for full rna seqc analysis follows info in the result object
  - remove can_run restriction of verify_bam_id check for (cD|R)NA libraries

release 65.4.1
 - store value of output_dir from the RNA-SeQC check into the database

release 65.4
 - qX_yield autoqc check extension: capture and save yields for q30 and q40

release 65.3
 - fixed bug in cluster_density calculation where no TileMetrics interop
   file exists

release 65.2
 - add new metric mitochondrial genes content as mt_pct_tpm to RNA-SeQC check
 - can_run returns false for pulldown_metrics check for tag 0
 - genotype check does not require the existence of irods: input_files

release 65.1.1
 - explicitly use pre v6 bwa for rna_seqc rRNA alignment as input not name sorted 
   (tolerated in old version but not bwa0_6)

release 65.1
 - bwa to bwa0_6 for rna_seqc rRNA alignment

release 65.0
 - adapter autoqc check - discard code for fastq input
 - add genotype_call_results_reporter script to report genotype_call
   results to the LIMs
 - tag_metics matches_pf_percent only stored to three decimals places now
   so trim in viewer
 - modified spatial filter qc check to read all run_lane filter.stats files
 - changed naming of spatial_filter stats files to <run>_<lane>*.spatial_filter.stats
 - upstream_tags qc check - replaced bamindexdecoder with bambi decode
 - dropped ability for qc checks to sub-sample input fastq
     instead run the checks directly off the cached fastq files
 - NovaSeq changes, new InterOp file format and per lane read counts now 64-bit unsigned ints
 - make travis happy as running apt-get update by default was disabled.
 - NovaSeq run info file size is around 95KB, too large for the text column type.
     Column type changed to mediumtext.
 - upstream_tags autoqc check: standardise access to the tracking database
 - 'execute' method of the parent autoqc check to error if input files do not exist
 - dependency on tracking XML feeds removed
 - bwa0_6 (newer bwa) expalicitly requested where bwa aligner is used
 - all C source code moved to https://github.com/wtsi-npg/npg_qc_utils, executables are
   built by Conda https://github.com/wtsi-npg/npg_conda/tree/devel/recipes/npg_qc_utils/65.0;
   Build.PL changed accordingly

release 64.6.3
 - update parsing of spatial filter stats in spatial_filter QC check

release 64.6.2
 - QC viewer changes for genotype call

release 64.6.1
 - tweak to GbS library type check in genotype call as arrived as GBS (now case-insensitive).
 - Exit rna seqc gracefully if bam has no reads
 - more stringent ref check now required for Pf3D7_v3.fa/hs37d5__Pf3D7_v3.fa
   in genotype check

release 64.6
 - add new metric glogin_pct_tpm to RNA-SeQC check
 - DBIx schema loader script: alter table to add new globin metric column
 - add functionality to pass some of the files necessary to run RNA-SeQC
   as CLI options for program qc for more flexibility for stand alone run
 - add new role for rna_seqc to implement ability to extract values from
   column other_metrics to be stored in ml warehouse database.
 - add tag_hops_power and tag_hops_percent columns to tag metrics
 - remove run_timeline component on the Illumina QC loader
 - stop generating DBIx class for run_timeline db table
 - remove unused methods of the run_graph Clearpress model
 - add new role for rna_seqc to implement ability to extract values from
   column other_metrics to be stored in ml warehouse database
 - changes for GbS genotype calling check 
 - tag_sniff
    handle separators in BC tags for dual-index runs
    allow dual-index runs to be revcomped independantly
    when tag has a separator -t option operates on subtags
    allowed to ignore an index when the BC tag contains a separator 

release 64.5
 - qc outcomes model: code generalisation to simplify addition of
   further qc types
 - uqc outcomes - saving and updating enabled
 - switch to node 6.12.2 in travis
 - stop generating DBIx classes for unused tables
 - tiny tweaks to rna and verify bam id help links
 - ensure, where practical, that saving and retrieving qc outcomes
     works for multi-component compositions
 - add functionality to allow more columns to be added to table dynamically
 - add data for new extra column for sample_name in summary table
 - treat all dynamically added methods in the same way

release 64.4.1
 - fix bam_flagstats check library_size bug

release 64.4 
 - utility QC feature: db tables, DBIx classes, retrieval
 - Add STAR aligner bams as a valid RNA alignments
 - update bam_flagstats to be able run when no markdups metrics file exists

release 64.3.1
 - error in a statement for data update is fixed

release 64.3 
 - DBIx schema loader script: automatically add npg_qc::Schema::Composition
 - drop unique consctraint for (id_run, position and tag_index) columns;
 - make a foreign key to seq_composition table not nullable and set
     a unique constraint on the foreign key column in entity tables;
 - do not use id_run, position and tag index column values from
     entity tables, compute rpt lists from compositions;
 - do not list explisitly id_run, position and tag_index in return
     datastructes for both get and save outcomes methods
 - a method to find a composition without creating one

release 64.2
 - Cannot have default Moose constructor in derived DBIx classes - fix for
     custom MqcOutcomeEnt resultset
 - DBIx achema loader script: automatically add npg_qc::Schema::Composition
     role when generating result classes for autoqc tables
 - DBIx classes for autoqc db tables:
     remove 'create_component' factory method which was only needed
      for back-filling composition foreign key;
     inherit 'composition' attribute from a newly created
      npg_qc::Schema::Composition role;
     document 'composition' attribute
 - composition-enabled manual qc:
     db tables linked to the seq_composition table;
     search proceeds via releated composition tables;
     when mqc outcomes are saved, a composition is created if it does not exist;
     'composition' attribute is added to mqc entity result classes;
 - upgrade bower to 1.8.2 in travis
 - stop building on Travis under Perl 5.16,
   see https://rt.cpan.org/Public/Bug/Display.html?id=123310

release 64.1
 - SeqQC viewer - function to draw readonly representation of the
   utility flag
 - autoqc checks parect object - refactore to use a new factory for
   rpt list to composition transformation
 - upstream_tags modified so it can work with the rpt_list argument
 - constraints in autoqc db tables are reset to allow for saving
   results for multi-component compositions
 - tag_sniff modified to load the whole tag table upfront
     revcomp matches now output in reverse video

release 64.0
 - composition-enabled autoqc objects storage
     schema changes
     DBIx binding updates
     script for back-filling foreign keys to composition table
 - bug fix on search_autoqc method
 - db composition creation via a factory method
 - db autoqc loader - unused 'update' option removed
 - db autoqc loader - will retry a transaction that failed because
     a db lock could not be aquired
 - saving a component with subset attribute value 'all' gives an error
 - npg_qc::autoqc::results::collection
     remove unused functionality;
     ensure existing methods work with objects that do not have id_run,
     position, etc
 - remove superfluous method call from a template
 - db query for tag_index NULL or NOT NULL: undef as a string
   might not give problems now, but will when all db records are
   linked to compositions
 - remove unused qc_chema property from TransferObjectFactory 
 - set explicit dist to precise in travis yml
 - simplify and optmise pool detection in the viewer
 - remove links to Clarity LIMs, generalise code for linking to LIMs
 - deleted VC (view-controller) part of the Clearpress npg_qc web server
 - index unq_seq_compos_rp for seq_component becomes unique

release 63.1
 - label fix for rna_seqc in SeqQC viewer
 - MySQL does not save correctly integers to float columns;
   change column definitions for rna_seqc

release 63.0
 - update script for deleting autoqc database results so that it
   can handle composition-based tables
 - remove attribute qc_report_dir from check object: the output directory
   is created by default using the sample's filename root
 - npg_qc::autoqc::qc_store - load rna_seqc results into new rna_seqc
   table in npg_qc database.
 - SeqQC:
   - added template for rna_seqc check with selected metrics shown
     in summary
   - include a link to original RNA-SeQC report in check's template
   - Build will fail if no node, npm or bower are available in path
 - stop using multiple versions of samtools
 - do not install NPGQC web app
 - increase HTTP timeout when reporting manual qc outcomes to LIMs

release 62.9
 - fix for GD image generation test in response to a change in constructor
   behaviour in GD.pm
 - compute expected path in tests in a way that takes into account
   substitutions
 - genotype and verify_bam_id checks:
     speed up pipeline job submission for deeply plexed lanes by
     moving calls that involde access to reference repository out of the
     can_run method
 - composition-based autoqc results db search via DBIx: allow for
   a search query that contains fields from the main table

release 62.8
 - tag_sniff modified clip and revcomp options to handle split tags
 - Sort results for merged genotypes as well - to avoid out of order failure.
 - specify an appropriate "accept" header when sending manual qc
   outcomes to LIMs (header was not set resulting in 406 responce
   code)

release 62.7
 - current staging directories do not have autoqc results in
   bustard_path; stop looking there
 - ClearPress Perl library is pinned to v. 473.0.5
 - upstream_tags autoqc check: stop falling back on files in IRODs

release 62.6
 - make building the iRODS handle of npg_qc::autoqc::checks::genotype
   lazy to avoid calling baton until required at runtime
 - translation from a database composition representation to the
     npg_tracking::glossary::composition type object
 - db query for compisition-based tables should include a condition
     on tag_index if only lanes or plexes are being retrieved
 - Fix in npg_qc::utils::bam_genotype for rare out of order mpileup failures 
 - Travis CI build: when building dependencies, us the same
   branch as the one the pull request is made to.
 - back to testing with mysql 5.7.13 in travis
 - drop node 0.12 from node travis matrix
 - add perl 5.22-shrplib to travis matrix
 - to reduce uncertainty in ranking close results, increase precision
   used for ranking contamination results
 - call_gtck_composite_rpt.pl - supply rpt list to genotype check
 - Code and tests changes to reduce number of warnings under Perl 5.22.2
 - sequence mismatch - do not return PDL special values, treat NaN as
   a bad value and return undefined instead

release 62.5
 - a very concise replacement for NPG_QC pages
 - no templates rna_seqc results - we should not try rendering

release 62.4
 - autoqc loader does not try loading a result for which there is
   no coresponding DBIx binding

release 62.3
 - make bam_flagstats check runnable under the qc script
 - remove autoqc loader backwards compatibility with analysis code
   that does not generate related results for the bam_flagstats results
 - Arguments given to the qc script are passed through to the relevant
   qc check object.
 - QC script does not try to infer the location of input files.
 - QC script accepts the rpt_list argument.
 - tag_index attribute of the check object cannot be assigned to undef.
 - added Broad Institute's RNA-SeQC to autoqc QC checks
 - SeqQC - genotype view fixed (escaping)

release 62.1
 - Bug fix in build action for cgi files.

release 62.0
 - Towards composition-based autoqc:
   - npg_qc::autoqc::results::result - Composition-aware,
     id_run, position and path attributes become optional.
   - npg_qc::autoqc::qc_store - Use DBIx syntax for quering on tag_index
     (future compatibility with planned table schema changes), db load
     compositions of size 1 only.
   - npg_qc::autoqc::db_loader - Result classes support composition,
     but most tables have not been converted yet. Do not generate
     composition if no support in the result table.
   - npg_qc::Schema::ResultSet - Enchancement for a search for tables that
     do not yet support compositions: convert undefined values
     for columns under a unique constraint to database defaults.
 - SeqQC - outdated template for split_stats removed
 - genotype role refactored to remove hardcoded uri encoding            
 - remove contamination check that is not run any longer,
   result object remains
 - to keep similar code together and to avoid listing explicitly
   an increasing number of non-runnable checks, move checks_list()
   method to the collection object
 - genotype check, croak if error closing samtools pileup command
 - norm_fit
     - modify peak finding to allow for peaks in first/last bin
     - added monotonity condition when estimating stdev
     - drop stdev when outputting filtered modes
 
release 61.2
 - SeqQC:
   - Reintroduce collapser
   - using grunt/npm to automate js testing
 - VerifyBAMId changed condition MIN_AVG_DEPTH from > 4 to > 2 for fail

release 61.1
 - SeqQC
   - Using --force-latest for bower install deps during Build
 - improve test robustness (larger page sample for mech to check)

release 61.0
 - using test matrix with node 4.4.2 and 0.12.9 for travis
 - help page for manual qc
 - redesign of both client and server side for generic qc outcome updates
 - updates to already stored outcomes, including final outcomes,
     are not an error, will be skipped
 - require that all library outcomes are marked explicitly before the
     final sequencing outcome is saved
 - custom class for authentication in tests - works with JSON POST requests
 - mqc widgets not shown if no lims data available
 - title for pages with data for one id run show run status
 - SeqQC
   - bugfix only build request for qc_outcomes if rptkeys in page
   - upgrading jquery to 2.2.3 from 2.1.4
   - upgrading requirejs to 2.2.0 from 2.1.20
   - upgrading bcviz to 1.3.2 from 1.3.1
   - upgrading table-export to 1.5.0 from 1.2.2
   - upgrading qunit to 1.23.0 from 1.20.0
 - add unique db constraint for short descriptions in qc outcome
   dictionaries; the constraints should have been set when the tables
   were created 

release 60.0
 - JSON service (retrieval) for qc outcomes
 - update link to picard in POD
 - SeqQC:
   - remove use of autocrud plugin - it's never been used
   - simplify the authorisation and it make more secure (do not fetch
     user credentials from the url), move the code to a new User model
   - in tests extend the User model to allow for getting user credentials
     from the url
   - avoid warnings in tests by setting the default for the username to
     an empty string
   - if the user is logged in and is authorised to do manual qc, display
     a visual cue on the top of the page
   - tag metrics column moved next to the column with tag index and tag sequence
   - show deplexing percent for individual tags in tag metrics column
   - retrieve qc outcomes from npg_qc_viewer qcoutcomes JSON service for
     initial page rendering

release 59.8
 - give LIMs time to process posting qc outcomes as individual events
 - SeqQC
   - upgrading bcviz to 1.3.1 from 1.3.0 (individual minified files)

release 59.7
 - SeqQC
   - bower configuration files in npg_qc/npg_qc_viewer
   - moving client test files to npg_qc/npg_qc_viewer/t/client
   - fix regression, missing require for table-export

release 59.6
 - SeqQC
   - generating bcviz plots only when they will become visible and remove
     them when they will not be visible
   - set max number of plexes for manual QC as 400

release 59.5
 - autoqc results db loader: an option to force a re-build of related objects
 - SeqQC
   - fix warning about undef value in the adapter template
   - fix closing div tag in verify bam id template 
   - upgrading jquery to 2.1.4 from 2.0.3
   - upgrading requirejs to 2.1.20 from 2.1.8
   - upgrading qunit to 1.20.0 from 1.15.0
   - upgrading bcviz to 1.3.0 from 1.2.1
 - travis ci testing perl modules for npg_qc and npg_qc_viewer
 - require DBD::SQLite@1.48 to run tests

release 59.4
 - saving manual qc values for libraries - allow for an undefined or empty
   list of tag indices
 - tags in lanes from GCLP runs are not subject to library qc
 - composition-based autoqc results - disable version checking between the version
   of the module that serialized the object and the version of the same module that
   is performing de-serialization
 - script to import manual qc values from the old warehouse RT#493757
 - update_outcome method of mqc entities renamed to update_nonfinal_outcome
 - a new update_outcome method allows for update of final outcomes
 - method to toggle stored final manual qc outcomes
 - mqc reporter - reporting might cause a loss of link between the product and
   flowcell data in the ml warehouse, so prepare all data, then report
 - SeqQC
   - New functionality to allow export summary table to CSV

release 59.3
 - transparent search query for autoqc objects irrespectively of the details of
   object's database implementation (in-table identifies or composition)
 - custom parent class for resultset objects
 - calling ->new() on resultset object to create a new result replaced with
   calling more intuitive ->new_result()
 - upgrade genotype check to use samtools1 and bcftools1
 - SeqQC
   - New dictionary table for plex level library MQC. (Issue 238)

release 59.2
 - library-level manual QC for individual plexes.

release 59.1
 - 'write2file' method of autoqc result objects removed since it duplicated
     the 'store' method
 - alternative base class npg_qc::autoqc::results::base for autoqc results objects,
     able to represent results that are derived from merged files and described by
     a composition of multiple components
 - autoqc result objects for samtools stats file, sam/bam headers and digests
     derived from the new base class
 - bam_flagstats result extension to produce samtools_stats and sequence_summary
     results (related objects) either at run time or later
 - database tables for storing component and composition objects
 - autoqc db loader extension
     - to load data represented by classes derived from the new base class
     - to build related objects in memory and to load them to the database
       bypassing serialization to a file - a way to save cram headers and stats
       file where the analysis pipeline did not run the current code that
       produces samtools_stats and sequence_summary objects as individual files
     - ability to mark records as current
 - reporter for manual QC results retrieves LIMs info from ml warehouse;
     it skips GCLP runs RT#480489.
 - tag_sniff new option to truncate tag sequences
 - tag_sniff checks common tag sequences against tag sets in the warehouse
 - SeqQC
   - add the total yield in library view RT#488973
   - summary table: display supplier sample name along the library barcode RT#488964,
     remove separate sample column
   - fix missing composite genotype check visualisation broken when cleaning
     template for ml warehouse
   - fix missing space between forward and reverse when reporting percent gc 
     fraction
 - genotype check data extraction scripts - updated scripts to fail more readily
    and informatively when an iRODS error occurs

release 59.0
 - SeqQC 
   - remove ajax proxy controller
   - stop 00 tests accessing live db credentials and databases
   - using mlwarehouse for dwh information displayed in SeqQC viewer
   - removing tests related to template compilation
   - providing links to lims for pool/library/sample
 - autoqc check and autoqc objects: remove unused 'sequence_type' attribute
 - autoqc check and result objects - use existing roles for id_run and
   position definitions
 - result object - to remove dependency on id run, position and tag index,
     allow individual results to overwrite the root of the output file name
 - refactor autoqc check to use file_type attribute name instead of
   input_file_ext
 - tags_reporters check - remove hardcoded solexa path
 - genotype and verify_bam_id_checks - use standard way of reporting run-time
   problems
 - bam_flagstats
     - one call to compute all metrics
     - method for finding stats files
     - if id_run not given, derive the root of the output file name from
       the input sequence file name 

release 58.9
 - move method for file name creation from SeqQC to autoqc so that it's
   more accessible
 - SeqQC
     - upstream_tags template - do not report potentially confusing tag index value when
        there is no id_run in the high-scoring tags table
 - remove misleading bam_flagstats check info

release 58.8
 - SeqQC
     - display insert size normal fit confidence and number of modes in the 
       summary table
     - do not show adaptor plots for low contamination
     - provenance in lane title not in every check
     - prepend all page titles with application name and version
     - different page title colour if running in non-live environment
     - use updated LIMs server url
     - link to NPG tracking web server running on the same host as this app
     - showing reference species and version below lane titles
 - Using container configuration for travis

release 58.7
 - bam_flagstats autoqc result object:
     new field, subset, added to be used instead of human_split
     human_split is retained for now to be compatible with existing data and code
 - autoqc loader will only load fields that correspond to database columns

release 58.6
 - Using "jquery-unveil" plugin for heatmaps
 - Removing data from DOM after passing them to local variables
 - Nulling variables after using them for bcviz to free memory
 - Moved simplified file name generation to this package
 - Removing gc bias and qX Yield checks when looking at non-run views
 - Removing collapser
 - Using latest release of bcviz (1.2.1)

release 58.5
 - stop using depricated Class::MOP::load_class method
 - use namespace::autoclean instead of "no Moose" in Moose objects
 - using make_immutable in Moose objects

release 58.4
 - Creating a cache in SeqStore model to reduce file system access. 
    Improving query - using keys for tables.
 - Moving FileFinder functionality into SeqQC from seq_commons.
 - Cache of catalyst actions and uri in template.
 - Templates are configured to be checked for changes every 10 hours.
 - Connections to database for fastqcheck are passed to model from 
    template.
 - Test modules catch/test for warnings for unitilized ids and for 
    cases where it was not possible to locate a folder.

release 58.3.1
 - Updating Readme in npg_qc_viewer for changes in deploy procedure.
 - Fixing qXYield total for run and sample, now it calculates from actual values 
    in the table, does not recalculate from collection.
 - genotype check: reduce min_sample_call_rate parameter for genotype match from 95% to 75%, and
     min_common_snps from 21 to 20. This will allow (Fluidigm) qc genotypes with 20 calls to be
    identified as possible duplicates when using the standard set of 26 QC SNPS (W30467)

release 58.3
 - default autoqc result object creation - do not set tag index to undef to
   avoid this field being set when serializing to json with newer Moose

release 58.2
 - convert local path to nfs for linked tools when building fastq_summ

release 58.1
 - compile fastq_summ with samtools-1.2 and htslib-1.2.1
 - Removing global functions from manual_qc.js
 - Logic for preliminary outcomes for MQC
 - New undecided outcome for MQC
 - update scripts for genotype check data preparation
    - to allow specification of iRODS zone with an environment variable
    - perlcritic issues and version strings
 - gt_pack recognises version 02 headers in append mode
 - DBIx binding generation - keep column name case when generating accessors

release 58.0
 - skip running legacy gcbias if window_depth not available
 - compile fastq_summ executable during the npg_qc build, skip
     compilation if samtools is not on the path
 - C code clean-up to remove warnings in compilation
 - SeqQC daemon to set CATALYST_HOME relative to bin so that
     the production user does not have to have this definition
 - SeqQC build optionally fetches javascript dependencies
 - added scripts to handle generation of data for autoqc genotype checks

release 57.12
 - Removing MQC logic from templates and moving it to JS
 - Adding a controller to provide MQC status for a run using REST
 - Adding a role to provide functionality for 401 responses
 - Validation for DWH->MQC outcome integrity during mqc for logged mqc-ing user
 - Fixing id-username data in test data to fix patches in controllers 
     which validate username

release 57.11
 - take into account old-style tag metrics results when deciding
     whether the lane has plexes
 - be compatible with latest changes to the db_connect role
 - ensure that tests do not access user's home directory

release 57.10
 - total_reads now returns 0 when num_total_reads is 0 rather than undef
 - add support for metrics files produced by bamstreamingmarkduplicates
 - npg_qc build for web server does not compile executables
 - functionality of the util package in SeqQC merged into the rpt_key autoqc role,
     the package removed
 - api::error package moved to Util::Error
 - using node-qunit-phantomjs to run headless tests
 - tests for basic functionality for mqc Javascript code
 - adding configuration for blanket
 - updating readme for changes in testing procedure

release 57.9
 - autoqc results collection class - add a method for inferring whether
     a lane has plexes from results themselves
 - SeqQC - steps towards making display of autoqc results and manual qc process
   independent of availability of warehouse data:
    - use the new collection method to decide whether to display a link to
       plex results (previously warehouse data were used for this)
    - if plex results are available, always display a link to them
 - SeqQC - remove vestigial code for batch id retrieval 
 - SeqQC build: remove --linkable-bcviz-path option since dependency on bcviz
   is now managed by bower
 - SeqQC: Ajax controller removed (was used as a proxy for now discontinued
   requests to LIMs web server)
 - following restructuring of bcviz, amend statements for import of bcviz libraries
 - changes to allow genotype checks to be run on cram files
 - list of human references (with chr.naming convention) used by genotype check
     moved to file in the genotype repository
 - GRCh38 human references added to the list
 - gt_utils (gt_pack and find_gt_match C programs) added to Build install

release 57.8.1
 - add temporary file name option to bamtofastq command

release 57.8
 - Using bower to manage javascript component dependencies.
 - Using bcviz v1.1.0 which now supports bower.
 - use Biobambam bamtofastq in place of Picard utility in adapter qc check

release 57.7
 - removed redundant methods from NpgDB model
 - New javascript functionality to process mqc. MQC outcomes are changed using AJAX 
   calls to the controller directly.
 - mqc controller now provides with the functionality for mqc through asynchronous calls.
 - mqc controller does not saves a log in the tracking database when mqc outcomes are
   updated.

release 57.6
 - Added mqc_outcome_reporter
 - Added a new column to the mqc entity and historic table to keep separate track of who
    updates the record through the web page and who was the last user to modify the row.
    Updates to tests to deal with the new schema.
 - MqcOutcomeEnt validates outcomes are final before updating them as reported.

release 57.5
 - amend location of composite genotype data (composite_results_loc) in npg_qc_viewer.conf

release 57.4
 - in order to be able to retrieve values of foreign keys without
     fetching the row in the parent table, DBIx classes generated with
     an option to drop id_ at the start of the relation name
 - InflateColumn::Serializer component added selectively to autoqc classes
     rather than to all classes
 - mqc models (DBIx) functionality extended to create a method for
   updating/creating outcomes
 - column name fixed in the mqc_outcome_hist table
 - SeqQC viewer: top horizontal menu removed, Help link added to the menu on the right
 - SeqQC viewer: NPG links point to correct production/dev servers
 - SeqQC viewer: superfluous javascript code removed
 - SeqQC viewer: checks/runs page removed
 - SeqQC viewer: links to individual entities on the right removed
 - SeqQC viewer: if results for one run only are displayed and the request was not explicitly
     from staging or path, a link back to the run SeqQC page is displayed on the right

release 57.3
 - SeqQC: removed pages that are not used any more (studies, samples, libraries,
   people, weekly reports)

release 57.2
 - updated the way bcviz functions are called from SeqQC
 - Added tables for manual qc.

release 57.1

 - d3 bcviz rendering of adapter, insert size and sequence mismatch plots
 - page rearrangement to display ref match and old contamination results side-by-side removed
 - SeqQC templates, client-side scripts and config files installed to a directory
   under the install_base path; if a bcviz path is given, a link to it is created,
   old bcviz link is overwitten in this case
 - removed generation of google chart api urls

release 57.0
 - incorporated SeqQC viewer

release 56.16
 - changed default data source for call_gtck_composite_rpt.pl to combined Sequenom/Fluidigm results

release 56.15
 - if norm_fit test produces no output, e.g. if no peaks after filtering, simply add a comment

release 56.14
 - updates to norm_fit code
     more informative log messages 
     added checks for zero peaks 
     do not run norm_fit test if there is not enough variation in the insert size

release 56.13
 - correct size of genotype_data_set column of genotype table

release 56.12
 - insert_size.norm_fit_confidence from integer to float

release 56.11
 - changes to genoype check and utils to use combined Sequenom
    and Fluidigm results for the 26 QC SNPS (W30467)
-  fixed RE when parsing norm_fit output
-  fixed a bug and cleaned up norm_fit code

release 56.10
 - support for search for autoqc objects without tag_index attrubute
 - Build.PL extended to compile and deploy norm_fit executable
 - only run verify_bam_id if single sample expected (helps cope with 
   single plex in pool)

release 56.9
 - database name-agnostic database dump file

release 56.8
 - increase DB field sizes for genotype qc check results

release 56.7
 - only insert cluster densities which exist

release 56.6
 - use length of index read from tag0 bam file rather than length of tag in
     decode metrics file to derive barcode file, added new tests and test data
 - do not croak if a Bustard_Summary file does not exist (as is the case
     for HX instruments)
 - made interop parsing code more generic

release 56.5
 - phix bam_flagstat to have default serialisation name including phix

release 56.4 
 - get cluster densities from InterOp/TileMetricsOut.bin
 - added test data for tracking database

release 56.3 
 - added check for alignments, reference and library_type to can_run() 

release 56.2
 - relax regexp for class name in result role to allow git or svn version numbering

release 56.1
 - git-based module and script versions
 - RSC keywords removed

release 56.0
 - use test data that are publicly available
 - getting autoqc module versions made to work with non-numeric versions
 - redundant Gerald summary loader code removed
 - unused test data removed
 - in test runfolders that are used GERALD directories renamed to PB_cal
     since gerald_path is going to be removed from npg_tracking::illumina::run::folder

release 55.10
 - remove default for verify_bam_id.pass

release 55.9
 - minor bug fix for verify_bam_id

release 55.8
 - remove Fey modules from npg_qc::autoqc::db namespace, t/60-autoqc-db*.t tests 
   and test data not used elsewhere
 - qc_db_delete_autoqc script:
     updated help message
     fix for a bug that resulted in no data deleted unless a list of checks to
       delete was given explicitly 

release 55.7
 - tag sniff usage message
 - minor code changes to a couple of checks
 - test/test data for verify_bam_id
 - preserve case when generating DBIx binding since verify_bam_id
   has mixed case column names

release 55.6
 - exclude verify_bam_id (not run by the pipeline yet) from checking a set
   of archived autoqc results for completeness

release 55.5
 - patch for bin/call_gtck_composite_rpt.pl

release 55.4
 - patch for npg_qc::autoqc::checks::upstream_tags - extra imports required

release 55.3
 - 'check' option for the script deleting autoqc results from a database
 - unused Fey-based autoqc loader module removed
 - contamination autoqc check table: drop not-null constrain for fields with
   serialized data and replace empty strings there with nulls -
   InflateColumn::Serializer DBIx plugin gived error trying to convert
   empty string to JSON
 - DBIx binding generation extension - DBIx result classes for tables
     with autoqc results consume autoqc roles
 - autoqc data retrieval via the DBIx db binding

release 55.2
 - run upstream_tags check on whole bam file, not just forward read, otherwise check fails if there is an inline index in read 2

release 55.1
 - bug fix in using roles for finding runfolder path

release 55.00
 - schema and bindings re-generated from an copy of a live database
   with db updates applied
 - verify_bam_id autoqc check added
 - changes to database schema, code, tests and test data to enable a database
   switch to sql strict mode, in particular,
     bam_flagstats check to treat library size -1 as undefined,
     bustard summary loader to use zeros where N/A value is in the summary file
 - DBIx Result class for the fastqcheck table and a loader for fastqcheck files changed
   to accommodate a switch to the InflateColumn plugin, which is used for
   other classes
 - DBIx schema loader:
     removed dependency on the soon to be discontinued npg_common::config module;
     custom post-generation filter to make generated classes comply with perlcritic
     binding generated as Moose classes
 - in/de-flators are set for all relevant columns for autoqc results tables
 - swich from Fey to DBIx ORM in a database loader for autoqc data
 - call_gtck_composite_rpt.pl script moved from lib/* to bin directory; its
   dependency on srpipe::runfolder removed
 - standard way to run perl critic tests - on all perl modules and scripts in bin

release 54.11
 - changes to allow use of multiple SNP sets with the genotype check
 - changes to role for pulldown_metrics check to format percentage values correctly and consistently

release 54.10
 - use mocked jar file
 - podcoverage test runs for all files
 - during build, change shebang line of cgi script to perl interpreter
   used similar to Build.PL default for scripts
 - a reg expr fix in the tags_reporters autoqc check

release 54.9
 - add tags_reporters to IGNORE_AUTO_QC_CHECK list in DB.pm to allow runs to be deletable without results for that check.

release 54.8
 - add new tags_reporters check

release 54.7
 - upstream_tags check: correct determination of archive_qc_path, use position when fetching qc_store results, use db_lookup attribute with qc_store

release 54.6
 - randomise order in which references are used by ref match (to work around Lustre client caching bug)
 - upstream_tags check uses qc_store to fetch tag information for upstream runs instead of st::api::lims

release 54.5
 - corrections to upstream_tags check 1) fix can_run condition, and 2) use CLASSPATH correctly (remove hard-coded path)

release 54.4
 - correct upstream_tags check to use the tag indexes from the decode tag set when counting perfect_matches in previous runs

release 54.3
 - correct path determination from path attribute to work correctly with value supplied by pipeline

release 54.2
 - changes to upstream_tags check
    added 5 base tag set (probably should be removed when TraDIS detection is added)
    added a java_xmx_flag attribute  for BamIndexDecoder invocation (default: -Xmx1000m)
    use path attribute (set from qc_in in the pipeline) to locate both tag#0 bam file and for location of BamIndexDecoder metrics file output
    added min_percent_match attribute to allow this cutoff to be set at runtime if needed
    added recal_path attribute, use it to construct paths to tag0_bam_file and metrics_output_file
    changed can_run to detect !lims->is_pool (only run when lane is plexed)

release 54.1
 - changes to upstream_tags check
     unset NPG_WEBSERVICE_CACHE_DIR to avoid relying on cached data for lims lookup of tag set information
     changed parameters of BamIndexDecoder run to allow one mismatch (and added attributes to allow this and the MAX_MISMATCHES parameter to be reset by the caller as required)

release 54.0
 - cache_list_query_movez_tiles removed
    reason - last run loded to move_z table is  5302
 - npg_qc::api::loader::Qcal_Report removed;
    reason - table qcal last run loaded 6918
 - npg_qc::api::loader::Run_Config removed;
    reason - table run_config last run loaded 6927
 - npg_qc::api::loader::Tile_Score removed;
    lots of tables error_.., errors_.., most_.. last run loaded 6927

 - new namesopace for illumina-data related modules - npg_qc::illumina
 - npg_qc::api namespace removed, modules that are in use moved to npg_qc::illumina
 - where DBI connection is used, both AutoCommit and mysql_auto_reconnect are switched on
 - bin/npg_qc_api_monitoring.pl removed, its functionality  merged into npg_qc_illumina_analysis_loader
 - runfolder checking removed for run loader since it's called from the pipeline,
   for loading all runs the globs of runfolders come from the tracking database
 - to avoid post requests from 'run_is_deletable' script, npg_qc::illumina::loader module
     implements npg-qc-related functionality needed for this script (lane_summary_saved method)

release 53.5
 - add functional upstream_tags check

release 53.4
 - patch release to add upstream_tags check to IGNORE_AUTO_QC_CHECK list of DB.pm to run to be deletable without this checks results.

release 53.3
 - added new upstream_tags check. Check itself currently non-functional, but results should be displayed in Seq-QC pages

release 53.2
 - changes to remove most regular warnings when rendering the pages

release 53.1
 - changes needed to move NPG QC web server from intweb to webteam's VMs
 - lightbox for IVC plots dropped

release 53.0
 - notification of perlcritic test failure: include policy name
 - to eliminate a separate db configuration file for the code running
   on the farm, autoqc & api db interface gets db credentials from a dbix connection
 - autoqc & api db-related tests deploy and populate db through dbix binding, take
   db credentials from ~/.npg directory
 - unused code removed from test util module, test api util module removed

release 52.7
 - pulldown_metrics: error message fix and criterion description addition 

release 52.6
 - dbix binding updated

release 52.5
 - ref match check - cache abs path of the default strain/version to avoid being cought out when
   the link is switched to a different strain/version
 - pulldown metrics check: check now fails when result->on_bait_bases_percent < 20 and when bait_path is found but interval files are not found. Otherwise pass remains undefined.

release 52.4
 - removed from Build.PL dependency that installs as a part of other package
 - ensure 'use Readonly';  and 'Readonly::Scalar our $VERSION' are on one line to help
   with inferring the version
 - amend pulldown_metrics check
    - "can_run" allows missing baits intervals files
    - "execute" fails the check when the baits intervals files are missing
    - if the intervals files (bait and target regions) are identical, this is flagged in the result. Seq-QC will be amended to detect this.
    - added "pass" and "interval_files_identical" columns to pulldown_metrics table in npg_qc database

release 52.3
 - extended the build file to deploy qc bias R script
 - made id_run and position attributes optional in genotype check
 - added flag to allow specification of reference and position to SNP name mapping file

release 52.2
 - genotype check alternative match bug fix
 - gc bias check command string bug fix

release 52.1
 - pulldown metrics check bug fix - use correct function name for getting picard jar version

release 52.0
 - explicit dependency on /software amd /software/solexa removed
 - autoqc checks use software_location role to access third party tools
 - following loading failure under perl 5.14.2 on precise,
   illumina analysis loader code uses standard DBIx transaction
 - illumina analysis loader and monitor use standard way of getting DBIx connection
 - unused npg_qc::api::run namespace removed
 - unused scripts and one-off code removed
 - some tests improved, made more robust
 - package is build with Build.PL
 - all scripts that have to be deployed are moved from scripts to bin

release 51.9
 - mysql client does not read configuration in default places to avoid readign wrong configuration
 - use password for the root user on a local test database
 - removed old unused scripts and modules
 - moved window_depth.d source file from bin to src
 - removed the specification of the samtools_path from call_gtck_composite_rpt.pl (default should be OK), and changed the name of the requested samtools executable to "samtools_irods".

release 51.8
 - tweak spatial filter to deal with output when reads removed rather than marked with fail bit

release 51.7
 - Fey2DBIxRedesign document added
 - changes to allow genotype check to be run on more than one bam file
 - temporary exclusion of Chlorocebus aethiops reference from ref_match check

release 51.6
- bug fix - cope with spatial_filter classes (without tag_index) cat run deletion check time

release 51.5
 - bug fix - custom type name update

release 51.4
 - reflect that a number of npg_common mudules has been moved to the npg_tracking namespace
 - some compatibility changes for perl 5.14.2 on precise
 - insert size check can_run method relies only on npg::api::run when
   determining whether the run has paired reads

release 51.3
 - add spatial_filter to test to ignore when checking for deletion

release 51.2
 - autoqc spatial_filter can run as QC check (reading stderr of PB_cal spatial_filter on stdin)

release 51.1
 - bug fix for attribute custom type mismatch

release 51.0
 - add auto qc for recording spatial filter application
 - serializing to file moved from the autoqc check object to the autoqc result role
 - use npg-tracking custom Moose types
 - reflect the fact that db_connect and run, lane and tag definition roles moved to npg-tracking
 - remove live and dev db configuration from svn copy of the db config file
   set test db configuration to localhost
   make tests run against a localhost when the socket is defined

release 50.7
 - amended database connection details for the QC database npgqcp (in data/config.ini)

release 50.6
 - tileviz removed; it now lives in pbcal
 - a script for generating DBIx bindings changed to include explicit names
   for some autoqc tables in order to provide an easy mapping between autoqc
   and DBIx class names
 - a script for deleting lanes from autoqc and fastqcheck tables of the qc database
 - unused scripts for a dev npg-qc server, bin/npg_qc, removed

release 50.5
 - use QC fail counts in bam flagstat QC (so numbers add up for spatial filtered BAM files)

release 50.4
 - patch for pulldown metrics to treat ? as null in the picard output RT#282664
 - patch for divide by zero bug in the alignment_filter_metrics role when total number of reads is zero RT#282703

release 50.3
 - patch to the web server  post callback - exclude a check for data presence in qcal table that is not loaded any more

release 50.2
 - displaying q values in npg qc web app refactored to use the fastqcheck table
 - qcal values are not rendered in xml
 - remove loading qcal table from illumina loader

release 50.1
 - patch to allow larger lane numbers

release 50.0
 - fastqcheck table extended with columns fully describing the file id (id_run, position, tag_index, section, split)
 - script loading fastqcheck files to the database amended to fill in new columns along with old ones
 - old fastqcheck data supplied with data for new columns, see RT#277477 for details
 - pulldown_metrics npgqc db table: drop the fold_80_base_penalty column RT#268666
 - removed scripts/database_dump since it looks at live db only

release 49.4
 - DBIx schema for npg_qc::api::loader is created in non-standard way with autocommit off. Therefore, a commit is restored in npg_qc::api::loader::Fastqcheck

release 49.3
 - sequence error fields are too long in total for a 250 long reads to load to a database  "DBD::mysql::st execute failed: Got error 139 from storage engine", see #RT277981; introduced client-side compression on most of text type fields

release 49.2
 - tileviz: filtering by quality; reads and displays old qualities if available; uses a different executable - 'spatial_filter -d'
 - npg_qc::api::loader::Fastqcheck refactored: uses npg_common::fastqcheck module to get qX values from the fastqcheck files instead of its own calculation; file name filtering simplified since files that previously had to be skipped do not exist any more; tests improved
 - pulldown_metrics and tag_decode_stats roles, cv coeff calculation - return explicitly a number, not a pdl onject
 - removed scripts/get_qcal.pl which seems to ba a predecessor of pg_qc::api::loader::Fastqcheck and is currently not used
 - removed unused scripts scripts/get_run_tiles.pl and scripts/get_signal_means.pl

release 49.1
 - convert "#' to its HTML code in the tileviz html page image links
 - in cigar string chart - create arrays of zeros if a data series is null and is going to be added to the chart. RT 274105
 - pulldown metrics check - problem with picard exiting with an error code when stderr is not redirected to a file is fixed

release 49.0
 - tile visualization tool
 
release 48.9
 - get paired_read information from runfolder before using npg api in insert_size check

release 48.8
 - reduce size of cigar chart urls by removing H,N,P series, and change colours to something less gaudy.

release 48.7
 - alignment filter metrics check: store one reference fragment per reference since some of our references have too many fragments.both  RT #267938
 - alignment filter metrics role: correct handling of unaligned output. RT #267938
 - sequence error check: use BAM bitfield rather than interpret cigar * as no alignment

release 48.6
 - alignment filter metrics: stored number of alignments does not have to correspond to the number of references.

release 48.5
 - added cigar charts
 - FOLD_80_BASE_PENALTY in the HS metrics Picard output is sometimes '?', which causes problems when creating a result object (RT #268429). The users do not want this value anyway, hence this field is removed from teh result object. The db column stays for time being.

release 48.4
 - matrix qc data loading copes with dual indexing run
 - bugfix - don't die in sequence_error check when no successful alignments

release 48.3
 - report criteria for sequence error check: fail on insertion or deletion in most common cigar

release 48.2
 - add pass to sequence error check: fail on insertion or deletion in most common cigar

release 48.1
 - a patch to alignment filter metrics role to fix a typo
 - a patch to the code that checks that all autoqc results loaded - should disregard alignment filter metrics check

release 48.0
 - enhance sequence_error (mismatch) test to record most common cigar strings and cigar char counts per cycle
 - a new autoqc check - alignment_filter_metrics - to capture statistics about split by reference of bam files (spiked phix - unconsented human - target sequence split)

release 47.1
 - a patch to pulldown metrics check to specify the max java vm heap size (min was specified by mistake)
 - a patch to the code that checks that all autoqc results loaded - should disregard pulldown metrics check

release 47.0
 - some optimisation of the genotype check
 - a new autoqc check - pulldown metrics
 - dbix binding updated - a table for the new check added

release 46.1
 - record read_pairs_examined and picard metrics header infomation in bam_flag_stats

release 46.0
 - SangerPath and SangerWeb dependencies removed from npg-qc ClearPress web application and all supplimentary scripts
 - top-level changes to controller, view and util modules to allow for running stand-alone
 - hardcoded server urls removed from heatmap generation
 - can run as mod-perl
 - json feeds removed
 - page header to match npg-tracking

release 45.0
 - SangerPath dependency removed from tests
 - use of bound to disappear npg_common::graph::* and similar modules replaced by npg::util::image::* modules
 - new dev database - a full copy of live database taken on 21/03/2012; unfortunately, the name is the same as live db, see RT#258559 for explanation and a way to do it in future

release 44.1
 - DBIx interface regenerated with inflated date columns; they will return DateTime object
 - npg_qc::api::run_timeline
     replaced use of npg xml interface that is not available any more by a direct access to the tracking db to get a list of existing runs RT#257047
     rewrote loading to npgqc database; uses DBIx now
 - unused script npg_qc_api_run_timeline.pl removed

release 44.0
 - genotype check - sample names containing spaces are now handled correctly
 - npg-qc web app - unused dependency on old st::api calls removed
 - source code for the C executable generating fastq and fastqcheck files from bam files added to the package

release 43.4
 - fixed two bugs in genotype check

release 43.3
 - genotype check changes:
     check now copes when illegal allele for SNP is called in genotype from bam 
     locations of data and executables adjusted to standard location
     calling of genotypes moved from stand-alone script to bam_genotypes module which is used by the check
     attributes added to check to allow adjustment of parameters for finding genotype matches
     check now saves bam_file name, bam_file_md5, genotype_data_set and snp_call_set to allow later replication of check results
 - tag_metrics: changed the way the error is calculated in tag_metrics role to allow for non complete data

release 43.2
 - based on staging tag to find runs to load recipe, runinfo and cluster density data and stop looking for runlog data to load

release 43.1
 - ignore spiked phix plex nonhuman bam flagstats in runfolder deletion

release 43.0
 - provisions for finding human/non-human bam files removed from autoqc; naming convention changes in the pipeline
 - gc bias check - dependency on fastq files removed

release 42.5
- runfolder deletion: cope with the results from new bam-based pipeline

release 42.4
 - cope with empty lane summary for Miseq run
 - adapter check: use symbolic constant instead of octal for user rw only mode

release 42.3
 - tests that went live to npg server fixed
 - t/data/autoqc st and npg caches updated to use xml files that they need; lots of xml files purged
 - evaluation to pass/fail added to tag_metrics check
 - the autoqc adapter check to work with bam input
 - minor fix for the genotype autoqc check

release 42.2
 - fixed a bug in the sorting procedure for tag_metrics result

release 42.1
 - ignore tag_metrics if missing in archive

release 42.0
 - SangerPath dependency is added to npg_qc::util so that it can be removed in autoqc db-related tests
 - SangerPath import removed from autoqc db-related tests
 - explicit setting of PERL5LIB through 'use lib' removed from autoqc db-related tests
 - error checking in autoqc db-related consistently via Test::Exception
 - autoqc::check::check object to use a new simpler function from npg_common for generating file names
 - tag_metrics check added; it parses the output of the picard tag decoder
 - dbix binding ipdared
 - to_string function added to autoqc result objects
 - better options to the blat command in the adapter check

release 41.0
 - autoqc check loading from staging: enable using stored globs
 - autoqc collection object - remove depricated code
 - autoqc qc loader object - remove definition of max id run on staging area since
   this is difficult to maintain; also globbing is now reduced since most old runs have
   autoqc data

release 40.2
 - Add required properties to genotype check and result modules, added basic tests for genotype

release 40.1
 - ignore genotype qc result checking when deleting runfolder

release 40.0
 - add genotype check
 
release 39.6
 - cope with miseq qc data loading

release 39.5
 - bugfix in producing single ended run sequence error plots

release 39.4
 - percent_split method on split_stats to return undef rather than empty string on no reads

release 39.3
 - add percent_split method to split_stats
 - coefficient of variance calculation (tag decode stats autoqc check): disregard spiked phix; unfortunately, spiked phix tag hardcoded

release 39.2
 - bam flagstats role percent methods to return percentages not fractions

release 39.1
 - coefficient of varaince calculation (in autoqc/role/tag_decode_stats.pm) changed to use root mean square instead of mean absolute deviation

release 39.0
 - autoqc modules refactored to use the new single point lims interface

release 38.1
 - bugfix - N's should only be counted when the base they represent aligns, but is a mismatch or softclip, not when it is an insertion/deletion 

release 38.0
 - the concept of the tmp_path for autoqc checks simplifies: just a temp dir by default
 - module for calculating isizes moved to the new parse subpackage
 - insert size check not to use own module for alignment
 - functionality reshuffle between the insert size module and the parsing module to live parsing module to parse and generate bins
 - insert size check uses both usual and reverse complemented fastq files, the latter in order to get insert size for outward looking long range libraries
 - reference and adapter repository can be set through the autoqc option
 - autoqc check tests prevented from looking for the live location of the reference repository
 - ref match and contamination percents - display 1 decimal digit only
 - sequence error now calculates number of bases of <15, <30 and >30, and displays these bins

release 37.2
 - cope with bam flagstat out from new version of samtools

release 37.1
 - n counts shown as on top of sequence errors, rather than be included, so that the curve is smoother

release 37.0
 - test staging path renamed, lote of tests fixed following this
 - coeff of variance computation for tag decode stats

release 36.4
 - ignore lane bam flagstats for mulitplexed run for archived autoqc result checking

release 36.3
 - remove study and library name table from run summary page because sequencescape time out problem
 - stop loading offset data because file format changed

release 36.2
 - added check for HiSeq, amended threshold calculation parameters

release 36.1
 - bug fix to get positon number from fastqcheck file name for single-end run

release 36.0
 - changed the name of the file that lists adapters
 - test for file_store module uses sqlite instead of msql db

release 35.2
 - qc checks can be loaded from multiple paths

release 35.1
 - insert size check filters out reads that are not properly mapped and does not cut off the top 1% of the insert sizes

release 35.0
 - adapter check takes the location of the adapter fasta directly from the reference finder role

release 34.4
 - adapter check not to write tmp files
 - adapter check takes the location of the adapter fasta from the reference finder role

release 34.3
 - add sf32-45 into the npgqc data monitor list and use path_info for runfolder glob_pattern
 - bugfix in q20/25/30 saving for coping for phix runs
 - check autoqc data fully archived in the database
 - ref_match not to fail if the read length is too short

release  34.2
 - make aligner_version of the check object work for bowtie - sometimes hands
 - refactore ref_match and contamination checks to pipe the output of aligners directly
   to the consuming code - no saving to temp files

release  34.1
 - add number of total reads in bam flag stats result and table 

release 34.0
 - tests for ref_match
 - generic aligner_version method in npg_qc::autoqc::checks:check
 - autoqc loader - an option to glob only for recent runs from staging
 - ref_match: if error in trimming the reads, try trimming to 1bp less
 - check and result objects to have sequence_type attribute (optional for result objects)
 - sequence_error check for spiked phix

release 33.0
 - new 'contamination' check - ref_match
 - adapter check: produce counts for the match start
 - upgrade schema scripts moved to a subdirectory of scripts
 - one-off scripts moved to one-offs subdirectory
 - split stats extended to cope with PhiX split
 - image for split stats
 - add ref_name into unique key of split_stats table
 - autoqc loader script to check completeness only if no records for a run existed prior to loading
 - autoqc insert size and sequence error checks: updated deprecated methods to get 10000 reads
 - collection adding from staging: load only files whose name starts with a requested run number

release 32.0
 - rpt key code moved from result role to a separate role
 - replace project with study in model summary for study name
 - allow insert size and sequence mismatch checks on files with a small number of reads
 - generate_filename method of the base check class is now inherited from a stand-alone role
 - get_input_files method of the check class is bam-file aware for a specofic case of human/nonhuman split
 - gc_bias check refactored to use common methods for retrieving bam and fastq files (to fix a problem with plexes)
 - additional options for the qc script so the the reference can be preset and the type of reference search set
 - using role long_info to get cycle, lane, tile numbers for npg_qc data loading and cope with missing recipe file for hiseq runs
 - cope with hiseq run for run info xml and cluster denstiy data loading, and ignore missing runlog and run recipe files
 - cope with hiseq matrix file name and content format change, missing gerald config file and get run date from run_folder name
 - added a directory for one off scripts and placed there scripts for running and archiving autoqc checks for old runs

release 31.0
 - added a table to store fastqcheck files for plexes, a module and a script to load files to this table
 - dbix binding regenerated
 - a script for generating the dbix binding updated to force plurals in names of Result classes for some tables
 - added a script for fixing expected insert sizes in the db where there was an overflow
 - added a script for backfilling tag decodin info

release 30.1
 - do not sort collection before returning it from qc_store
 - gc bias check - do not croak if problems with read length
 - do not check sequence error using first reference when multiple references available
 - contamination result object and role changes to work around an empty string for hashes in the npg-qc database

release 30.0
 - autoqc result and check objects and the autoqc object take tag_index definition from a tag role from npg_common
 - insert size autoqc check uses tag-specific expected insert size
 - the autoqc collection object looses id_run attribute, its add_from_staging method should be used with id_run attribute
 - a collection object method to return a list and a map of actually present check names
 - no croaking if multiple references are found by autoqc checks
 - options for qc results retrieval: particular lanes and either plexes or lanes or all
 - collection's sort and search methods can take tag_index into account

release 29.3
 - npg_qc::autoqc::qc_store can retrieve db configuration from a config file
 - add bam_flagstats into auto qc check list

release 29.2
 - DBIx schema can read config files
 - one extra field for bam_flagstats to distinguish whether bam file is human, nonhuman, or not split

release 29.1
 - add bam_flagstats result class and database table to record stats from Picard MarkDuplicate and Samtools flagstats

release 29.0
 - FEY binding for the default value for tag_index column for autoqc tables made to work for sqlite
 - a script generating a dbix binding reconfigured to avoid pluralisating certain class names for tables ; the binding regenerated
 - check names for the qX_yield and sequence error result objects changed to 'qX yield' and 'sequence mismatch' respectively since check names are now displayed in the QSea interface instead of class names
 - a method in the autoqc collection object to return mapping of result class names to check names
 - add run_folder validation against NPG when loading illumina qc data
 - bug fix about run recipe file name should be stored without any path
 - don't save anything when no id_run_pair information returned from NPG
 - excluding insertion from mismatch rate calculation, and add two extra fileds in sequence_error result and database table to store the total number of match and mismatch bases for each cycle

release 28.0
 - add basic check for gc bias

release 27.0
 - sequence_error role: a new method, google_charts, returning two equally scaled error plots
 - sequence_error role: the width of the image for the plot is not hard-coded, it is proportional to the number of cycles
 - bug fix, the cycle number in the matrix file name not necessary 2 digits now
 - remove the display options in the main page of npgqc, now only display illumina analysis qc result
 - send two movez_tiles caching request if paired-end run
 - change cycle column data type from tinyint to smallint for table signal_mean, errors_by_cycle etc
 - contamination test check: stopped from looking in the live reference repository
 - autoqc::db::DB object test: objects in the fetched collection are ordered alphabetically so the order of fetching, which differs from test to test, does not affect the outcome
 - backported from trunk a change to cope with a new format of the bowtie output
 - sort check names as returned by npg_qc::autoqc::autoqc->checks_list
 - introduction of multiplexing
 - tag decoding stats autoqc result and database module

release 26.0
 - bug fix for tile-based error tables and image viewer
 - remove swift related tables and moduels
 - remove tile_all table and modules, which are related tile-based IVC plots
 - remove separate lane_summary and qcalreport loader script
 - remove other obsolete modules and testing file and data, tidy up api modules
 - directly retrieve data from QC files to save into the database, skip the step transfering the data into xml
 - stop sending any xml to the webserver to save data into database, only send the request to do caching now
 - new data loader modules using dbix class: tile_score, signal_mean, fastqcheck, run_config, matrix and offset
 - new staging monitoring role and modules for loading recipe, runlog, runinfo and cluster_density files

release 25.0
 - addition to the expected_size_range of the insert_size role to cope with multiple expected insert sizes im multiplexed lanes, ie return the minimun value of min sizes and the max value of max sizes
 - when the expected inser size is a single value or the from and to range boundaries ar eequal, the evaluation is performed against the simmetrical range of 25% either side of the supplied value
 - a new attribute, tmp_path, is added to the check oject in autoqc; it sets the directory for writing temporary files to
 - the adapter check refactored to write  the temporary files to the directory given by tmp_path and to use a different location of the repository for adapters fasta file
 - the contamination check refactored to (1) write  the temporary files to the directory given by tmp_path, (2) use reference finder role to query the reference repository, and (3) use extractor::fastq module to count the number of reads in a fastq file
 - dbix shcema class added
 - load lane summary data and tile-based data from both bustard and gerald summary xml files instead of just gerald summary html file using dbix class
 - load qcalreport text files separately from lane summary data loading, use dbix class now
 - change end column data type from tinyint to char to allow use 't' as end value for multiplex run
 - add unique key for analysis_lane table
 - remove unsigned for column cycle_10_20_av_perc_loss_pf and cycle_2_10_av_perc_loss_pf to allow negative value inserted
 - be able to load multiplex run qc data

release 24.0
 - display cluster density per lane data in the run qc summary table
 - added a new gc_fraction autoqc check
 - refactored qX_yield autoqc check to rely on npg_common::fastqcheck module in all operations with fasqcheck files

release 23.0
 - cluster density report data by lane are stored in the database now
 - statistics for move_z values for rta runs are now read based

release 22.0
 - npg_qc::autoqc::autoqc object; default for check name removed, 'check' and 'position' field become compulsory
 - listing of checks in npg_qc::autoqc::autoqc is done though a plugin look-up
 - code for detecting expected insert size is moved from npg_qc::autoqc::checks::insert_size to st::api::asset
 - 00-distribution.t test is made TEST_AUTHOR dependent since some versions of the test suit cannot make a distinction between own and inhereted fields/methods in Moose objects
 - contamination check - a dodgy fastq read count fixed

release 21.0
 - reference interface moved to npg_common namespace
 - insert_size and seqience_error check object refactored following changes in the reference role and its new namespace

release 20.0
 - store and display RunInfo xml
 - bug fix to display project and sample names for each lane
 - bug fix to improve loading speed of the front page because no need to try npg api to get the paired id_run for a RTA piared read run.
 - bug fix about extra <hr> tag (not <hr/>) in summary.htm file for qc data loading
 - not use libxml to parse offset xml anywhere
 - set end value for single read run as 1 in qcal table
 - ignore error rate data missing when a run no control lanes

release 19.0
 - load offset values for a run from a merged offset file, and stop using libxml to parse offset xml because of megered file too big
 - be able to get id_run and position from json filename and add them to json object if missing there
 - split_stats_coverages for table split_stats is not dependent on the relationship of the two tables. Fey::ORM no need to get foreign key info from the database currently, this can be disabled in order to improve database schema loading speed.
 - New illumina analysis loader module which makes use of some of the common roles, and should gel better, and be faster, than the current npg_qc_api.pl loader with the pipeline
 - using npg::api::run_lane to get organism of lane instead of run
 - bug fix to add eval_error to sequence_error check comments
 - count soft clipped bases as error when calculting sequence_error
 - add extra attribute info for each autoqc result, along with comments they are in result superclass or role
 - the module name and version number for autoqc check modules are stored in their result info hash
 - aligner name, version and options for contamination, insert_size, sequence_error and split_stats are stored in their result info hash

release 18.0
 - data-servise module is incorporated into a more generic qc_store model
 - the npg_qc::autoqc::results::collection class has ability to load qc results from teh staging area without specifying a path explicitly
 - run_graph table with extra columna end and most statistical graphs are read based
 - analysis and analysis_lane with extra column end
 - autoqc sequence_eror check added

release 17.0
 - command line options processing for the bin/qc script is done by MooseX::Getopt
 - the collection object for autoqc is backed by an array class from MooseX
 - the display features in the autoqc result objects are removed
 - the result objects are refactored into a combination of roles and classes to allow for a smooth object creation directly from a BD
 - insert size check now fails if there are problems in extracting reads from fasq files due to unmatched reads

release 16.0
 - added the adaptor check
 - added a field to record a path to a reference in the insert size check
 - store expected insert size range instead of expected mean; evaluate against the lower range boundary
 - refactored the autoqc part that performs the check so that it uses Moose roles from npg_common to deal with runfolder information
 - autoqc result roles added
 - Fey schema and table classes only load database schema and table when you call the loading method, and database parameters can be passed in when loading
 - autoqc database table classes now share the same role with result class, not directly inherit from result class
 - be able to read split_stats data back from database


release 15.0
 - given an id_run, return a collection of autoqc data objects from database or json files in runfolder
 - fastq split_stats class is added to autoqc result package
 - add two tables split_stats and split_stats_coverage to store fastq splitting statistics

release 14.0
 - autoqc: output is encapsulated in result classes and saved to json only. XML support discontinued
 - autoqc insert size stats and histogram calculations is performed with the help of PDL
 - generic serialization of Moose classes to a database
 - serialization of autoqc result objects from a json string to a database
 - npg_qc_api.pl - now has option to only load a single id_run
 - Fey::ORM schema and autoqc result table classes are added, which can save JSON data into database and get data back as objects

release 13.0
 - created a namespace for autoqc libraries, added code for q20 and insert size check there
 - add npg home page link in the top menu
 - show average values in the statistical graphs
 - display statistical data by run with cycle numbers for each graph
 - using read length of each read of a run to calculate the lane yield instead of using the cycle number of the whole run
 - add average yield per lane per read by week graph
 - allow end value of a run to be a non-digit

release 12.0
 - add view for recipe file and the link in the summary page
 - display cycle or read length details in the chip summary page
 - remove swift link in the summary page

release 11.0
 - add recipe_file table to store the recipe file name, contents and md5 value
 - store the first and last indexing cycle number if any
 - store cycle number for read 1 and read 2 if there are two reads in one run

release 10.0x
 - update the database if the data already in the database, or delete the old data before inserting the new data
 - add unique index to qcal table and set end value as 0 if the qcal value is for single run or merged paired runs
 - modules to load qc data from other directories, especially for fastqcheck files from the repository
 - handle different cycle numbers of the paired runs for cache_query table
 - IVC base call plot all in the same scale 100%
 - stop read Q value from qcalreport file if fastqcheck files created for all lanes
 - store first indexing cycle number into database for multiplex run
 - query run recipe table for cycle count of a run
 - display cycle count for both ends of a pair of runs, which may be different
 - display qcal value for each lane

release 9.0
 - add api to delete qc data for one run
 - add graph view of cluster number against tile number as an alternative of heatmap
 - add view to show error rates of the latest runs per instrument
 - bugfix about getting the control lane data from lane_qc table to populate run_graph table
 - increase the x, y field length of table offset in database schema
 - display statistical data by week with the graph
 - store cycle number, tile number per lane in database from recipe and tile layout xml files
 - back populate run_recipe table by counting current QC or runlog data
 - display phasing information on summary page
 - retrieve project name and library name for each lane from sequence scape and display in the run summary page
 - QC data complete, check number of cycles, tiles and lanes in table lane_qc, signal_mean, errors_by_cycle and qcal against values in table run_recipe, not just check lane_qc table with startard number of tiles, lanes
 - only cache lane_summary data into cache_query table if data complete
 - get a list of runs from cahce_query table with lane_summary infomation to cache run_graph and instrument_statistics tables, and for npg_qc data loader and main page runlist
 - check whether lane summary cached in cache_query table to report data completely loaded for XML web API
 - check runlog data fully loaded against the actual number of tiles and lanes from run_recipe

release 8.0
 - analysis and analysis_lane api modules, initially set for ability to obtain data for analysis_report script, which is under npg-tracking
 - store frequency response matrix and offset data into database and simple web interface
 - add avgerage error per run by instrument statistics graph
 - get cycle number from move_z table if can't get it from errors_by_cycle table
 - store cycle number for a run into run_graph table
 - add cycle length filter to the statistics graphs
 - bug fix about getting the run end number from a single run qcalreport file name
 - bug fix to get correct lane number from fastqcheck file name of single end run
 - cope with relocation of score, rescore files of the pipeline software 1.3rc1
 - add caching scripts to the runlog loading script, to add them in the cron job list
 - get different levels of run folder directly from Latest Summary symbolic link if not given

release 7.0
 - api direct loading now gets database credentials from config.ini
 - heatmaps for pf_perc_error_rate now scales upt to 10+ (anything 10+ is considered to high, and is therefore all very hot)
 - all thumbnails for error plot view
 - store the run start, complete and end time in the database
 - add run statistics by time graph

release 6.0
 - Change to json output format for run_tile list for a run (default - single run, data structure streamlined)
 - IVC thumbnail plots now horizontal, merged image with a area map using DHTML.
 - IVC large plots now loaded using a lightbox to sit over the rotated IVC thumbnails
 - image_store table to store png that are regularly acessed for speed improvement
 - lane_qc table - change to column definitions for control lane only columns - from text to float (unknown stored as NULL)
 - indexes added to many tables, in order to improve speed efficiency.
 - Uniqueness checked for rows where applicable.

release 5.0
 - API modules to obtain summary, run list, run_tile and signal mean data
 - bugfix to ensure only single loading of rows into database
 - yield per run per instrument graph
 - blank base error rate per tile by cycle
 - bugfix to ensure most common words to be loaded into database
 - graph image now uses gray lines instead of black for clarity
 - first cycle intensities heatmap now scaled rather than linear

release 4.0
 - JSON service - run_tiles obtained but now in order, and with qc data already packaged in for the tile
 - JSON list of run ids that have data
 - caching for instrument statistical graphs
 - Error graph scale to 5% on Y-axis
 - XML feed to query if run is loaded /run/<id_run>.xml

release 3.0
 - Link to NPG run pages from the id_run/id_run_pair in the chip summary
 - Y Scale max for IVC plots set to default to 1500 if 100 tiles per lane (i.e. GA2)
 - JSON services - summary for run, obtain tiles, some stats for tile
 - different graph views possible on statistical graphs
 - run tile view - linked to when you select a tile on a heatmap or run alert
 - statistical graphs for instruments - tile count of errors by run

release 2.0
 - api to process Runlogs for move z data
 - display for move z data
 - hoverable heatmaps with clicking to run tile viewer
 - move to own database instance
 - improvements to Bustard processing
 - caching of big queries to improve performance
 - statistical graph by run

release 1.0
 - api to process Bustard files into xml, and post them to webservice
 - webservice to process bustard xml and save to database
 - set-up of database schema
 - tests
 - views showing graphs and tables
 - swift summary processed
 - heatmaps of tile data
 - alerts for out of scope metrics<|MERGE_RESOLUTION|>--- conflicted
+++ resolved
@@ -1,12 +1,8 @@
 LIST OF CHANGES FOR NPG-QC PACKAGE
 
-<<<<<<< HEAD
  - Add substitution metrics (CtoA) QC check
-
-=======
  - Added SS tag_sequence to reported matches
  
->>>>>>> 4bef708c
 release 69.12.0
  - Removed an unused script - genotype_call_results_reporter.
  - Switched the QC outcomes reporter to retrieve LIMS server URL from
