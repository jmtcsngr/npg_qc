LIST OF CHANGES FOR NPG-QC PACKAGE

<<<<<<< HEAD
 - 'write2file' method of autoqc result objects removed since it duplicated
     the 'store' method
 - alternative base class npg_qc::autoqc::results::base for autoqc results objects,
     able to represent results that are derived from merged files and described by
     a composition of multiple components
 - autoqc result objects for samtools stats file, sam/bam headers and digests
     derived from the new base class
 - bam_flagstats result extension to produce samtools_stats and sequence_summary
     results (related objects) either at run time or later
 - database tables for storing component and composition objects
 - autoqc db loader extension
     - to load data represented by classes derived from the new base class
     - to build related objects in memory and to load them to the database
       bypassing serialization to a file - a way to save cram headers and stats
       file where the analysis pipeline did not run the current code that
       produces samtools_stats and sequence_summary objects as individual files
     - ability to mark records as current
=======
 - SeqQC
   - add the total yield in library view RT#488973
   - summary table: display supplier sample name along the library barcode RT#488964,
     remove separate sample column
>>>>>>> 1cb25b97

release 59.0
 - SeqQC 
   - remove ajax proxy controller
   - stop 00 tests accessing live db credentials and databases
   - using mlwarehouse for dwh information displayed in SeqQC viewer
   - removing tests related to template compilation
   - providing links to lims for pool/library/sample
 - autoqc check and autoqc objects: remove unused 'sequence_type' attribute
 - autoqc check and result objects - use existing roles for id_run and
   position definitions
 - result object - to remove dependency on id run, position and tag index,
     allow individual results to overwrite the root of the output file name
 - refactor autoqc check to use file_type attribute name instead of
   input_file_ext
 - tags_reporters check - remove hardcoded solexa path
 - genotype and verify_bam_id_checks - use standard way of reporting run-time
   problems
 - bam_flagstats
     - one call to compute all metrics
     - method for finding stats files
     - if id_run not given, derive the root of the output file name from
       the input sequence file name 

release 58.9
 - move method for file name creation from SeqQC to autoqc so that it's
   more accessible
 - SeqQC
     - upstream_tags template - do not report potentially confusing tag index value when
        there is no id_run in the high-scoring tags table
 - remove misleading bam_flagstats check info

release 58.8
 - SeqQC
     - display insert size normal fit confidence and number of modes in the 
       summary table
     - do not show adaptor plots for low contamination
     - provenance in lane title not in every check
     - prepend all page titles with application name and version
     - different page title colour if running in non-live environment
     - use updated LIMs server url
     - link to NPG tracking web server running on the same host as this app
     - showing reference species and version below lane titles
 - Using container configuration for travis

release 58.7
 - bam_flagstats autoqc result object:
     new field, subset, added to be used instead of human_split
     human_split is retained for now to be compatible with existing data and code
 - autoqc loader will only load fields that correspond to database columns

release 58.6
 - Using "jquery-unveil" plugin for heatmaps
 - Removing data from DOM after passing them to local variables
 - Nulling variables after using them for bcviz to free memory
 - Moved simplified file name generation to this package
 - Removing gc bias and qX Yield checks when looking at non-run views
 - Removing collapser
 - Using latest release of bcviz (1.2.1)

release 58.5
 - stop using depricated Class::MOP::load_class method
 - use namespace::autoclean instead of "no Moose" in Moose objects
 - using make_immutable in Moose objects

release 58.4
 - Creating a cache in SeqStore model to reduce file system access. 
    Improving query - using keys for tables.
 - Moving FileFinder functionality into SeqQC from seq_commons.
 - Cache of catalyst actions and uri in template.
 - Templates are configured to be checked for changes every 10 hours.
 - Connections to database for fastqcheck are passed to model from 
    template.
 - Test modules catch/test for warnings for unitilized ids and for 
    cases where it was not possible to locate a folder.

release 58.3.1
 - Updating Readme in npg_qc_viewer for changes in deploy procedure.
 - Fixing qXYield total for run and sample, now it calculates from actual values 
    in the table, does not recalculate from collection.
 - genotype check: reduce min_sample_call_rate parameter for genotype match from 95% to 75%, and
     min_common_snps from 21 to 20. This will allow (Fluidigm) qc genotypes with 20 calls to be
    identified as possible duplicates when using the standard set of 26 QC SNPS (W30467)

release 58.3
 - default autoqc result object creation - do not set tag index to undef to
   avoid this field being set when serializing to json with newer Moose

release 58.2
 - convert local path to nfs for linked tools when building fastq_summ

release 58.1
 - compile fastq_summ with samtools-1.2 and htslib-1.2.1
 - Removing global functions from manual_qc.js
 - Logic for preliminary outcomes for MQC
 - New undecided outcome for MQC
 - update scripts for genotype check data preparation
    - to allow specification of iRODS zone with an environment variable
    - perlcritic issues and version strings
 - gt_pack recognises version 02 headers in append mode
 - DBIx binding generation - keep column name case when generating accessors

release 58.0
 - skip running legacy gcbias if window_depth not available
 - compile fastq_summ executable during the npg_qc build, skip
     compilation if samtools is not on the path
 - C code clean-up to remove warnings in compilation
 - SeqQC daemon to set CATALYST_HOME relative to bin so that
     the production user does not have to have this definition
 - SeqQC build optionally fetches javascript dependencies
 - added scripts to handle generation of data for autoqc genotype checks

release 57.12
 - Removing MQC logic from templates and moving it to JS
 - Adding a controller to provide MQC status for a run using REST
 - Adding a role to provide functionality for 401 responses
 - Validation for DWH->MQC outcome integrity during mqc for logged mqc-ing user
 - Fixing id-username data in test data to fix patches in controllers 
     which validate username

release 57.11
 - take into account old-style tag metrics results when deciding
     whether the lane has plexes
 - be compatible with latest changes to the db_connect role
 - ensure that tests do not access user's home directory

release 57.10
 - total_reads now returns 0 when num_total_reads is 0 rather than undef
 - add support for metrics files produced by bamstreamingmarkduplicates
 - npg_qc build for web server does not compile executables
 - functionality of the util package in SeqQC merged into the rpt_key autoqc role,
     the package removed
 - api::error package moved to Util::Error
 - using node-qunit-phantomjs to run headless tests
 - tests for basic functionality for mqc Javascript code
 - adding configuration for blanket
 - updating readme for changes in testing procedure

release 57.9
 - autoqc results collection class - add a method for inferring whether
     a lane has plexes from results themselves
 - SeqQC - steps towards making display of autoqc results and manual qc process
   independent of availability of warehouse data:
    - use the new collection method to decide whether to display a link to
       plex results (previously warehouse data were used for this)
    - if plex results are available, always display a link to them
 - SeqQC - remove vestigial code for batch id retrieval 
 - SeqQC build: remove --linkable-bcviz-path option since dependency on bcviz
   is now managed by bower
 - SeqQC: Ajax controller removed (was used as a proxy for now discontinued
   requests to LIMs web server)
 - following restructuring of bcviz, amend statements for import of bcviz libraries
 - changes to allow genotype checks to be run on cram files
 - list of human references (with chr.naming convention) used by genotype check
     moved to file in the genotype repository
 - GRCh38 human references added to the list
 - gt_utils (gt_pack and find_gt_match C programs) added to Build install

release 57.8.1
 - add temporary file name option to bamtofastq command

release 57.8
 - Using bower to manage javascript component dependencies.
 - Using bcviz v1.1.0 which now supports bower.
 - use Biobambam bamtofastq in place of Picard utility in adapter qc check

release 57.7
 - removed redundant methods from NpgDB model
 - New javascript functionality to process mqc. MQC outcomes are changed using AJAX 
   calls to the controller directly.
 - mqc controller now provides with the functionality for mqc through asynchronous calls.
 - mqc controller does not saves a log in the tracking database when mqc outcomes are
   updated.

release 57.6
 - Added mqc_outcome_reporter
 - Added a new column to the mqc entity and historic table to keep separate track of who
    updates the record through the web page and who was the last user to modify the row.
    Updates to tests to deal with the new schema.
 - MqcOutcomeEnt validates outcomes are final before updating them as reported.

release 57.5
 - amend location of composite genotype data (composite_results_loc) in npg_qc_viewer.conf

release 57.4
 - in order to be able to retrieve values of foreign keys without
     fetching the row in the parent table, DBIx classes generated with
     an option to drop id_ at the start of the relation name
 - InflateColumn::Serializer component added selectively to autoqc classes
     rather than to all classes
 - mqc models (DBIx) functionality extended to create a method for
   updating/creating outcomes
 - column name fixed in the mqc_outcome_hist table
 - SeqQC viewer: top horizontal menu removed, Help link added to the menu on the right
 - SeqQC viewer: NPG links point to correct production/dev servers
 - SeqQC viewer: superfluous javascript code removed
 - SeqQC viewer: checks/runs page removed
 - SeqQC viewer: links to individual entities on the right removed
 - SeqQC viewer: if results for one run only are displayed and the request was not explicitly
     from staging or path, a link back to the run SeqQC page is displayed on the right

release 57.3
 - SeqQC: removed pages that are not used any more (studies, samples, libraries,
   people, weekly reports)

release 57.2
 - updated the way bcviz functions are called from SeqQC
 - Added tables for manual qc.

release 57.1

 - d3 bcviz rendering of adapter, insert size and sequence mismatch plots
 - page rearrangement to display ref match and old contamination results side-by-side removed
 - SeqQC templates, client-side scripts and config files installed to a directory
   under the install_base path; if a bcviz path is given, a link to it is created,
   old bcviz link is overwitten in this case
 - removed generation of google chart api urls

release 57.0
 - incorporated SeqQC viewer

release 56.16
 - changed default data source for call_gtck_composite_rpt.pl to combined Sequenom/Fluidigm results

release 56.15
 - if norm_fit test produces no output, e.g. if no peaks after filtering, simply add a comment

release 56.14
 - updates to norm_fit code
     more informative log messages 
     added checks for zero peaks 
     do not run norm_fit test if there is not enough variation in the insert size

release 56.13
 - correct size of genotype_data_set column of genotype table

release 56.12
 - insert_size.norm_fit_confidence from integer to float

release 56.11
 - changes to genoype check and utils to use combined Sequenom
    and Fluidigm results for the 26 QC SNPS (W30467)
-  fixed RE when parsing norm_fit output
-  fixed a bug and cleaned up norm_fit code

release 56.10
 - support for search for autoqc objects without tag_index attrubute
 - Build.PL extended to compile and deploy norm_fit executable
 - only run verify_bam_id if single sample expected (helps cope with 
   single plex in pool)

release 56.9
 - database name-agnostic database dump file

release 56.8
 - increase DB field sizes for genotype qc check results

release 56.7
 - only insert cluster densities which exist

release 56.6
 - use length of index read from tag0 bam file rather than length of tag in
     decode metrics file to derive barcode file, added new tests and test data
 - do not croak if a Bustard_Summary file does not exist (as is the case
     for HX instruments)
 - made interop parsing code more generic

release 56.5
 - phix bam_flagstat to have default serialisation name including phix

release 56.4 
 - get cluster densities from InterOp/TileMetricsOut.bin
 - added test data for tracking database

release 56.3 
 - added check for alignments, reference and library_type to can_run() 

release 56.2
 - relax regexp for class name in result role to allow git or svn version numbering

release 56.1
 - git-based module and script versions
 - RSC keywords removed

release 56.0
 - use test data that are publicly available
 - getting autoqc module versions made to work with non-numeric versions
 - redundant Gerald summary loader code removed
 - unused test data removed
 - in test runfolders that are used GERALD directories renamed to PB_cal
     since gerald_path is going to be removed from npg_tracking::illumina::run::folder

release 55.10
 - remove default for verify_bam_id.pass

release 55.9
 - minor bug fix for verify_bam_id

release 55.8
 - remove Fey modules from npg_qc::autoqc::db namespace, t/60-autoqc-db*.t tests 
   and test data not used elsewhere
 - qc_db_delete_autoqc script:
     updated help message
     fix for a bug that resulted in no data deleted unless a list of checks to
       delete was given explicitly 

release 55.7
 - tag sniff usage message
 - minor code changes to a couple of checks
 - test/test data for verify_bam_id
 - preserve case when generating DBIx binding since verify_bam_id
   has mixed case column names

release 55.6
 - exclude verify_bam_id (not run by the pipeline yet) from checking a set
   of archived autoqc results for completeness

release 55.5
 - patch for bin/call_gtck_composite_rpt.pl

release 55.4
 - patch for npg_qc::autoqc::checks::upstream_tags - extra imports required

release 55.3
 - 'check' option for the script deleting autoqc results from a database
 - unused Fey-based autoqc loader module removed
 - contamination autoqc check table: drop not-null constrain for fields with
   serialized data and replace empty strings there with nulls -
   InflateColumn::Serializer DBIx plugin gived error trying to convert
   empty string to JSON
 - DBIx binding generation extension - DBIx result classes for tables
     with autoqc results consume autoqc roles
 - autoqc data retrieval via the DBIx db binding

release 55.2
 - run upstream_tags check on whole bam file, not just forward read, otherwise check fails if there is an inline index in read 2

release 55.1
 - bug fix in using roles for finding runfolder path

release 55.00
 - schema and bindings re-generated from an copy of a live database
   with db updates applied
 - verify_bam_id autoqc check added
 - changes to database schema, code, tests and test data to enable a database
   switch to sql strict mode, in particular,
     bam_flagstats check to treat library size -1 as undefined,
     bustard summary loader to use zeros where N/A value is in the summary file
 - DBIx Result class for the fastqcheck table and a loader for fastqcheck files changed
   to accommodate a switch to the InflateColumn plugin, which is used for
   other classes
 - DBIx schema loader:
     removed dependency on the soon to be discontinued npg_common::config module;
     custom post-generation filter to make generated classes comply with perlcritic
     binding generated as Moose classes
 - in/de-flators are set for all relevant columns for autoqc results tables
 - swich from Fey to DBIx ORM in a database loader for autoqc data
 - call_gtck_composite_rpt.pl script moved from lib/* to bin directory; its
   dependency on srpipe::runfolder removed
 - standard way to run perl critic tests - on all perl modules and scripts in bin

release 54.11
 - changes to allow use of multiple SNP sets with the genotype check
 - changes to role for pulldown_metrics check to format percentage values correctly and consistently

release 54.10
 - use mocked jar file
 - podcoverage test runs for all files
 - during build, change shebang line of cgi script to perl interpreter
   used similar to Build.PL default for scripts
 - a reg expr fix in the tags_reporters autoqc check

release 54.9
 - add tags_reporters to IGNORE_AUTO_QC_CHECK list in DB.pm to allow runs to be deletable without results for that check.

release 54.8
 - add new tags_reporters check

release 54.7
 - upstream_tags check: correct determination of archive_qc_path, use position when fetching qc_store results, use db_lookup attribute with qc_store

release 54.6
 - randomise order in which references are used by ref match (to work around Lustre client caching bug)
 - upstream_tags check uses qc_store to fetch tag information for upstream runs instead of st::api::lims

release 54.5
 - corrections to upstream_tags check 1) fix can_run condition, and 2) use CLASSPATH correctly (remove hard-coded path)

release 54.4
 - correct upstream_tags check to use the tag indexes from the decode tag set when counting perfect_matches in previous runs

release 54.3
 - correct path determination from path attribute to work correctly with value supplied by pipeline

release 54.2
 - changes to upstream_tags check
    added 5 base tag set (probably should be removed when TraDIS detection is added)
    added a java_xmx_flag attribute  for BamIndexDecoder invocation (default: -Xmx1000m)
    use path attribute (set from qc_in in the pipeline) to locate both tag#0 bam file and for location of BamIndexDecoder metrics file output
    added min_percent_match attribute to allow this cutoff to be set at runtime if needed
    added recal_path attribute, use it to construct paths to tag0_bam_file and metrics_output_file
    changed can_run to detect !lims->is_pool (only run when lane is plexed)

release 54.1
 - changes to upstream_tags check
     unset NPG_WEBSERVICE_CACHE_DIR to avoid relying on cached data for lims lookup of tag set information
     changed parameters of BamIndexDecoder run to allow one mismatch (and added attributes to allow this and the MAX_MISMATCHES parameter to be reset by the caller as required)

release 54.0
 - cache_list_query_movez_tiles removed
    reason - last run loded to move_z table is  5302
 - npg_qc::api::loader::Qcal_Report removed;
    reason - table qcal last run loaded 6918
 - npg_qc::api::loader::Run_Config removed;
    reason - table run_config last run loaded 6927
 - npg_qc::api::loader::Tile_Score removed;
    lots of tables error_.., errors_.., most_.. last run loaded 6927

 - new namesopace for illumina-data related modules - npg_qc::illumina
 - npg_qc::api namespace removed, modules that are in use moved to npg_qc::illumina
 - where DBI connection is used, both AutoCommit and mysql_auto_reconnect are switched on
 - bin/npg_qc_api_monitoring.pl removed, its functionality  merged into npg_qc_illumina_analysis_loader
 - runfolder checking removed for run loader since it's called from the pipeline,
   for loading all runs the globs of runfolders come from the tracking database
 - to avoid post requests from 'run_is_deletable' script, npg_qc::illumina::loader module
     implements npg-qc-related functionality needed for this script (lane_summary_saved method)

release 53.5
 - add functional upstream_tags check

release 53.4
 - patch release to add upstream_tags check to IGNORE_AUTO_QC_CHECK list of DB.pm to run to be deletable without this checks results.

release 53.3
 - added new upstream_tags check. Check itself currently non-functional, but results should be displayed in Seq-QC pages

release 53.2
 - changes to remove most regular warnings when rendering the pages

release 53.1
 - changes needed to move NPG QC web server from intweb to webteam's VMs
 - lightbox for IVC plots dropped

release 53.0
 - notification of perlcritic test failure: include policy name
 - to eliminate a separate db configuration file for the code running
   on the farm, autoqc & api db interface gets db credentials from a dbix connection
 - autoqc & api db-related tests deploy and populate db through dbix binding, take
   db credentials from ~/.npg directory
 - unused code removed from test util module, test api util module removed

release 52.7
 - pulldown_metrics: error message fix and criterion description addition 

release 52.6
 - dbix binding updated

release 52.5
 - ref match check - cache abs path of the default strain/version to avoid being cought out when
   the link is switched to a different strain/version
 - pulldown metrics check: check now fails when result->on_bait_bases_percent < 20 and when bait_path is found but interval files are not found. Otherwise pass remains undefined.

release 52.4
 - removed from Build.PL dependency that installs as a part of other package
 - ensure 'use Readonly';  and 'Readonly::Scalar our $VERSION' are on one line to help
   with inferring the version
 - amend pulldown_metrics check
    - "can_run" allows missing baits intervals files
    - "execute" fails the check when the baits intervals files are missing
    - if the intervals files (bait and target regions) are identical, this is flagged in the result. Seq-QC will be amended to detect this.
    - added "pass" and "interval_files_identical" columns to pulldown_metrics table in npg_qc database

release 52.3
 - extended the build file to deploy qc bias R script
 - made id_run and position attributes optional in genotype check
 - added flag to allow specification of reference and position to SNP name mapping file

release 52.2
 - genotype check alternative match bug fix
 - gc bias check command string bug fix

release 52.1
 - pulldown metrics check bug fix - use correct function name for getting picard jar version

release 52.0
 - explicit dependency on /software amd /software/solexa removed
 - autoqc checks use software_location role to access third party tools
 - following loading failure under perl 5.14.2 on precise,
   illumina analysis loader code uses standard DBIx transaction
 - illumina analysis loader and monitor use standard way of getting DBIx connection
 - unused npg_qc::api::run namespace removed
 - unused scripts and one-off code removed
 - some tests improved, made more robust
 - package is build with Build.PL
 - all scripts that have to be deployed are moved from scripts to bin

release 51.9
 - mysql client does not read configuration in default places to avoid readign wrong configuration
 - use password for the root user on a local test database
 - removed old unused scripts and modules
 - moved window_depth.d source file from bin to src
 - removed the specification of the samtools_path from call_gtck_composite_rpt.pl (default should be OK), and changed the name of the requested samtools executable to "samtools_irods".

release 51.8
 - tweak spatial filter to deal with output when reads removed rather than marked with fail bit

release 51.7
 - Fey2DBIxRedesign document added
 - changes to allow genotype check to be run on more than one bam file
 - temporary exclusion of Chlorocebus aethiops reference from ref_match check

release 51.6
- bug fix - cope with spatial_filter classes (without tag_index) cat run deletion check time

release 51.5
 - bug fix - custom type name update

release 51.4
 - reflect that a number of npg_common mudules has been moved to the npg_tracking namespace
 - some compatibility changes for perl 5.14.2 on precise
 - insert size check can_run method relies only on npg::api::run when
   determining whether the run has paired reads

release 51.3
 - add spatial_filter to test to ignore when checking for deletion

release 51.2
 - autoqc spatial_filter can run as QC check (reading stderr of PB_cal spatial_filter on stdin)

release 51.1
 - bug fix for attribute custom type mismatch

release 51.0
 - add auto qc for recording spatial filter application
 - serializing to file moved from the autoqc check object to the autoqc result role
 - use npg-tracking custom Moose types
 - reflect the fact that db_connect and run, lane and tag definition roles moved to npg-tracking
 - remove live and dev db configuration from svn copy of the db config file
   set test db configuration to localhost
   make tests run against a localhost when the socket is defined

release 50.7
 - amended database connection details for the QC database npgqcp (in data/config.ini)

release 50.6
 - tileviz removed; it now lives in pbcal
 - a script for generating DBIx bindings changed to include explicit names
   for some autoqc tables in order to provide an easy mapping between autoqc
   and DBIx class names
 - a script for deleting lanes from autoqc and fastqcheck tables of the qc database
 - unused scripts for a dev npg-qc server, bin/npg_qc, removed

release 50.5
 - use QC fail counts in bam flagstat QC (so numbers add up for spatial filtered BAM files)

release 50.4
 - patch for pulldown metrics to treat ? as null in the picard output RT#282664
 - patch for divide by zero bug in the alignment_filter_metrics role when total number of reads is zero RT#282703

release 50.3
 - patch to the web server  post callback - exclude a check for data presence in qcal table that is not loaded any more

release 50.2
 - displaying q values in npg qc web app refactored to use the fastqcheck table
 - qcal values are not rendered in xml
 - remove loading qcal table from illumina loader

release 50.1
 - patch to allow larger lane numbers

release 50.0
 - fastqcheck table extended with columns fully describing the file id (id_run, position, tag_index, section, split)
 - script loading fastqcheck files to the database amended to fill in new columns along with old ones
 - old fastqcheck data supplied with data for new columns, see RT#277477 for details
 - pulldown_metrics npgqc db table: drop the fold_80_base_penalty column RT#268666
 - removed scripts/database_dump since it looks at live db only

release 49.4
 - DBIx schema for npg_qc::api::loader is created in non-standard way with autocommit off. Therefore, a commit is restored in npg_qc::api::loader::Fastqcheck

release 49.3
 - sequence error fields are too long in total for a 250 long reads to load to a database  "DBD::mysql::st execute failed: Got error 139 from storage engine", see #RT277981; introduced client-side compression on most of text type fields

release 49.2
 - tileviz: filtering by quality; reads and displays old qualities if available; uses a different executable - 'spatial_filter -d'
 - npg_qc::api::loader::Fastqcheck refactored: uses npg_common::fastqcheck module to get qX values from the fastqcheck files instead of its own calculation; file name filtering simplified since files that previously had to be skipped do not exist any more; tests improved
 - pulldown_metrics and tag_decode_stats roles, cv coeff calculation - return explicitly a number, not a pdl onject
 - removed scripts/get_qcal.pl which seems to ba a predecessor of pg_qc::api::loader::Fastqcheck and is currently not used
 - removed unused scripts scripts/get_run_tiles.pl and scripts/get_signal_means.pl

release 49.1
 - convert "#' to its HTML code in the tileviz html page image links
 - in cigar string chart - create arrays of zeros if a data series is null and is going to be added to the chart. RT 274105
 - pulldown metrics check - problem with picard exiting with an error code when stderr is not redirected to a file is fixed

release 49.0
 - tile visualization tool
 
release 48.9
 - get paired_read information from runfolder before using npg api in insert_size check

release 48.8
 - reduce size of cigar chart urls by removing H,N,P series, and change colours to something less gaudy.

release 48.7
 - alignment filter metrics check: store one reference fragment per reference since some of our references have too many fragments.both  RT #267938
 - alignment filter metrics role: correct handling of unaligned output. RT #267938
 - sequence error check: use BAM bitfield rather than interpret cigar * as no alignment

release 48.6
 - alignment filter metrics: stored number of alignments does not have to correspond to the number of references.

release 48.5
 - added cigar charts
 - FOLD_80_BASE_PENALTY in the HS metrics Picard output is sometimes '?', which causes problems when creating a result object (RT #268429). The users do not want this value anyway, hence this field is removed from teh result object. The db column stays for time being.

release 48.4
 - matrix qc data loading copes with dual indexing run
 - bugfix - don't die in sequence_error check when no successful alignments

release 48.3
 - report criteria for sequence error check: fail on insertion or deletion in most common cigar

release 48.2
 - add pass to sequence error check: fail on insertion or deletion in most common cigar

release 48.1
 - a patch to alignment filter metrics role to fix a typo
 - a patch to the code that checks that all autoqc results loaded - should disregard alignment filter metrics check

release 48.0
 - enhance sequence_error (mismatch) test to record most common cigar strings and cigar char counts per cycle
 - a new autoqc check - alignment_filter_metrics - to capture statistics about split by reference of bam files (spiked phix - unconsented human - target sequence split)

release 47.1
 - a patch to pulldown metrics check to specify the max java vm heap size (min was specified by mistake)
 - a patch to the code that checks that all autoqc results loaded - should disregard pulldown metrics check

release 47.0
 - some optimisation of the genotype check
 - a new autoqc check - pulldown metrics
 - dbix binding updated - a table for the new check added

release 46.1
 - record read_pairs_examined and picard metrics header infomation in bam_flag_stats

release 46.0
 - SangerPath and SangerWeb dependencies removed from npg-qc ClearPress web application and all supplimentary scripts
 - top-level changes to controller, view and util modules to allow for running stand-alone
 - hardcoded server urls removed from heatmap generation
 - can run as mod-perl
 - json feeds removed
 - page header to match npg-tracking

release 45.0
 - SangerPath dependency removed from tests
 - use of bound to disappear npg_common::graph::* and similar modules replaced by npg::util::image::* modules
 - new dev database - a full copy of live database taken on 21/03/2012; unfortunately, the name is the same as live db, see RT#258559 for explanation and a way to do it in future

release 44.1
 - DBIx interface regenerated with inflated date columns; they will return DateTime object
 - npg_qc::api::run_timeline
     replaced use of npg xml interface that is not available any more by a direct access to the tracking db to get a list of existing runs RT#257047
     rewrote loading to npgqc database; uses DBIx now
 - unused script npg_qc_api_run_timeline.pl removed

release 44.0
 - genotype check - sample names containing spaces are now handled correctly
 - npg-qc web app - unused dependency on old st::api calls removed
 - source code for the C executable generating fastq and fastqcheck files from bam files added to the package

release 43.4
 - fixed two bugs in genotype check

release 43.3
 - genotype check changes:
     check now copes when illegal allele for SNP is called in genotype from bam 
     locations of data and executables adjusted to standard location
     calling of genotypes moved from stand-alone script to bam_genotypes module which is used by the check
     attributes added to check to allow adjustment of parameters for finding genotype matches
     check now saves bam_file name, bam_file_md5, genotype_data_set and snp_call_set to allow later replication of check results
 - tag_metrics: changed the way the error is calculated in tag_metrics role to allow for non complete data

release 43.2
 - based on staging tag to find runs to load recipe, runinfo and cluster density data and stop looking for runlog data to load

release 43.1
 - ignore spiked phix plex nonhuman bam flagstats in runfolder deletion

release 43.0
 - provisions for finding human/non-human bam files removed from autoqc; naming convention changes in the pipeline
 - gc bias check - dependency on fastq files removed

release 42.5
- runfolder deletion: cope with the results from new bam-based pipeline

release 42.4
 - cope with empty lane summary for Miseq run
 - adapter check: use symbolic constant instead of octal for user rw only mode

release 42.3
 - tests that went live to npg server fixed
 - t/data/autoqc st and npg caches updated to use xml files that they need; lots of xml files purged
 - evaluation to pass/fail added to tag_metrics check
 - the autoqc adapter check to work with bam input
 - minor fix for the genotype autoqc check

release 42.2
 - fixed a bug in the sorting procedure for tag_metrics result

release 42.1
 - ignore tag_metrics if missing in archive

release 42.0
 - SangerPath dependency is added to npg_qc::util so that it can be removed in autoqc db-related tests
 - SangerPath import removed from autoqc db-related tests
 - explicit setting of PERL5LIB through 'use lib' removed from autoqc db-related tests
 - error checking in autoqc db-related consistently via Test::Exception
 - autoqc::check::check object to use a new simpler function from npg_common for generating file names
 - tag_metrics check added; it parses the output of the picard tag decoder
 - dbix binding ipdared
 - to_string function added to autoqc result objects
 - better options to the blat command in the adapter check

release 41.0
 - autoqc check loading from staging: enable using stored globs
 - autoqc collection object - remove depricated code
 - autoqc qc loader object - remove definition of max id run on staging area since
   this is difficult to maintain; also globbing is now reduced since most old runs have
   autoqc data

release 40.2
 - Add required properties to genotype check and result modules, added basic tests for genotype

release 40.1
 - ignore genotype qc result checking when deleting runfolder

release 40.0
 - add genotype check
 
release 39.6
 - cope with miseq qc data loading

release 39.5
 - bugfix in producing single ended run sequence error plots

release 39.4
 - percent_split method on split_stats to return undef rather than empty string on no reads

release 39.3
 - add percent_split method to split_stats
 - coefficient of variance calculation (tag decode stats autoqc check): disregard spiked phix; unfortunately, spiked phix tag hardcoded

release 39.2
 - bam flagstats role percent methods to return percentages not fractions

release 39.1
 - coefficient of varaince calculation (in autoqc/role/tag_decode_stats.pm) changed to use root mean square instead of mean absolute deviation

release 39.0
 - autoqc modules refactored to use the new single point lims interface

release 38.1
 - bugfix - N's should only be counted when the base they represent aligns, but is a mismatch or softclip, not when it is an insertion/deletion 

release 38.0
 - the concept of the tmp_path for autoqc checks simplifies: just a temp dir by default
 - module for calculating isizes moved to the new parse subpackage
 - insert size check not to use own module for alignment
 - functionality reshuffle between the insert size module and the parsing module to live parsing module to parse and generate bins
 - insert size check uses both usual and reverse complemented fastq files, the latter in order to get insert size for outward looking long range libraries
 - reference and adapter repository can be set through the autoqc option
 - autoqc check tests prevented from looking for the live location of the reference repository
 - ref match and contamination percents - display 1 decimal digit only
 - sequence error now calculates number of bases of <15, <30 and >30, and displays these bins

release 37.2
 - cope with bam flagstat out from new version of samtools

release 37.1
 - n counts shown as on top of sequence errors, rather than be included, so that the curve is smoother

release 37.0
 - test staging path renamed, lote of tests fixed following this
 - coeff of variance computation for tag decode stats

release 36.4
 - ignore lane bam flagstats for mulitplexed run for archived autoqc result checking

release 36.3
 - remove study and library name table from run summary page because sequencescape time out problem
 - stop loading offset data because file format changed

release 36.2
 - added check for HiSeq, amended threshold calculation parameters

release 36.1
 - bug fix to get positon number from fastqcheck file name for single-end run

release 36.0
 - changed the name of the file that lists adapters
 - test for file_store module uses sqlite instead of msql db

release 35.2
 - qc checks can be loaded from multiple paths

release 35.1
 - insert size check filters out reads that are not properly mapped and does not cut off the top 1% of the insert sizes

release 35.0
 - adapter check takes the location of the adapter fasta directly from the reference finder role

release 34.4
 - adapter check not to write tmp files
 - adapter check takes the location of the adapter fasta from the reference finder role

release 34.3
 - add sf32-45 into the npgqc data monitor list and use path_info for runfolder glob_pattern
 - bugfix in q20/25/30 saving for coping for phix runs
 - check autoqc data fully archived in the database
 - ref_match not to fail if the read length is too short

release  34.2
 - make aligner_version of the check object work for bowtie - sometimes hands
 - refactore ref_match and contamination checks to pipe the output of aligners directly
   to the consuming code - no saving to temp files

release  34.1
 - add number of total reads in bam flag stats result and table 

release 34.0
 - tests for ref_match
 - generic aligner_version method in npg_qc::autoqc::checks:check
 - autoqc loader - an option to glob only for recent runs from staging
 - ref_match: if error in trimming the reads, try trimming to 1bp less
 - check and result objects to have sequence_type attribute (optional for result objects)
 - sequence_error check for spiked phix

release 33.0
 - new 'contamination' check - ref_match
 - adapter check: produce counts for the match start
 - upgrade schema scripts moved to a subdirectory of scripts
 - one-off scripts moved to one-offs subdirectory
 - split stats extended to cope with PhiX split
 - image for split stats
 - add ref_name into unique key of split_stats table
 - autoqc loader script to check completeness only if no records for a run existed prior to loading
 - autoqc insert size and sequence error checks: updated deprecated methods to get 10000 reads
 - collection adding from staging: load only files whose name starts with a requested run number

release 32.0
 - rpt key code moved from result role to a separate role
 - replace project with study in model summary for study name
 - allow insert size and sequence mismatch checks on files with a small number of reads
 - generate_filename method of the base check class is now inherited from a stand-alone role
 - get_input_files method of the check class is bam-file aware for a specofic case of human/nonhuman split
 - gc_bias check refactored to use common methods for retrieving bam and fastq files (to fix a problem with plexes)
 - additional options for the qc script so the the reference can be preset and the type of reference search set
 - using role long_info to get cycle, lane, tile numbers for npg_qc data loading and cope with missing recipe file for hiseq runs
 - cope with hiseq run for run info xml and cluster denstiy data loading, and ignore missing runlog and run recipe files
 - cope with hiseq matrix file name and content format change, missing gerald config file and get run date from run_folder name
 - added a directory for one off scripts and placed there scripts for running and archiving autoqc checks for old runs

release 31.0
 - added a table to store fastqcheck files for plexes, a module and a script to load files to this table
 - dbix binding regenerated
 - a script for generating the dbix binding updated to force plurals in names of Result classes for some tables
 - added a script for fixing expected insert sizes in the db where there was an overflow
 - added a script for backfilling tag decodin info

release 30.1
 - do not sort collection before returning it from qc_store
 - gc bias check - do not croak if problems with read length
 - do not check sequence error using first reference when multiple references available
 - contamination result object and role changes to work around an empty string for hashes in the npg-qc database

release 30.0
 - autoqc result and check objects and the autoqc object take tag_index definition from a tag role from npg_common
 - insert size autoqc check uses tag-specific expected insert size
 - the autoqc collection object looses id_run attribute, its add_from_staging method should be used with id_run attribute
 - a collection object method to return a list and a map of actually present check names
 - no croaking if multiple references are found by autoqc checks
 - options for qc results retrieval: particular lanes and either plexes or lanes or all
 - collection's sort and search methods can take tag_index into account

release 29.3
 - npg_qc::autoqc::qc_store can retrieve db configuration from a config file
 - add bam_flagstats into auto qc check list

release 29.2
 - DBIx schema can read config files
 - one extra field for bam_flagstats to distinguish whether bam file is human, nonhuman, or not split

release 29.1
 - add bam_flagstats result class and database table to record stats from Picard MarkDuplicate and Samtools flagstats

release 29.0
 - FEY binding for the default value for tag_index column for autoqc tables made to work for sqlite
 - a script generating a dbix binding reconfigured to avoid pluralisating certain class names for tables ; the binding regenerated
 - check names for the qX_yield and sequence error result objects changed to 'qX yield' and 'sequence mismatch' respectively since check names are now displayed in the QSea interface instead of class names
 - a method in the autoqc collection object to return mapping of result class names to check names
 - add run_folder validation against NPG when loading illumina qc data
 - bug fix about run recipe file name should be stored without any path
 - don't save anything when no id_run_pair information returned from NPG
 - excluding insertion from mismatch rate calculation, and add two extra fileds in sequence_error result and database table to store the total number of match and mismatch bases for each cycle

release 28.0
 - add basic check for gc bias

release 27.0
 - sequence_error role: a new method, google_charts, returning two equally scaled error plots
 - sequence_error role: the width of the image for the plot is not hard-coded, it is proportional to the number of cycles
 - bug fix, the cycle number in the matrix file name not necessary 2 digits now
 - remove the display options in the main page of npgqc, now only display illumina analysis qc result
 - send two movez_tiles caching request if paired-end run
 - change cycle column data type from tinyint to smallint for table signal_mean, errors_by_cycle etc
 - contamination test check: stopped from looking in the live reference repository
 - autoqc::db::DB object test: objects in the fetched collection are ordered alphabetically so the order of fetching, which differs from test to test, does not affect the outcome
 - backported from trunk a change to cope with a new format of the bowtie output
 - sort check names as returned by npg_qc::autoqc::autoqc->checks_list
 - introduction of multiplexing
 - tag decoding stats autoqc result and database module

release 26.0
 - bug fix for tile-based error tables and image viewer
 - remove swift related tables and moduels
 - remove tile_all table and modules, which are related tile-based IVC plots
 - remove separate lane_summary and qcalreport loader script
 - remove other obsolete modules and testing file and data, tidy up api modules
 - directly retrieve data from QC files to save into the database, skip the step transfering the data into xml
 - stop sending any xml to the webserver to save data into database, only send the request to do caching now
 - new data loader modules using dbix class: tile_score, signal_mean, fastqcheck, run_config, matrix and offset
 - new staging monitoring role and modules for loading recipe, runlog, runinfo and cluster_density files

release 25.0
 - addition to the expected_size_range of the insert_size role to cope with multiple expected insert sizes im multiplexed lanes, ie return the minimun value of min sizes and the max value of max sizes
 - when the expected inser size is a single value or the from and to range boundaries ar eequal, the evaluation is performed against the simmetrical range of 25% either side of the supplied value
 - a new attribute, tmp_path, is added to the check oject in autoqc; it sets the directory for writing temporary files to
 - the adapter check refactored to write  the temporary files to the directory given by tmp_path and to use a different location of the repository for adapters fasta file
 - the contamination check refactored to (1) write  the temporary files to the directory given by tmp_path, (2) use reference finder role to query the reference repository, and (3) use extractor::fastq module to count the number of reads in a fastq file
 - dbix shcema class added
 - load lane summary data and tile-based data from both bustard and gerald summary xml files instead of just gerald summary html file using dbix class
 - load qcalreport text files separately from lane summary data loading, use dbix class now
 - change end column data type from tinyint to char to allow use 't' as end value for multiplex run
 - add unique key for analysis_lane table
 - remove unsigned for column cycle_10_20_av_perc_loss_pf and cycle_2_10_av_perc_loss_pf to allow negative value inserted
 - be able to load multiplex run qc data

release 24.0
 - display cluster density per lane data in the run qc summary table
 - added a new gc_fraction autoqc check
 - refactored qX_yield autoqc check to rely on npg_common::fastqcheck module in all operations with fasqcheck files

release 23.0
 - cluster density report data by lane are stored in the database now
 - statistics for move_z values for rta runs are now read based

release 22.0
 - npg_qc::autoqc::autoqc object; default for check name removed, 'check' and 'position' field become compulsory
 - listing of checks in npg_qc::autoqc::autoqc is done though a plugin look-up
 - code for detecting expected insert size is moved from npg_qc::autoqc::checks::insert_size to st::api::asset
 - 00-distribution.t test is made TEST_AUTHOR dependent since some versions of the test suit cannot make a distinction between own and inhereted fields/methods in Moose objects
 - contamination check - a dodgy fastq read count fixed

release 21.0
 - reference interface moved to npg_common namespace
 - insert_size and seqience_error check object refactored following changes in the reference role and its new namespace

release 20.0
 - store and display RunInfo xml
 - bug fix to display project and sample names for each lane
 - bug fix to improve loading speed of the front page because no need to try npg api to get the paired id_run for a RTA piared read run.
 - bug fix about extra <hr> tag (not <hr/>) in summary.htm file for qc data loading
 - not use libxml to parse offset xml anywhere
 - set end value for single read run as 1 in qcal table
 - ignore error rate data missing when a run no control lanes

release 19.0
 - load offset values for a run from a merged offset file, and stop using libxml to parse offset xml because of megered file too big
 - be able to get id_run and position from json filename and add them to json object if missing there
 - split_stats_coverages for table split_stats is not dependent on the relationship of the two tables. Fey::ORM no need to get foreign key info from the database currently, this can be disabled in order to improve database schema loading speed.
 - New illumina analysis loader module which makes use of some of the common roles, and should gel better, and be faster, than the current npg_qc_api.pl loader with the pipeline
 - using npg::api::run_lane to get organism of lane instead of run
 - bug fix to add eval_error to sequence_error check comments
 - count soft clipped bases as error when calculting sequence_error
 - add extra attribute info for each autoqc result, along with comments they are in result superclass or role
 - the module name and version number for autoqc check modules are stored in their result info hash
 - aligner name, version and options for contamination, insert_size, sequence_error and split_stats are stored in their result info hash

release 18.0
 - data-servise module is incorporated into a more generic qc_store model
 - the npg_qc::autoqc::results::collection class has ability to load qc results from teh staging area without specifying a path explicitly
 - run_graph table with extra columna end and most statistical graphs are read based
 - analysis and analysis_lane with extra column end
 - autoqc sequence_eror check added

release 17.0
 - command line options processing for the bin/qc script is done by MooseX::Getopt
 - the collection object for autoqc is backed by an array class from MooseX
 - the display features in the autoqc result objects are removed
 - the result objects are refactored into a combination of roles and classes to allow for a smooth object creation directly from a BD
 - insert size check now fails if there are problems in extracting reads from fasq files due to unmatched reads

release 16.0
 - added the adaptor check
 - added a field to record a path to a reference in the insert size check
 - store expected insert size range instead of expected mean; evaluate against the lower range boundary
 - refactored the autoqc part that performs the check so that it uses Moose roles from npg_common to deal with runfolder information
 - autoqc result roles added
 - Fey schema and table classes only load database schema and table when you call the loading method, and database parameters can be passed in when loading
 - autoqc database table classes now share the same role with result class, not directly inherit from result class
 - be able to read split_stats data back from database


release 15.0
 - given an id_run, return a collection of autoqc data objects from database or json files in runfolder
 - fastq split_stats class is added to autoqc result package
 - add two tables split_stats and split_stats_coverage to store fastq splitting statistics

release 14.0
 - autoqc: output is encapsulated in result classes and saved to json only. XML support discontinued
 - autoqc insert size stats and histogram calculations is performed with the help of PDL
 - generic serialization of Moose classes to a database
 - serialization of autoqc result objects from a json string to a database
 - npg_qc_api.pl - now has option to only load a single id_run
 - Fey::ORM schema and autoqc result table classes are added, which can save JSON data into database and get data back as objects

release 13.0
 - created a namespace for autoqc libraries, added code for q20 and insert size check there
 - add npg home page link in the top menu
 - show average values in the statistical graphs
 - display statistical data by run with cycle numbers for each graph
 - using read length of each read of a run to calculate the lane yield instead of using the cycle number of the whole run
 - add average yield per lane per read by week graph
 - allow end value of a run to be a non-digit

release 12.0
 - add view for recipe file and the link in the summary page
 - display cycle or read length details in the chip summary page
 - remove swift link in the summary page

release 11.0
 - add recipe_file table to store the recipe file name, contents and md5 value
 - store the first and last indexing cycle number if any
 - store cycle number for read 1 and read 2 if there are two reads in one run

release 10.0x
 - update the database if the data already in the database, or delete the old data before inserting the new data
 - add unique index to qcal table and set end value as 0 if the qcal value is for single run or merged paired runs
 - modules to load qc data from other directories, especially for fastqcheck files from the repository
 - handle different cycle numbers of the paired runs for cache_query table
 - IVC base call plot all in the same scale 100%
 - stop read Q value from qcalreport file if fastqcheck files created for all lanes
 - store first indexing cycle number into database for multiplex run
 - query run recipe table for cycle count of a run
 - display cycle count for both ends of a pair of runs, which may be different
 - display qcal value for each lane

release 9.0
 - add api to delete qc data for one run
 - add graph view of cluster number against tile number as an alternative of heatmap
 - add view to show error rates of the latest runs per instrument
 - bugfix about getting the control lane data from lane_qc table to populate run_graph table
 - increase the x, y field length of table offset in database schema
 - display statistical data by week with the graph
 - store cycle number, tile number per lane in database from recipe and tile layout xml files
 - back populate run_recipe table by counting current QC or runlog data
 - display phasing information on summary page
 - retrieve project name and library name for each lane from sequence scape and display in the run summary page
 - QC data complete, check number of cycles, tiles and lanes in table lane_qc, signal_mean, errors_by_cycle and qcal against values in table run_recipe, not just check lane_qc table with startard number of tiles, lanes
 - only cache lane_summary data into cache_query table if data complete
 - get a list of runs from cahce_query table with lane_summary infomation to cache run_graph and instrument_statistics tables, and for npg_qc data loader and main page runlist
 - check whether lane summary cached in cache_query table to report data completely loaded for XML web API
 - check runlog data fully loaded against the actual number of tiles and lanes from run_recipe

release 8.0
 - analysis and analysis_lane api modules, initially set for ability to obtain data for analysis_report script, which is under npg-tracking
 - store frequency response matrix and offset data into database and simple web interface
 - add avgerage error per run by instrument statistics graph
 - get cycle number from move_z table if can't get it from errors_by_cycle table
 - store cycle number for a run into run_graph table
 - add cycle length filter to the statistics graphs
 - bug fix about getting the run end number from a single run qcalreport file name
 - bug fix to get correct lane number from fastqcheck file name of single end run
 - cope with relocation of score, rescore files of the pipeline software 1.3rc1
 - add caching scripts to the runlog loading script, to add them in the cron job list
 - get different levels of run folder directly from Latest Summary symbolic link if not given

release 7.0
 - api direct loading now gets database credentials from config.ini
 - heatmaps for pf_perc_error_rate now scales upt to 10+ (anything 10+ is considered to high, and is therefore all very hot)
 - all thumbnails for error plot view
 - store the run start, complete and end time in the database
 - add run statistics by time graph

release 6.0
 - Change to json output format for run_tile list for a run (default - single run, data structure streamlined)
 - IVC thumbnail plots now horizontal, merged image with a area map using DHTML.
 - IVC large plots now loaded using a lightbox to sit over the rotated IVC thumbnails
 - image_store table to store png that are regularly acessed for speed improvement
 - lane_qc table - change to column definitions for control lane only columns - from text to float (unknown stored as NULL)
 - indexes added to many tables, in order to improve speed efficiency.
 - Uniqueness checked for rows where applicable.

release 5.0
 - API modules to obtain summary, run list, run_tile and signal mean data
 - bugfix to ensure only single loading of rows into database
 - yield per run per instrument graph
 - blank base error rate per tile by cycle
 - bugfix to ensure most common words to be loaded into database
 - graph image now uses gray lines instead of black for clarity
 - first cycle intensities heatmap now scaled rather than linear

release 4.0
 - JSON service - run_tiles obtained but now in order, and with qc data already packaged in for the tile
 - JSON list of run ids that have data
 - caching for instrument statistical graphs
 - Error graph scale to 5% on Y-axis
 - XML feed to query if run is loaded /run/<id_run>.xml

release 3.0
 - Link to NPG run pages from the id_run/id_run_pair in the chip summary
 - Y Scale max for IVC plots set to default to 1500 if 100 tiles per lane (i.e. GA2)
 - JSON services - summary for run, obtain tiles, some stats for tile
 - different graph views possible on statistical graphs
 - run tile view - linked to when you select a tile on a heatmap or run alert
 - statistical graphs for instruments - tile count of errors by run

release 2.0
 - api to process Runlogs for move z data
 - display for move z data
 - hoverable heatmaps with clicking to run tile viewer
 - move to own database instance
 - improvements to Bustard processing
 - caching of big queries to improve performance
 - statistical graph by run

release 1.0
 - api to process Bustard files into xml, and post them to webservice
 - webservice to process bustard xml and save to database
 - set-up of database schema
 - tests
 - views showing graphs and tables
 - swift summary processed
 - heatmaps of tile data
 - alerts for out of scope metrics<|MERGE_RESOLUTION|>--- conflicted
+++ resolved
@@ -1,6 +1,5 @@
 LIST OF CHANGES FOR NPG-QC PACKAGE
 
-<<<<<<< HEAD
  - 'write2file' method of autoqc result objects removed since it duplicated
      the 'store' method
  - alternative base class npg_qc::autoqc::results::base for autoqc results objects,
@@ -18,12 +17,10 @@
        file where the analysis pipeline did not run the current code that
        produces samtools_stats and sequence_summary objects as individual files
      - ability to mark records as current
-=======
  - SeqQC
    - add the total yield in library view RT#488973
    - summary table: display supplier sample name along the library barcode RT#488964,
      remove separate sample column
->>>>>>> 1cb25b97
 
 release 59.0
  - SeqQC 
