LIST OF CHANGES FOR NPG-QC PACKAGE

release 64.5
 - qc outcomes model: code generalisation to simplify addition of
   further qc types
<<<<<<< HEAD
 - remove run_timeline component on the Illumina QC loader
 - stop generating DBIx class for run_timeline db table
 - remove unused methods of the run_graph Clearpress model
=======
 - uqc outcomes - saving and updating enabled
>>>>>>> 7e07220e
 - switch to node 6.12.2 in travis
 - stop generating DBIx classes for unused tables
 - tiny tweaks to rna and verify bam id help links
 - ensure, where practical, that saving and retrieving qc outcomes
     works for multi-component compositions
 - add functionality to allow more columns to be added to table dynamically
 - add data for new extra column for sample_name in summary table
 - treat all dynamically added methods in the same way

release 64.4.1
 - fix bam_flagstats check library_size bug

release 64.4 
 - utility QC feature: db tables, DBIx classes, retrieval
 - Add STAR aligner bams as a valid RNA alignments
 - update bam_flagstats to be able run when no markdups metrics file exists

release 64.3.1
 - error in a statement for data update is fixed

release 64.3 
 - DBIx schema loader script: automatically add npg_qc::Schema::Composition
 - drop unique consctraint for (id_run, position and tag_index) columns;
 - make a foreign key to seq_composition table not nullable and set
     a unique constraint on the foreign key column in entity tables;
 - do not use id_run, position and tag index column values from
     entity tables, compute rpt lists from compositions;
 - do not list explisitly id_run, position and tag_index in return
     datastructes for both get and save outcomes methods
 - a method to find a composition without creating one

release 64.2
 - Cannot have default Moose constructor in derived DBIx classes - fix for
     custom MqcOutcomeEnt resultset
 - DBIx achema loader script: automatically add npg_qc::Schema::Composition
     role when generating result classes for autoqc tables
 - DBIx classes for autoqc db tables:
     remove 'create_component' factory method which was only needed
      for back-filling composition foreign key;
     inherit 'composition' attribute from a newly created
      npg_qc::Schema::Composition role;
     document 'composition' attribute
 - composition-enabled manual qc:
     db tables linked to the seq_composition table;
     search proceeds via releated composition tables;
     when mqc outcomes are saved, a composition is created if it does not exist;
     'composition' attribute is added to mqc entity result classes;
 - upgrade bower to 1.8.2 in travis
 - stop building on Travis under Perl 5.16,
   see https://rt.cpan.org/Public/Bug/Display.html?id=123310

release 64.1
 - SeqQC viewer - function to draw readonly representation of the
   utility flag
 - autoqc checks parect object - refactore to use a new factory for
   rpt list to composition transformation
 - upstream_tags modified so it can work with the rpt_list argument
 - constraints in autoqc db tables are reset to allow for saving
   results for multi-component compositions
 - tag_sniff modified to load the whole tag table upfront
     revcomp matches now output in reverse video

release 64.0
 - composition-enabled autoqc objects storage
     schema changes
     DBIx binding updates
     script for back-filling foreign keys to composition table
 - bug fix on search_autoqc method
 - db composition creation via a factory method
 - db autoqc loader - unused 'update' option removed
 - db autoqc loader - will retry a transaction that failed because
     a db lock could not be aquired
 - saving a component with subset attribute value 'all' gives an error
 - npg_qc::autoqc::results::collection
     remove unused functionality;
     ensure existing methods work with objects that do not have id_run,
     position, etc
 - remove superfluous method call from a template
 - db query for tag_index NULL or NOT NULL: undef as a string
   might not give problems now, but will when all db records are
   linked to compositions
 - remove unused qc_chema property from TransferObjectFactory 
 - set explicit dist to precise in travis yml
 - simplify and optmise pool detection in the viewer
 - remove links to Clarity LIMs, generalise code for linking to LIMs
 - deleted VC (view-controller) part of the Clearpress npg_qc web server
 - index unq_seq_compos_rp for seq_component becomes unique

release 63.1
 - label fix for rna_seqc in SeqQC viewer
 - MySQL does not save correctly integers to float columns;
   change column definitions for rna_seqc

release 63.0
 - update script for deleting autoqc database results so that it
   can handle composition-based tables
 - remove attribute qc_report_dir from check object: the output directory
   is created by default using the sample's filename root
 - npg_qc::autoqc::qc_store - load rna_seqc results into new rna_seqc
   table in npg_qc database.
 - SeqQC:
   - added template for rna_seqc check with selected metrics shown
     in summary
   - include a link to original RNA-SeQC report in check's template
   - Build will fail if no node, npm or bower are available in path
 - stop using multiple versions of samtools
 - do not install NPGQC web app
 - increase HTTP timeout when reporting manual qc outcomes to LIMs

release 62.9
 - fix for GD image generation test in response to a change in constructor
   behaviour in GD.pm
 - compute expected path in tests in a way that takes into account
   substitutions
 - genotype and verify_bam_id checks:
     speed up pipeline job submission for deeply plexed lanes by
     moving calls that involde access to reference repository out of the
     can_run method
 - composition-based autoqc results db search via DBIx: allow for
   a search query that contains fields from the main table

release 62.8
 - tag_sniff modified clip and revcomp options to handle split tags
 - Sort results for merged genotypes as well - to avoid out of order failure.
 - specify an appropriate "accept" header when sending manual qc
   outcomes to LIMs (header was not set resulting in 406 responce
   code)

release 62.7
 - current staging directories do not have autoqc results in
   bustard_path; stop looking there
 - ClearPress Perl library is pinned to v. 473.0.5
 - upstream_tags autoqc check: stop falling back on files in IRODs

release 62.6
 - make building the iRODS handle of npg_qc::autoqc::checks::genotype
   lazy to avoid calling baton until required at runtime
 - translation from a database composition representation to the
     npg_tracking::glossary::composition type object
 - db query for compisition-based tables should include a condition
     on tag_index if only lanes or plexes are being retrieved
 - Fix in npg_qc::utils::bam_genotype for rare out of order mpileup failures 
 - Travis CI build: when building dependencies, us the same
   branch as the one the pull request is made to.
 - back to testing with mysql 5.7.13 in travis
 - drop node 0.12 from node travis matrix
 - add perl 5.22-shrplib to travis matrix
 - to reduce uncertainty in ranking close results, increase precision
   used for ranking contamination results
 - call_gtck_composite_rpt.pl - supply rpt list to genotype check
 - Code and tests changes to reduce number of warnings under Perl 5.22.2
 - sequence mismatch - do not return PDL special values, treat NaN as
   a bad value and return undefined instead

release 62.5
 - a very concise replacement for NPG_QC pages
 - no templates rna_seqc results - we should not try rendering

release 62.4
 - autoqc loader does not try loading a result for which there is
   no coresponding DBIx binding

release 62.3
 - make bam_flagstats check runnable under the qc script
 - remove autoqc loader backwards compatibility with analysis code
   that does not generate related results for the bam_flagstats results
 - Arguments given to the qc script are passed through to the relevant
   qc check object.
 - QC script does not try to infer the location of input files.
 - QC script accepts the rpt_list argument.
 - tag_index attribute of the check object cannot be assigned to undef.
 - added Broad Institute's RNA-SeQC to autoqc QC checks
 - SeqQC - genotype view fixed (escaping)

release 62.1
 - Bug fix in build action for cgi files.

release 62.0
 - Towards composition-based autoqc:
   - npg_qc::autoqc::results::result - Composition-aware,
     id_run, position and path attributes become optional.
   - npg_qc::autoqc::qc_store - Use DBIx syntax for quering on tag_index
     (future compatibility with planned table schema changes), db load
     compositions of size 1 only.
   - npg_qc::autoqc::db_loader - Result classes support composition,
     but most tables have not been converted yet. Do not generate
     composition if no support in the result table.
   - npg_qc::Schema::ResultSet - Enchancement for a search for tables that
     do not yet support compositions: convert undefined values
     for columns under a unique constraint to database defaults.
 - SeqQC - outdated template for split_stats removed
 - genotype role refactored to remove hardcoded uri encoding            
 - remove contamination check that is not run any longer,
   result object remains
 - to keep similar code together and to avoid listing explicitly
   an increasing number of non-runnable checks, move checks_list()
   method to the collection object
 - genotype check, croak if error closing samtools pileup command
 - norm_fit
     - modify peak finding to allow for peaks in first/last bin
     - added monotonity condition when estimating stdev
     - drop stdev when outputting filtered modes
 
release 61.2
 - SeqQC:
   - Reintroduce collapser
   - using grunt/npm to automate js testing
 - VerifyBAMId changed condition MIN_AVG_DEPTH from > 4 to > 2 for fail

release 61.1
 - SeqQC
   - Using --force-latest for bower install deps during Build
 - improve test robustness (larger page sample for mech to check)

release 61.0
 - using test matrix with node 4.4.2 and 0.12.9 for travis
 - help page for manual qc
 - redesign of both client and server side for generic qc outcome updates
 - updates to already stored outcomes, including final outcomes,
     are not an error, will be skipped
 - require that all library outcomes are marked explicitly before the
     final sequencing outcome is saved
 - custom class for authentication in tests - works with JSON POST requests
 - mqc widgets not shown if no lims data available
 - title for pages with data for one id run show run status
 - SeqQC
   - bugfix only build request for qc_outcomes if rptkeys in page
   - upgrading jquery to 2.2.3 from 2.1.4
   - upgrading requirejs to 2.2.0 from 2.1.20
   - upgrading bcviz to 1.3.2 from 1.3.1
   - upgrading table-export to 1.5.0 from 1.2.2
   - upgrading qunit to 1.23.0 from 1.20.0
 - add unique db constraint for short descriptions in qc outcome
   dictionaries; the constraints should have been set when the tables
   were created 

release 60.0
 - JSON service (retrieval) for qc outcomes
 - update link to picard in POD
 - SeqQC:
   - remove use of autocrud plugin - it's never been used
   - simplify the authorisation and it make more secure (do not fetch
     user credentials from the url), move the code to a new User model
   - in tests extend the User model to allow for getting user credentials
     from the url
   - avoid warnings in tests by setting the default for the username to
     an empty string
   - if the user is logged in and is authorised to do manual qc, display
     a visual cue on the top of the page
   - tag metrics column moved next to the column with tag index and tag sequence
   - show deplexing percent for individual tags in tag metrics column
   - retrieve qc outcomes from npg_qc_viewer qcoutcomes JSON service for
     initial page rendering

release 59.8
 - give LIMs time to process posting qc outcomes as individual events
 - SeqQC
   - upgrading bcviz to 1.3.1 from 1.3.0 (individual minified files)

release 59.7
 - SeqQC
   - bower configuration files in npg_qc/npg_qc_viewer
   - moving client test files to npg_qc/npg_qc_viewer/t/client
   - fix regression, missing require for table-export

release 59.6
 - SeqQC
   - generating bcviz plots only when they will become visible and remove
     them when they will not be visible
   - set max number of plexes for manual QC as 400

release 59.5
 - autoqc results db loader: an option to force a re-build of related objects
 - SeqQC
   - fix warning about undef value in the adapter template
   - fix closing div tag in verify bam id template 
   - upgrading jquery to 2.1.4 from 2.0.3
   - upgrading requirejs to 2.1.20 from 2.1.8
   - upgrading qunit to 1.20.0 from 1.15.0
   - upgrading bcviz to 1.3.0 from 1.2.1
 - travis ci testing perl modules for npg_qc and npg_qc_viewer
 - require DBD::SQLite@1.48 to run tests

release 59.4
 - saving manual qc values for libraries - allow for an undefined or empty
   list of tag indices
 - tags in lanes from GCLP runs are not subject to library qc
 - composition-based autoqc results - disable version checking between the version
   of the module that serialized the object and the version of the same module that
   is performing de-serialization
 - script to import manual qc values from the old warehouse RT#493757
 - update_outcome method of mqc entities renamed to update_nonfinal_outcome
 - a new update_outcome method allows for update of final outcomes
 - method to toggle stored final manual qc outcomes
 - mqc reporter - reporting might cause a loss of link between the product and
   flowcell data in the ml warehouse, so prepare all data, then report
 - SeqQC
   - New functionality to allow export summary table to CSV

release 59.3
 - transparent search query for autoqc objects irrespectively of the details of
   object's database implementation (in-table identifies or composition)
 - custom parent class for resultset objects
 - calling ->new() on resultset object to create a new result replaced with
   calling more intuitive ->new_result()
 - upgrade genotype check to use samtools1 and bcftools1
 - SeqQC
   - New dictionary table for plex level library MQC. (Issue 238)

release 59.2
 - library-level manual QC for individual plexes.

release 59.1
 - 'write2file' method of autoqc result objects removed since it duplicated
     the 'store' method
 - alternative base class npg_qc::autoqc::results::base for autoqc results objects,
     able to represent results that are derived from merged files and described by
     a composition of multiple components
 - autoqc result objects for samtools stats file, sam/bam headers and digests
     derived from the new base class
 - bam_flagstats result extension to produce samtools_stats and sequence_summary
     results (related objects) either at run time or later
 - database tables for storing component and composition objects
 - autoqc db loader extension
     - to load data represented by classes derived from the new base class
     - to build related objects in memory and to load them to the database
       bypassing serialization to a file - a way to save cram headers and stats
       file where the analysis pipeline did not run the current code that
       produces samtools_stats and sequence_summary objects as individual files
     - ability to mark records as current
 - reporter for manual QC results retrieves LIMs info from ml warehouse;
     it skips GCLP runs RT#480489.
 - tag_sniff new option to truncate tag sequences
 - tag_sniff checks common tag sequences against tag sets in the warehouse
 - SeqQC
   - add the total yield in library view RT#488973
   - summary table: display supplier sample name along the library barcode RT#488964,
     remove separate sample column
   - fix missing composite genotype check visualisation broken when cleaning
     template for ml warehouse
   - fix missing space between forward and reverse when reporting percent gc 
     fraction
 - genotype check data extraction scripts - updated scripts to fail more readily
    and informatively when an iRODS error occurs

release 59.0
 - SeqQC 
   - remove ajax proxy controller
   - stop 00 tests accessing live db credentials and databases
   - using mlwarehouse for dwh information displayed in SeqQC viewer
   - removing tests related to template compilation
   - providing links to lims for pool/library/sample
 - autoqc check and autoqc objects: remove unused 'sequence_type' attribute
 - autoqc check and result objects - use existing roles for id_run and
   position definitions
 - result object - to remove dependency on id run, position and tag index,
     allow individual results to overwrite the root of the output file name
 - refactor autoqc check to use file_type attribute name instead of
   input_file_ext
 - tags_reporters check - remove hardcoded solexa path
 - genotype and verify_bam_id_checks - use standard way of reporting run-time
   problems
 - bam_flagstats
     - one call to compute all metrics
     - method for finding stats files
     - if id_run not given, derive the root of the output file name from
       the input sequence file name 

release 58.9
 - move method for file name creation from SeqQC to autoqc so that it's
   more accessible
 - SeqQC
     - upstream_tags template - do not report potentially confusing tag index value when
        there is no id_run in the high-scoring tags table
 - remove misleading bam_flagstats check info

release 58.8
 - SeqQC
     - display insert size normal fit confidence and number of modes in the 
       summary table
     - do not show adaptor plots for low contamination
     - provenance in lane title not in every check
     - prepend all page titles with application name and version
     - different page title colour if running in non-live environment
     - use updated LIMs server url
     - link to NPG tracking web server running on the same host as this app
     - showing reference species and version below lane titles
 - Using container configuration for travis

release 58.7
 - bam_flagstats autoqc result object:
     new field, subset, added to be used instead of human_split
     human_split is retained for now to be compatible with existing data and code
 - autoqc loader will only load fields that correspond to database columns

release 58.6
 - Using "jquery-unveil" plugin for heatmaps
 - Removing data from DOM after passing them to local variables
 - Nulling variables after using them for bcviz to free memory
 - Moved simplified file name generation to this package
 - Removing gc bias and qX Yield checks when looking at non-run views
 - Removing collapser
 - Using latest release of bcviz (1.2.1)

release 58.5
 - stop using depricated Class::MOP::load_class method
 - use namespace::autoclean instead of "no Moose" in Moose objects
 - using make_immutable in Moose objects

release 58.4
 - Creating a cache in SeqStore model to reduce file system access. 
    Improving query - using keys for tables.
 - Moving FileFinder functionality into SeqQC from seq_commons.
 - Cache of catalyst actions and uri in template.
 - Templates are configured to be checked for changes every 10 hours.
 - Connections to database for fastqcheck are passed to model from 
    template.
 - Test modules catch/test for warnings for unitilized ids and for 
    cases where it was not possible to locate a folder.

release 58.3.1
 - Updating Readme in npg_qc_viewer for changes in deploy procedure.
 - Fixing qXYield total for run and sample, now it calculates from actual values 
    in the table, does not recalculate from collection.
 - genotype check: reduce min_sample_call_rate parameter for genotype match from 95% to 75%, and
     min_common_snps from 21 to 20. This will allow (Fluidigm) qc genotypes with 20 calls to be
    identified as possible duplicates when using the standard set of 26 QC SNPS (W30467)

release 58.3
 - default autoqc result object creation - do not set tag index to undef to
   avoid this field being set when serializing to json with newer Moose

release 58.2
 - convert local path to nfs for linked tools when building fastq_summ

release 58.1
 - compile fastq_summ with samtools-1.2 and htslib-1.2.1
 - Removing global functions from manual_qc.js
 - Logic for preliminary outcomes for MQC
 - New undecided outcome for MQC
 - update scripts for genotype check data preparation
    - to allow specification of iRODS zone with an environment variable
    - perlcritic issues and version strings
 - gt_pack recognises version 02 headers in append mode
 - DBIx binding generation - keep column name case when generating accessors

release 58.0
 - skip running legacy gcbias if window_depth not available
 - compile fastq_summ executable during the npg_qc build, skip
     compilation if samtools is not on the path
 - C code clean-up to remove warnings in compilation
 - SeqQC daemon to set CATALYST_HOME relative to bin so that
     the production user does not have to have this definition
 - SeqQC build optionally fetches javascript dependencies
 - added scripts to handle generation of data for autoqc genotype checks

release 57.12
 - Removing MQC logic from templates and moving it to JS
 - Adding a controller to provide MQC status for a run using REST
 - Adding a role to provide functionality for 401 responses
 - Validation for DWH->MQC outcome integrity during mqc for logged mqc-ing user
 - Fixing id-username data in test data to fix patches in controllers 
     which validate username

release 57.11
 - take into account old-style tag metrics results when deciding
     whether the lane has plexes
 - be compatible with latest changes to the db_connect role
 - ensure that tests do not access user's home directory

release 57.10
 - total_reads now returns 0 when num_total_reads is 0 rather than undef
 - add support for metrics files produced by bamstreamingmarkduplicates
 - npg_qc build for web server does not compile executables
 - functionality of the util package in SeqQC merged into the rpt_key autoqc role,
     the package removed
 - api::error package moved to Util::Error
 - using node-qunit-phantomjs to run headless tests
 - tests for basic functionality for mqc Javascript code
 - adding configuration for blanket
 - updating readme for changes in testing procedure

release 57.9
 - autoqc results collection class - add a method for inferring whether
     a lane has plexes from results themselves
 - SeqQC - steps towards making display of autoqc results and manual qc process
   independent of availability of warehouse data:
    - use the new collection method to decide whether to display a link to
       plex results (previously warehouse data were used for this)
    - if plex results are available, always display a link to them
 - SeqQC - remove vestigial code for batch id retrieval 
 - SeqQC build: remove --linkable-bcviz-path option since dependency on bcviz
   is now managed by bower
 - SeqQC: Ajax controller removed (was used as a proxy for now discontinued
   requests to LIMs web server)
 - following restructuring of bcviz, amend statements for import of bcviz libraries
 - changes to allow genotype checks to be run on cram files
 - list of human references (with chr.naming convention) used by genotype check
     moved to file in the genotype repository
 - GRCh38 human references added to the list
 - gt_utils (gt_pack and find_gt_match C programs) added to Build install

release 57.8.1
 - add temporary file name option to bamtofastq command

release 57.8
 - Using bower to manage javascript component dependencies.
 - Using bcviz v1.1.0 which now supports bower.
 - use Biobambam bamtofastq in place of Picard utility in adapter qc check

release 57.7
 - removed redundant methods from NpgDB model
 - New javascript functionality to process mqc. MQC outcomes are changed using AJAX 
   calls to the controller directly.
 - mqc controller now provides with the functionality for mqc through asynchronous calls.
 - mqc controller does not saves a log in the tracking database when mqc outcomes are
   updated.

release 57.6
 - Added mqc_outcome_reporter
 - Added a new column to the mqc entity and historic table to keep separate track of who
    updates the record through the web page and who was the last user to modify the row.
    Updates to tests to deal with the new schema.
 - MqcOutcomeEnt validates outcomes are final before updating them as reported.

release 57.5
 - amend location of composite genotype data (composite_results_loc) in npg_qc_viewer.conf

release 57.4
 - in order to be able to retrieve values of foreign keys without
     fetching the row in the parent table, DBIx classes generated with
     an option to drop id_ at the start of the relation name
 - InflateColumn::Serializer component added selectively to autoqc classes
     rather than to all classes
 - mqc models (DBIx) functionality extended to create a method for
   updating/creating outcomes
 - column name fixed in the mqc_outcome_hist table
 - SeqQC viewer: top horizontal menu removed, Help link added to the menu on the right
 - SeqQC viewer: NPG links point to correct production/dev servers
 - SeqQC viewer: superfluous javascript code removed
 - SeqQC viewer: checks/runs page removed
 - SeqQC viewer: links to individual entities on the right removed
 - SeqQC viewer: if results for one run only are displayed and the request was not explicitly
     from staging or path, a link back to the run SeqQC page is displayed on the right

release 57.3
 - SeqQC: removed pages that are not used any more (studies, samples, libraries,
   people, weekly reports)

release 57.2
 - updated the way bcviz functions are called from SeqQC
 - Added tables for manual qc.

release 57.1

 - d3 bcviz rendering of adapter, insert size and sequence mismatch plots
 - page rearrangement to display ref match and old contamination results side-by-side removed
 - SeqQC templates, client-side scripts and config files installed to a directory
   under the install_base path; if a bcviz path is given, a link to it is created,
   old bcviz link is overwitten in this case
 - removed generation of google chart api urls

release 57.0
 - incorporated SeqQC viewer

release 56.16
 - changed default data source for call_gtck_composite_rpt.pl to combined Sequenom/Fluidigm results

release 56.15
 - if norm_fit test produces no output, e.g. if no peaks after filtering, simply add a comment

release 56.14
 - updates to norm_fit code
     more informative log messages 
     added checks for zero peaks 
     do not run norm_fit test if there is not enough variation in the insert size

release 56.13
 - correct size of genotype_data_set column of genotype table

release 56.12
 - insert_size.norm_fit_confidence from integer to float

release 56.11
 - changes to genoype check and utils to use combined Sequenom
    and Fluidigm results for the 26 QC SNPS (W30467)
-  fixed RE when parsing norm_fit output
-  fixed a bug and cleaned up norm_fit code

release 56.10
 - support for search for autoqc objects without tag_index attrubute
 - Build.PL extended to compile and deploy norm_fit executable
 - only run verify_bam_id if single sample expected (helps cope with 
   single plex in pool)

release 56.9
 - database name-agnostic database dump file

release 56.8
 - increase DB field sizes for genotype qc check results

release 56.7
 - only insert cluster densities which exist

release 56.6
 - use length of index read from tag0 bam file rather than length of tag in
     decode metrics file to derive barcode file, added new tests and test data
 - do not croak if a Bustard_Summary file does not exist (as is the case
     for HX instruments)
 - made interop parsing code more generic

release 56.5
 - phix bam_flagstat to have default serialisation name including phix

release 56.4 
 - get cluster densities from InterOp/TileMetricsOut.bin
 - added test data for tracking database

release 56.3 
 - added check for alignments, reference and library_type to can_run() 

release 56.2
 - relax regexp for class name in result role to allow git or svn version numbering

release 56.1
 - git-based module and script versions
 - RSC keywords removed

release 56.0
 - use test data that are publicly available
 - getting autoqc module versions made to work with non-numeric versions
 - redundant Gerald summary loader code removed
 - unused test data removed
 - in test runfolders that are used GERALD directories renamed to PB_cal
     since gerald_path is going to be removed from npg_tracking::illumina::run::folder

release 55.10
 - remove default for verify_bam_id.pass

release 55.9
 - minor bug fix for verify_bam_id

release 55.8
 - remove Fey modules from npg_qc::autoqc::db namespace, t/60-autoqc-db*.t tests 
   and test data not used elsewhere
 - qc_db_delete_autoqc script:
     updated help message
     fix for a bug that resulted in no data deleted unless a list of checks to
       delete was given explicitly 

release 55.7
 - tag sniff usage message
 - minor code changes to a couple of checks
 - test/test data for verify_bam_id
 - preserve case when generating DBIx binding since verify_bam_id
   has mixed case column names

release 55.6
 - exclude verify_bam_id (not run by the pipeline yet) from checking a set
   of archived autoqc results for completeness

release 55.5
 - patch for bin/call_gtck_composite_rpt.pl

release 55.4
 - patch for npg_qc::autoqc::checks::upstream_tags - extra imports required

release 55.3
 - 'check' option for the script deleting autoqc results from a database
 - unused Fey-based autoqc loader module removed
 - contamination autoqc check table: drop not-null constrain for fields with
   serialized data and replace empty strings there with nulls -
   InflateColumn::Serializer DBIx plugin gived error trying to convert
   empty string to JSON
 - DBIx binding generation extension - DBIx result classes for tables
     with autoqc results consume autoqc roles
 - autoqc data retrieval via the DBIx db binding

release 55.2
 - run upstream_tags check on whole bam file, not just forward read, otherwise check fails if there is an inline index in read 2

release 55.1
 - bug fix in using roles for finding runfolder path

release 55.00
 - schema and bindings re-generated from an copy of a live database
   with db updates applied
 - verify_bam_id autoqc check added
 - changes to database schema, code, tests and test data to enable a database
   switch to sql strict mode, in particular,
     bam_flagstats check to treat library size -1 as undefined,
     bustard summary loader to use zeros where N/A value is in the summary file
 - DBIx Result class for the fastqcheck table and a loader for fastqcheck files changed
   to accommodate a switch to the InflateColumn plugin, which is used for
   other classes
 - DBIx schema loader:
     removed dependency on the soon to be discontinued npg_common::config module;
     custom post-generation filter to make generated classes comply with perlcritic
     binding generated as Moose classes
 - in/de-flators are set for all relevant columns for autoqc results tables
 - swich from Fey to DBIx ORM in a database loader for autoqc data
 - call_gtck_composite_rpt.pl script moved from lib/* to bin directory; its
   dependency on srpipe::runfolder removed
 - standard way to run perl critic tests - on all perl modules and scripts in bin

release 54.11
 - changes to allow use of multiple SNP sets with the genotype check
 - changes to role for pulldown_metrics check to format percentage values correctly and consistently

release 54.10
 - use mocked jar file
 - podcoverage test runs for all files
 - during build, change shebang line of cgi script to perl interpreter
   used similar to Build.PL default for scripts
 - a reg expr fix in the tags_reporters autoqc check

release 54.9
 - add tags_reporters to IGNORE_AUTO_QC_CHECK list in DB.pm to allow runs to be deletable without results for that check.

release 54.8
 - add new tags_reporters check

release 54.7
 - upstream_tags check: correct determination of archive_qc_path, use position when fetching qc_store results, use db_lookup attribute with qc_store

release 54.6
 - randomise order in which references are used by ref match (to work around Lustre client caching bug)
 - upstream_tags check uses qc_store to fetch tag information for upstream runs instead of st::api::lims

release 54.5
 - corrections to upstream_tags check 1) fix can_run condition, and 2) use CLASSPATH correctly (remove hard-coded path)

release 54.4
 - correct upstream_tags check to use the tag indexes from the decode tag set when counting perfect_matches in previous runs

release 54.3
 - correct path determination from path attribute to work correctly with value supplied by pipeline

release 54.2
 - changes to upstream_tags check
    added 5 base tag set (probably should be removed when TraDIS detection is added)
    added a java_xmx_flag attribute  for BamIndexDecoder invocation (default: -Xmx1000m)
    use path attribute (set from qc_in in the pipeline) to locate both tag#0 bam file and for location of BamIndexDecoder metrics file output
    added min_percent_match attribute to allow this cutoff to be set at runtime if needed
    added recal_path attribute, use it to construct paths to tag0_bam_file and metrics_output_file
    changed can_run to detect !lims->is_pool (only run when lane is plexed)

release 54.1
 - changes to upstream_tags check
     unset NPG_WEBSERVICE_CACHE_DIR to avoid relying on cached data for lims lookup of tag set information
     changed parameters of BamIndexDecoder run to allow one mismatch (and added attributes to allow this and the MAX_MISMATCHES parameter to be reset by the caller as required)

release 54.0
 - cache_list_query_movez_tiles removed
    reason - last run loded to move_z table is  5302
 - npg_qc::api::loader::Qcal_Report removed;
    reason - table qcal last run loaded 6918
 - npg_qc::api::loader::Run_Config removed;
    reason - table run_config last run loaded 6927
 - npg_qc::api::loader::Tile_Score removed;
    lots of tables error_.., errors_.., most_.. last run loaded 6927

 - new namesopace for illumina-data related modules - npg_qc::illumina
 - npg_qc::api namespace removed, modules that are in use moved to npg_qc::illumina
 - where DBI connection is used, both AutoCommit and mysql_auto_reconnect are switched on
 - bin/npg_qc_api_monitoring.pl removed, its functionality  merged into npg_qc_illumina_analysis_loader
 - runfolder checking removed for run loader since it's called from the pipeline,
   for loading all runs the globs of runfolders come from the tracking database
 - to avoid post requests from 'run_is_deletable' script, npg_qc::illumina::loader module
     implements npg-qc-related functionality needed for this script (lane_summary_saved method)

release 53.5
 - add functional upstream_tags check

release 53.4
 - patch release to add upstream_tags check to IGNORE_AUTO_QC_CHECK list of DB.pm to run to be deletable without this checks results.

release 53.3
 - added new upstream_tags check. Check itself currently non-functional, but results should be displayed in Seq-QC pages

release 53.2
 - changes to remove most regular warnings when rendering the pages

release 53.1
 - changes needed to move NPG QC web server from intweb to webteam's VMs
 - lightbox for IVC plots dropped

release 53.0
 - notification of perlcritic test failure: include policy name
 - to eliminate a separate db configuration file for the code running
   on the farm, autoqc & api db interface gets db credentials from a dbix connection
 - autoqc & api db-related tests deploy and populate db through dbix binding, take
   db credentials from ~/.npg directory
 - unused code removed from test util module, test api util module removed

release 52.7
 - pulldown_metrics: error message fix and criterion description addition 

release 52.6
 - dbix binding updated

release 52.5
 - ref match check - cache abs path of the default strain/version to avoid being cought out when
   the link is switched to a different strain/version
 - pulldown metrics check: check now fails when result->on_bait_bases_percent < 20 and when bait_path is found but interval files are not found. Otherwise pass remains undefined.

release 52.4
 - removed from Build.PL dependency that installs as a part of other package
 - ensure 'use Readonly';  and 'Readonly::Scalar our $VERSION' are on one line to help
   with inferring the version
 - amend pulldown_metrics check
    - "can_run" allows missing baits intervals files
    - "execute" fails the check when the baits intervals files are missing
    - if the intervals files (bait and target regions) are identical, this is flagged in the result. Seq-QC will be amended to detect this.
    - added "pass" and "interval_files_identical" columns to pulldown_metrics table in npg_qc database

release 52.3
 - extended the build file to deploy qc bias R script
 - made id_run and position attributes optional in genotype check
 - added flag to allow specification of reference and position to SNP name mapping file

release 52.2
 - genotype check alternative match bug fix
 - gc bias check command string bug fix

release 52.1
 - pulldown metrics check bug fix - use correct function name for getting picard jar version

release 52.0
 - explicit dependency on /software amd /software/solexa removed
 - autoqc checks use software_location role to access third party tools
 - following loading failure under perl 5.14.2 on precise,
   illumina analysis loader code uses standard DBIx transaction
 - illumina analysis loader and monitor use standard way of getting DBIx connection
 - unused npg_qc::api::run namespace removed
 - unused scripts and one-off code removed
 - some tests improved, made more robust
 - package is build with Build.PL
 - all scripts that have to be deployed are moved from scripts to bin

release 51.9
 - mysql client does not read configuration in default places to avoid readign wrong configuration
 - use password for the root user on a local test database
 - removed old unused scripts and modules
 - moved window_depth.d source file from bin to src
 - removed the specification of the samtools_path from call_gtck_composite_rpt.pl (default should be OK), and changed the name of the requested samtools executable to "samtools_irods".

release 51.8
 - tweak spatial filter to deal with output when reads removed rather than marked with fail bit

release 51.7
 - Fey2DBIxRedesign document added
 - changes to allow genotype check to be run on more than one bam file
 - temporary exclusion of Chlorocebus aethiops reference from ref_match check

release 51.6
- bug fix - cope with spatial_filter classes (without tag_index) cat run deletion check time

release 51.5
 - bug fix - custom type name update

release 51.4
 - reflect that a number of npg_common mudules has been moved to the npg_tracking namespace
 - some compatibility changes for perl 5.14.2 on precise
 - insert size check can_run method relies only on npg::api::run when
   determining whether the run has paired reads

release 51.3
 - add spatial_filter to test to ignore when checking for deletion

release 51.2
 - autoqc spatial_filter can run as QC check (reading stderr of PB_cal spatial_filter on stdin)

release 51.1
 - bug fix for attribute custom type mismatch

release 51.0
 - add auto qc for recording spatial filter application
 - serializing to file moved from the autoqc check object to the autoqc result role
 - use npg-tracking custom Moose types
 - reflect the fact that db_connect and run, lane and tag definition roles moved to npg-tracking
 - remove live and dev db configuration from svn copy of the db config file
   set test db configuration to localhost
   make tests run against a localhost when the socket is defined

release 50.7
 - amended database connection details for the QC database npgqcp (in data/config.ini)

release 50.6
 - tileviz removed; it now lives in pbcal
 - a script for generating DBIx bindings changed to include explicit names
   for some autoqc tables in order to provide an easy mapping between autoqc
   and DBIx class names
 - a script for deleting lanes from autoqc and fastqcheck tables of the qc database
 - unused scripts for a dev npg-qc server, bin/npg_qc, removed

release 50.5
 - use QC fail counts in bam flagstat QC (so numbers add up for spatial filtered BAM files)

release 50.4
 - patch for pulldown metrics to treat ? as null in the picard output RT#282664
 - patch for divide by zero bug in the alignment_filter_metrics role when total number of reads is zero RT#282703

release 50.3
 - patch to the web server  post callback - exclude a check for data presence in qcal table that is not loaded any more

release 50.2
 - displaying q values in npg qc web app refactored to use the fastqcheck table
 - qcal values are not rendered in xml
 - remove loading qcal table from illumina loader

release 50.1
 - patch to allow larger lane numbers

release 50.0
 - fastqcheck table extended with columns fully describing the file id (id_run, position, tag_index, section, split)
 - script loading fastqcheck files to the database amended to fill in new columns along with old ones
 - old fastqcheck data supplied with data for new columns, see RT#277477 for details
 - pulldown_metrics npgqc db table: drop the fold_80_base_penalty column RT#268666
 - removed scripts/database_dump since it looks at live db only

release 49.4
 - DBIx schema for npg_qc::api::loader is created in non-standard way with autocommit off. Therefore, a commit is restored in npg_qc::api::loader::Fastqcheck

release 49.3
 - sequence error fields are too long in total for a 250 long reads to load to a database  "DBD::mysql::st execute failed: Got error 139 from storage engine", see #RT277981; introduced client-side compression on most of text type fields

release 49.2
 - tileviz: filtering by quality; reads and displays old qualities if available; uses a different executable - 'spatial_filter -d'
 - npg_qc::api::loader::Fastqcheck refactored: uses npg_common::fastqcheck module to get qX values from the fastqcheck files instead of its own calculation; file name filtering simplified since files that previously had to be skipped do not exist any more; tests improved
 - pulldown_metrics and tag_decode_stats roles, cv coeff calculation - return explicitly a number, not a pdl onject
 - removed scripts/get_qcal.pl which seems to ba a predecessor of pg_qc::api::loader::Fastqcheck and is currently not used
 - removed unused scripts scripts/get_run_tiles.pl and scripts/get_signal_means.pl

release 49.1
 - convert "#' to its HTML code in the tileviz html page image links
 - in cigar string chart - create arrays of zeros if a data series is null and is going to be added to the chart. RT 274105
 - pulldown metrics check - problem with picard exiting with an error code when stderr is not redirected to a file is fixed

release 49.0
 - tile visualization tool
 
release 48.9
 - get paired_read information from runfolder before using npg api in insert_size check

release 48.8
 - reduce size of cigar chart urls by removing H,N,P series, and change colours to something less gaudy.

release 48.7
 - alignment filter metrics check: store one reference fragment per reference since some of our references have too many fragments.both  RT #267938
 - alignment filter metrics role: correct handling of unaligned output. RT #267938
 - sequence error check: use BAM bitfield rather than interpret cigar * as no alignment

release 48.6
 - alignment filter metrics: stored number of alignments does not have to correspond to the number of references.

release 48.5
 - added cigar charts
 - FOLD_80_BASE_PENALTY in the HS metrics Picard output is sometimes '?', which causes problems when creating a result object (RT #268429). The users do not want this value anyway, hence this field is removed from teh result object. The db column stays for time being.

release 48.4
 - matrix qc data loading copes with dual indexing run
 - bugfix - don't die in sequence_error check when no successful alignments

release 48.3
 - report criteria for sequence error check: fail on insertion or deletion in most common cigar

release 48.2
 - add pass to sequence error check: fail on insertion or deletion in most common cigar

release 48.1
 - a patch to alignment filter metrics role to fix a typo
 - a patch to the code that checks that all autoqc results loaded - should disregard alignment filter metrics check

release 48.0
 - enhance sequence_error (mismatch) test to record most common cigar strings and cigar char counts per cycle
 - a new autoqc check - alignment_filter_metrics - to capture statistics about split by reference of bam files (spiked phix - unconsented human - target sequence split)

release 47.1
 - a patch to pulldown metrics check to specify the max java vm heap size (min was specified by mistake)
 - a patch to the code that checks that all autoqc results loaded - should disregard pulldown metrics check

release 47.0
 - some optimisation of the genotype check
 - a new autoqc check - pulldown metrics
 - dbix binding updated - a table for the new check added

release 46.1
 - record read_pairs_examined and picard metrics header infomation in bam_flag_stats

release 46.0
 - SangerPath and SangerWeb dependencies removed from npg-qc ClearPress web application and all supplimentary scripts
 - top-level changes to controller, view and util modules to allow for running stand-alone
 - hardcoded server urls removed from heatmap generation
 - can run as mod-perl
 - json feeds removed
 - page header to match npg-tracking

release 45.0
 - SangerPath dependency removed from tests
 - use of bound to disappear npg_common::graph::* and similar modules replaced by npg::util::image::* modules
 - new dev database - a full copy of live database taken on 21/03/2012; unfortunately, the name is the same as live db, see RT#258559 for explanation and a way to do it in future

release 44.1
 - DBIx interface regenerated with inflated date columns; they will return DateTime object
 - npg_qc::api::run_timeline
     replaced use of npg xml interface that is not available any more by a direct access to the tracking db to get a list of existing runs RT#257047
     rewrote loading to npgqc database; uses DBIx now
 - unused script npg_qc_api_run_timeline.pl removed

release 44.0
 - genotype check - sample names containing spaces are now handled correctly
 - npg-qc web app - unused dependency on old st::api calls removed
 - source code for the C executable generating fastq and fastqcheck files from bam files added to the package

release 43.4
 - fixed two bugs in genotype check

release 43.3
 - genotype check changes:
     check now copes when illegal allele for SNP is called in genotype from bam 
     locations of data and executables adjusted to standard location
     calling of genotypes moved from stand-alone script to bam_genotypes module which is used by the check
     attributes added to check to allow adjustment of parameters for finding genotype matches
     check now saves bam_file name, bam_file_md5, genotype_data_set and snp_call_set to allow later replication of check results
 - tag_metrics: changed the way the error is calculated in tag_metrics role to allow for non complete data

release 43.2
 - based on staging tag to find runs to load recipe, runinfo and cluster density data and stop looking for runlog data to load

release 43.1
 - ignore spiked phix plex nonhuman bam flagstats in runfolder deletion

release 43.0
 - provisions for finding human/non-human bam files removed from autoqc; naming convention changes in the pipeline
 - gc bias check - dependency on fastq files removed

release 42.5
- runfolder deletion: cope with the results from new bam-based pipeline

release 42.4
 - cope with empty lane summary for Miseq run
 - adapter check: use symbolic constant instead of octal for user rw only mode

release 42.3
 - tests that went live to npg server fixed
 - t/data/autoqc st and npg caches updated to use xml files that they need; lots of xml files purged
 - evaluation to pass/fail added to tag_metrics check
 - the autoqc adapter check to work with bam input
 - minor fix for the genotype autoqc check

release 42.2
 - fixed a bug in the sorting procedure for tag_metrics result

release 42.1
 - ignore tag_metrics if missing in archive

release 42.0
 - SangerPath dependency is added to npg_qc::util so that it can be removed in autoqc db-related tests
 - SangerPath import removed from autoqc db-related tests
 - explicit setting of PERL5LIB through 'use lib' removed from autoqc db-related tests
 - error checking in autoqc db-related consistently via Test::Exception
 - autoqc::check::check object to use a new simpler function from npg_common for generating file names
 - tag_metrics check added; it parses the output of the picard tag decoder
 - dbix binding ipdared
 - to_string function added to autoqc result objects
 - better options to the blat command in the adapter check

release 41.0
 - autoqc check loading from staging: enable using stored globs
 - autoqc collection object - remove depricated code
 - autoqc qc loader object - remove definition of max id run on staging area since
   this is difficult to maintain; also globbing is now reduced since most old runs have
   autoqc data

release 40.2
 - Add required properties to genotype check and result modules, added basic tests for genotype

release 40.1
 - ignore genotype qc result checking when deleting runfolder

release 40.0
 - add genotype check
 
release 39.6
 - cope with miseq qc data loading

release 39.5
 - bugfix in producing single ended run sequence error plots

release 39.4
 - percent_split method on split_stats to return undef rather than empty string on no reads

release 39.3
 - add percent_split method to split_stats
 - coefficient of variance calculation (tag decode stats autoqc check): disregard spiked phix; unfortunately, spiked phix tag hardcoded

release 39.2
 - bam flagstats role percent methods to return percentages not fractions

release 39.1
 - coefficient of varaince calculation (in autoqc/role/tag_decode_stats.pm) changed to use root mean square instead of mean absolute deviation

release 39.0
 - autoqc modules refactored to use the new single point lims interface

release 38.1
 - bugfix - N's should only be counted when the base they represent aligns, but is a mismatch or softclip, not when it is an insertion/deletion 

release 38.0
 - the concept of the tmp_path for autoqc checks simplifies: just a temp dir by default
 - module for calculating isizes moved to the new parse subpackage
 - insert size check not to use own module for alignment
 - functionality reshuffle between the insert size module and the parsing module to live parsing module to parse and generate bins
 - insert size check uses both usual and reverse complemented fastq files, the latter in order to get insert size for outward looking long range libraries
 - reference and adapter repository can be set through the autoqc option
 - autoqc check tests prevented from looking for the live location of the reference repository
 - ref match and contamination percents - display 1 decimal digit only
 - sequence error now calculates number of bases of <15, <30 and >30, and displays these bins

release 37.2
 - cope with bam flagstat out from new version of samtools

release 37.1
 - n counts shown as on top of sequence errors, rather than be included, so that the curve is smoother

release 37.0
 - test staging path renamed, lote of tests fixed following this
 - coeff of variance computation for tag decode stats

release 36.4
 - ignore lane bam flagstats for mulitplexed run for archived autoqc result checking

release 36.3
 - remove study and library name table from run summary page because sequencescape time out problem
 - stop loading offset data because file format changed

release 36.2
 - added check for HiSeq, amended threshold calculation parameters

release 36.1
 - bug fix to get positon number from fastqcheck file name for single-end run

release 36.0
 - changed the name of the file that lists adapters
 - test for file_store module uses sqlite instead of msql db

release 35.2
 - qc checks can be loaded from multiple paths

release 35.1
 - insert size check filters out reads that are not properly mapped and does not cut off the top 1% of the insert sizes

release 35.0
 - adapter check takes the location of the adapter fasta directly from the reference finder role

release 34.4
 - adapter check not to write tmp files
 - adapter check takes the location of the adapter fasta from the reference finder role

release 34.3
 - add sf32-45 into the npgqc data monitor list and use path_info for runfolder glob_pattern
 - bugfix in q20/25/30 saving for coping for phix runs
 - check autoqc data fully archived in the database
 - ref_match not to fail if the read length is too short

release  34.2
 - make aligner_version of the check object work for bowtie - sometimes hands
 - refactore ref_match and contamination checks to pipe the output of aligners directly
   to the consuming code - no saving to temp files

release  34.1
 - add number of total reads in bam flag stats result and table 

release 34.0
 - tests for ref_match
 - generic aligner_version method in npg_qc::autoqc::checks:check
 - autoqc loader - an option to glob only for recent runs from staging
 - ref_match: if error in trimming the reads, try trimming to 1bp less
 - check and result objects to have sequence_type attribute (optional for result objects)
 - sequence_error check for spiked phix

release 33.0
 - new 'contamination' check - ref_match
 - adapter check: produce counts for the match start
 - upgrade schema scripts moved to a subdirectory of scripts
 - one-off scripts moved to one-offs subdirectory
 - split stats extended to cope with PhiX split
 - image for split stats
 - add ref_name into unique key of split_stats table
 - autoqc loader script to check completeness only if no records for a run existed prior to loading
 - autoqc insert size and sequence error checks: updated deprecated methods to get 10000 reads
 - collection adding from staging: load only files whose name starts with a requested run number

release 32.0
 - rpt key code moved from result role to a separate role
 - replace project with study in model summary for study name
 - allow insert size and sequence mismatch checks on files with a small number of reads
 - generate_filename method of the base check class is now inherited from a stand-alone role
 - get_input_files method of the check class is bam-file aware for a specofic case of human/nonhuman split
 - gc_bias check refactored to use common methods for retrieving bam and fastq files (to fix a problem with plexes)
 - additional options for the qc script so the the reference can be preset and the type of reference search set
 - using role long_info to get cycle, lane, tile numbers for npg_qc data loading and cope with missing recipe file for hiseq runs
 - cope with hiseq run for run info xml and cluster denstiy data loading, and ignore missing runlog and run recipe files
 - cope with hiseq matrix file name and content format change, missing gerald config file and get run date from run_folder name
 - added a directory for one off scripts and placed there scripts for running and archiving autoqc checks for old runs

release 31.0
 - added a table to store fastqcheck files for plexes, a module and a script to load files to this table
 - dbix binding regenerated
 - a script for generating the dbix binding updated to force plurals in names of Result classes for some tables
 - added a script for fixing expected insert sizes in the db where there was an overflow
 - added a script for backfilling tag decodin info

release 30.1
 - do not sort collection before returning it from qc_store
 - gc bias check - do not croak if problems with read length
 - do not check sequence error using first reference when multiple references available
 - contamination result object and role changes to work around an empty string for hashes in the npg-qc database

release 30.0
 - autoqc result and check objects and the autoqc object take tag_index definition from a tag role from npg_common
 - insert size autoqc check uses tag-specific expected insert size
 - the autoqc collection object looses id_run attribute, its add_from_staging method should be used with id_run attribute
 - a collection object method to return a list and a map of actually present check names
 - no croaking if multiple references are found by autoqc checks
 - options for qc results retrieval: particular lanes and either plexes or lanes or all
 - collection's sort and search methods can take tag_index into account

release 29.3
 - npg_qc::autoqc::qc_store can retrieve db configuration from a config file
 - add bam_flagstats into auto qc check list

release 29.2
 - DBIx schema can read config files
 - one extra field for bam_flagstats to distinguish whether bam file is human, nonhuman, or not split

release 29.1
 - add bam_flagstats result class and database table to record stats from Picard MarkDuplicate and Samtools flagstats

release 29.0
 - FEY binding for the default value for tag_index column for autoqc tables made to work for sqlite
 - a script generating a dbix binding reconfigured to avoid pluralisating certain class names for tables ; the binding regenerated
 - check names for the qX_yield and sequence error result objects changed to 'qX yield' and 'sequence mismatch' respectively since check names are now displayed in the QSea interface instead of class names
 - a method in the autoqc collection object to return mapping of result class names to check names
 - add run_folder validation against NPG when loading illumina qc data
 - bug fix about run recipe file name should be stored without any path
 - don't save anything when no id_run_pair information returned from NPG
 - excluding insertion from mismatch rate calculation, and add two extra fileds in sequence_error result and database table to store the total number of match and mismatch bases for each cycle

release 28.0
 - add basic check for gc bias

release 27.0
 - sequence_error role: a new method, google_charts, returning two equally scaled error plots
 - sequence_error role: the width of the image for the plot is not hard-coded, it is proportional to the number of cycles
 - bug fix, the cycle number in the matrix file name not necessary 2 digits now
 - remove the display options in the main page of npgqc, now only display illumina analysis qc result
 - send two movez_tiles caching request if paired-end run
 - change cycle column data type from tinyint to smallint for table signal_mean, errors_by_cycle etc
 - contamination test check: stopped from looking in the live reference repository
 - autoqc::db::DB object test: objects in the fetched collection are ordered alphabetically so the order of fetching, which differs from test to test, does not affect the outcome
 - backported from trunk a change to cope with a new format of the bowtie output
 - sort check names as returned by npg_qc::autoqc::autoqc->checks_list
 - introduction of multiplexing
 - tag decoding stats autoqc result and database module

release 26.0
 - bug fix for tile-based error tables and image viewer
 - remove swift related tables and moduels
 - remove tile_all table and modules, which are related tile-based IVC plots
 - remove separate lane_summary and qcalreport loader script
 - remove other obsolete modules and testing file and data, tidy up api modules
 - directly retrieve data from QC files to save into the database, skip the step transfering the data into xml
 - stop sending any xml to the webserver to save data into database, only send the request to do caching now
 - new data loader modules using dbix class: tile_score, signal_mean, fastqcheck, run_config, matrix and offset
 - new staging monitoring role and modules for loading recipe, runlog, runinfo and cluster_density files

release 25.0
 - addition to the expected_size_range of the insert_size role to cope with multiple expected insert sizes im multiplexed lanes, ie return the minimun value of min sizes and the max value of max sizes
 - when the expected inser size is a single value or the from and to range boundaries ar eequal, the evaluation is performed against the simmetrical range of 25% either side of the supplied value
 - a new attribute, tmp_path, is added to the check oject in autoqc; it sets the directory for writing temporary files to
 - the adapter check refactored to write  the temporary files to the directory given by tmp_path and to use a different location of the repository for adapters fasta file
 - the contamination check refactored to (1) write  the temporary files to the directory given by tmp_path, (2) use reference finder role to query the reference repository, and (3) use extractor::fastq module to count the number of reads in a fastq file
 - dbix shcema class added
 - load lane summary data and tile-based data from both bustard and gerald summary xml files instead of just gerald summary html file using dbix class
 - load qcalreport text files separately from lane summary data loading, use dbix class now
 - change end column data type from tinyint to char to allow use 't' as end value for multiplex run
 - add unique key for analysis_lane table
 - remove unsigned for column cycle_10_20_av_perc_loss_pf and cycle_2_10_av_perc_loss_pf to allow negative value inserted
 - be able to load multiplex run qc data

release 24.0
 - display cluster density per lane data in the run qc summary table
 - added a new gc_fraction autoqc check
 - refactored qX_yield autoqc check to rely on npg_common::fastqcheck module in all operations with fasqcheck files

release 23.0
 - cluster density report data by lane are stored in the database now
 - statistics for move_z values for rta runs are now read based

release 22.0
 - npg_qc::autoqc::autoqc object; default for check name removed, 'check' and 'position' field become compulsory
 - listing of checks in npg_qc::autoqc::autoqc is done though a plugin look-up
 - code for detecting expected insert size is moved from npg_qc::autoqc::checks::insert_size to st::api::asset
 - 00-distribution.t test is made TEST_AUTHOR dependent since some versions of the test suit cannot make a distinction between own and inhereted fields/methods in Moose objects
 - contamination check - a dodgy fastq read count fixed

release 21.0
 - reference interface moved to npg_common namespace
 - insert_size and seqience_error check object refactored following changes in the reference role and its new namespace

release 20.0
 - store and display RunInfo xml
 - bug fix to display project and sample names for each lane
 - bug fix to improve loading speed of the front page because no need to try npg api to get the paired id_run for a RTA piared read run.
 - bug fix about extra <hr> tag (not <hr/>) in summary.htm file for qc data loading
 - not use libxml to parse offset xml anywhere
 - set end value for single read run as 1 in qcal table
 - ignore error rate data missing when a run no control lanes

release 19.0
 - load offset values for a run from a merged offset file, and stop using libxml to parse offset xml because of megered file too big
 - be able to get id_run and position from json filename and add them to json object if missing there
 - split_stats_coverages for table split_stats is not dependent on the relationship of the two tables. Fey::ORM no need to get foreign key info from the database currently, this can be disabled in order to improve database schema loading speed.
 - New illumina analysis loader module which makes use of some of the common roles, and should gel better, and be faster, than the current npg_qc_api.pl loader with the pipeline
 - using npg::api::run_lane to get organism of lane instead of run
 - bug fix to add eval_error to sequence_error check comments
 - count soft clipped bases as error when calculting sequence_error
 - add extra attribute info for each autoqc result, along with comments they are in result superclass or role
 - the module name and version number for autoqc check modules are stored in their result info hash
 - aligner name, version and options for contamination, insert_size, sequence_error and split_stats are stored in their result info hash

release 18.0
 - data-servise module is incorporated into a more generic qc_store model
 - the npg_qc::autoqc::results::collection class has ability to load qc results from teh staging area without specifying a path explicitly
 - run_graph table with extra columna end and most statistical graphs are read based
 - analysis and analysis_lane with extra column end
 - autoqc sequence_eror check added

release 17.0
 - command line options processing for the bin/qc script is done by MooseX::Getopt
 - the collection object for autoqc is backed by an array class from MooseX
 - the display features in the autoqc result objects are removed
 - the result objects are refactored into a combination of roles and classes to allow for a smooth object creation directly from a BD
 - insert size check now fails if there are problems in extracting reads from fasq files due to unmatched reads

release 16.0
 - added the adaptor check
 - added a field to record a path to a reference in the insert size check
 - store expected insert size range instead of expected mean; evaluate against the lower range boundary
 - refactored the autoqc part that performs the check so that it uses Moose roles from npg_common to deal with runfolder information
 - autoqc result roles added
 - Fey schema and table classes only load database schema and table when you call the loading method, and database parameters can be passed in when loading
 - autoqc database table classes now share the same role with result class, not directly inherit from result class
 - be able to read split_stats data back from database


release 15.0
 - given an id_run, return a collection of autoqc data objects from database or json files in runfolder
 - fastq split_stats class is added to autoqc result package
 - add two tables split_stats and split_stats_coverage to store fastq splitting statistics

release 14.0
 - autoqc: output is encapsulated in result classes and saved to json only. XML support discontinued
 - autoqc insert size stats and histogram calculations is performed with the help of PDL
 - generic serialization of Moose classes to a database
 - serialization of autoqc result objects from a json string to a database
 - npg_qc_api.pl - now has option to only load a single id_run
 - Fey::ORM schema and autoqc result table classes are added, which can save JSON data into database and get data back as objects

release 13.0
 - created a namespace for autoqc libraries, added code for q20 and insert size check there
 - add npg home page link in the top menu
 - show average values in the statistical graphs
 - display statistical data by run with cycle numbers for each graph
 - using read length of each read of a run to calculate the lane yield instead of using the cycle number of the whole run
 - add average yield per lane per read by week graph
 - allow end value of a run to be a non-digit

release 12.0
 - add view for recipe file and the link in the summary page
 - display cycle or read length details in the chip summary page
 - remove swift link in the summary page

release 11.0
 - add recipe_file table to store the recipe file name, contents and md5 value
 - store the first and last indexing cycle number if any
 - store cycle number for read 1 and read 2 if there are two reads in one run

release 10.0x
 - update the database if the data already in the database, or delete the old data before inserting the new data
 - add unique index to qcal table and set end value as 0 if the qcal value is for single run or merged paired runs
 - modules to load qc data from other directories, especially for fastqcheck files from the repository
 - handle different cycle numbers of the paired runs for cache_query table
 - IVC base call plot all in the same scale 100%
 - stop read Q value from qcalreport file if fastqcheck files created for all lanes
 - store first indexing cycle number into database for multiplex run
 - query run recipe table for cycle count of a run
 - display cycle count for both ends of a pair of runs, which may be different
 - display qcal value for each lane

release 9.0
 - add api to delete qc data for one run
 - add graph view of cluster number against tile number as an alternative of heatmap
 - add view to show error rates of the latest runs per instrument
 - bugfix about getting the control lane data from lane_qc table to populate run_graph table
 - increase the x, y field length of table offset in database schema
 - display statistical data by week with the graph
 - store cycle number, tile number per lane in database from recipe and tile layout xml files
 - back populate run_recipe table by counting current QC or runlog data
 - display phasing information on summary page
 - retrieve project name and library name for each lane from sequence scape and display in the run summary page
 - QC data complete, check number of cycles, tiles and lanes in table lane_qc, signal_mean, errors_by_cycle and qcal against values in table run_recipe, not just check lane_qc table with startard number of tiles, lanes
 - only cache lane_summary data into cache_query table if data complete
 - get a list of runs from cahce_query table with lane_summary infomation to cache run_graph and instrument_statistics tables, and for npg_qc data loader and main page runlist
 - check whether lane summary cached in cache_query table to report data completely loaded for XML web API
 - check runlog data fully loaded against the actual number of tiles and lanes from run_recipe

release 8.0
 - analysis and analysis_lane api modules, initially set for ability to obtain data for analysis_report script, which is under npg-tracking
 - store frequency response matrix and offset data into database and simple web interface
 - add avgerage error per run by instrument statistics graph
 - get cycle number from move_z table if can't get it from errors_by_cycle table
 - store cycle number for a run into run_graph table
 - add cycle length filter to the statistics graphs
 - bug fix about getting the run end number from a single run qcalreport file name
 - bug fix to get correct lane number from fastqcheck file name of single end run
 - cope with relocation of score, rescore files of the pipeline software 1.3rc1
 - add caching scripts to the runlog loading script, to add them in the cron job list
 - get different levels of run folder directly from Latest Summary symbolic link if not given

release 7.0
 - api direct loading now gets database credentials from config.ini
 - heatmaps for pf_perc_error_rate now scales upt to 10+ (anything 10+ is considered to high, and is therefore all very hot)
 - all thumbnails for error plot view
 - store the run start, complete and end time in the database
 - add run statistics by time graph

release 6.0
 - Change to json output format for run_tile list for a run (default - single run, data structure streamlined)
 - IVC thumbnail plots now horizontal, merged image with a area map using DHTML.
 - IVC large plots now loaded using a lightbox to sit over the rotated IVC thumbnails
 - image_store table to store png that are regularly acessed for speed improvement
 - lane_qc table - change to column definitions for control lane only columns - from text to float (unknown stored as NULL)
 - indexes added to many tables, in order to improve speed efficiency.
 - Uniqueness checked for rows where applicable.

release 5.0
 - API modules to obtain summary, run list, run_tile and signal mean data
 - bugfix to ensure only single loading of rows into database
 - yield per run per instrument graph
 - blank base error rate per tile by cycle
 - bugfix to ensure most common words to be loaded into database
 - graph image now uses gray lines instead of black for clarity
 - first cycle intensities heatmap now scaled rather than linear

release 4.0
 - JSON service - run_tiles obtained but now in order, and with qc data already packaged in for the tile
 - JSON list of run ids that have data
 - caching for instrument statistical graphs
 - Error graph scale to 5% on Y-axis
 - XML feed to query if run is loaded /run/<id_run>.xml

release 3.0
 - Link to NPG run pages from the id_run/id_run_pair in the chip summary
 - Y Scale max for IVC plots set to default to 1500 if 100 tiles per lane (i.e. GA2)
 - JSON services - summary for run, obtain tiles, some stats for tile
 - different graph views possible on statistical graphs
 - run tile view - linked to when you select a tile on a heatmap or run alert
 - statistical graphs for instruments - tile count of errors by run

release 2.0
 - api to process Runlogs for move z data
 - display for move z data
 - hoverable heatmaps with clicking to run tile viewer
 - move to own database instance
 - improvements to Bustard processing
 - caching of big queries to improve performance
 - statistical graph by run

release 1.0
 - api to process Bustard files into xml, and post them to webservice
 - webservice to process bustard xml and save to database
 - set-up of database schema
 - tests
 - views showing graphs and tables
 - swift summary processed
 - heatmaps of tile data
 - alerts for out of scope metrics<|MERGE_RESOLUTION|>--- conflicted
+++ resolved
@@ -1,15 +1,13 @@
 LIST OF CHANGES FOR NPG-QC PACKAGE
+
+ - remove run_timeline component on the Illumina QC loader
+ - stop generating DBIx class for run_timeline db table
+ - remove unused methods of the run_graph Clearpress model
 
 release 64.5
  - qc outcomes model: code generalisation to simplify addition of
    further qc types
-<<<<<<< HEAD
- - remove run_timeline component on the Illumina QC loader
- - stop generating DBIx class for run_timeline db table
- - remove unused methods of the run_graph Clearpress model
-=======
  - uqc outcomes - saving and updating enabled
->>>>>>> 7e07220e
  - switch to node 6.12.2 in travis
  - stop generating DBIx classes for unused tables
  - tiny tweaks to rna and verify bam id help links
