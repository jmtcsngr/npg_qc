LIST OF CHANGES FOR NPG-QC PACKAGE

<<<<<<< HEAD
 - removed generation of google chart api urls
=======
 - d3 bcviz rendering of adapter, insert size and sequence mismatch plots
 - page rearrangement to display ref match and old contamination results side-by-side removed
>>>>>>> c02200f4

release 57.0
 - incorporated SeqQC viewer

release 56.16
 - changed default data source for call_gtck_composite_rpt.pl to combined Sequenom/Fluidigm results

release 56.15
 - if norm_fit test produces no output, e.g. if no peaks after filtering, simply add a comment

release 56.14
 - updates to norm_fit code
     more informative log messages 
     added checks for zero peaks 
     do not run norm_fit test if there is not enough variation in the insert size

release 56.13
 - correct size of genotype_data_set column of genotype table

release 56.12
 - insert_size.norm_fit_confidence from integer to float

release 56.11
 - changes to genoype check and utils to use combined Sequenom
    and Fluidigm results for the 26 QC SNPS (W30467)
-  fixed RE when parsing norm_fit output
-  fixed a bug and cleaned up norm_fit code

release 56.10
 - support for search for autoqc objects without tag_index attrubute
 - Build.PL extended to compile and deploy norm_fit executable
 - only run verify_bam_id if single sample expected (helps cope with 
   single plex in pool)

release 56.9
 - database name-agnostic database dump file

release 56.8
 - increase DB field sizes for genotype qc check results

release 56.7
 - only insert cluster densities which exist

release 56.6
 - use length of index read from tag0 bam file rather than length of tag in
     decode metrics file to derive barcode file, added new tests and test data
 - do not croak if a Bustard_Summary file does not exist (as is the case
     for HX instruments)
 - made interop parsing code more generic

release 56.5
 - phix bam_flagstat to have default serialisation name including phix

release 56.4 
 - get cluster densities from InterOp/TileMetricsOut.bin
 - added test data for tracking database

release 56.3 
 - added check for alignments, reference and library_type to can_run() 

release 56.2
 - relax regexp for class name in result role to allow git or svn version numbering

release 56.1
 - git-based module and script versions
 - RSC keywords removed

release 56.0
 - use test data that are publicly available
 - getting autoqc module versions made to work with non-numeric versions
 - redundant Gerald summary loader code removed
 - unused test data removed
 - in test runfolders that are used GERALD directories renamed to PB_cal
     since gerald_path is going to be removed from npg_tracking::illumina::run::folder

release 55.10
 - remove default for verify_bam_id.pass

release 55.9
 - minor bug fix for verify_bam_id

release 55.8
 - remove Fey modules from npg_qc::autoqc::db namespace, t/60-autoqc-db*.t tests 
   and test data not used elsewhere
 - qc_db_delete_autoqc script:
     updated help message
     fix for a bug that resulted in no data deleted unless a list of checks to
       delete was given explicitly 

release 55.7
 - tag sniff usage message
 - minor code changes to a couple of checks
 - test/test data for verify_bam_id
 - preserve case when generating DBIx binding since verify_bam_id
   has mixed case column names

release 55.6
 - exclude verify_bam_id (not run by the pipeline yet) from checking a set
   of archived autoqc results for completeness

release 55.5
 - patch for bin/call_gtck_composite_rpt.pl

release 55.4
 - patch for npg_qc::autoqc::checks::upstream_tags - extra imports required

release 55.3
 - 'check' option for the script deleting autoqc results from a database
 - unused Fey-based autoqc loader module removed
 - contamination autoqc check table: drop not-null constrain for fields with
   serialized data and replace empty strings there with nulls -
   InflateColumn::Serializer DBIx plugin gived error trying to convert
   empty string to JSON
 - DBIx binding generation extension - DBIx result classes for tables
     with autoqc results consume autoqc roles
 - autoqc data retrieval via the DBIx db binding

release 55.2
 - run upstream_tags check on whole bam file, not just forward read, otherwise check fails if there is an inline index in read 2

release 55.1
 - bug fix in using roles for finding runfolder path

release 55.00
 - schema and bindings re-generated from an copy of a live database
   with db updates applied
 - verify_bam_id autoqc check added
 - changes to database schema, code, tests and test data to enable a database
   switch to sql strict mode, in particular,
     bam_flagstats check to treat library size -1 as undefined,
     bustard summary loader to use zeros where N/A value is in the summary file
 - DBIx Result class for the fastqcheck table and a loader for fastqcheck files changed
   to accommodate a switch to the InflateColumn plugin, which is used for
   other classes
 - DBIx schema loader:
     removed dependency on the soon to be discontinued npg_common::config module;
     custom post-generation filter to make generated classes comply with perlcritic
     binding generated as Moose classes
 - in/de-flators are set for all relevant columns for autoqc results tables
 - swich from Fey to DBIx ORM in a database loader for autoqc data
 - call_gtck_composite_rpt.pl script moved from lib/* to bin directory; its
   dependency on srpipe::runfolder removed
 - standard way to run perl critic tests - on all perl modules and scripts in bin

release 54.11
 - changes to allow use of multiple SNP sets with the genotype check
 - changes to role for pulldown_metrics check to format percentage values correctly and consistently

release 54.10
 - use mocked jar file
 - podcoverage test runs for all files
 - during build, change shebang line of cgi script to perl interpreter
   used similar to Build.PL default for scripts
 - a reg expr fix in the tags_reporters autoqc check

release 54.9
 - add tags_reporters to IGNORE_AUTO_QC_CHECK list in DB.pm to allow runs to be deletable without results for that check.

release 54.8
 - add new tags_reporters check

release 54.7
 - upstream_tags check: correct determination of archive_qc_path, use position when fetching qc_store results, use db_lookup attribute with qc_store

release 54.6
 - randomise order in which references are used by ref match (to work around Lustre client caching bug)
 - upstream_tags check uses qc_store to fetch tag information for upstream runs instead of st::api::lims

release 54.5
 - corrections to upstream_tags check 1) fix can_run condition, and 2) use CLASSPATH correctly (remove hard-coded path)

release 54.4
 - correct upstream_tags check to use the tag indexes from the decode tag set when counting perfect_matches in previous runs

release 54.3
 - correct path determination from path attribute to work correctly with value supplied by pipeline

release 54.2
 - changes to upstream_tags check
    added 5 base tag set (probably should be removed when TraDIS detection is added)
    added a java_xmx_flag attribute  for BamIndexDecoder invocation (default: -Xmx1000m)
    use path attribute (set from qc_in in the pipeline) to locate both tag#0 bam file and for location of BamIndexDecoder metrics file output
    added min_percent_match attribute to allow this cutoff to be set at runtime if needed
    added recal_path attribute, use it to construct paths to tag0_bam_file and metrics_output_file
    changed can_run to detect !lims->is_pool (only run when lane is plexed)

release 54.1
 - changes to upstream_tags check
     unset NPG_WEBSERVICE_CACHE_DIR to avoid relying on cached data for lims lookup of tag set information
     changed parameters of BamIndexDecoder run to allow one mismatch (and added attributes to allow this and the MAX_MISMATCHES parameter to be reset by the caller as required)

release 54.0
 - cache_list_query_movez_tiles removed
    reason - last run loded to move_z table is  5302
 - npg_qc::api::loader::Qcal_Report removed;
    reason - table qcal last run loaded 6918
 - npg_qc::api::loader::Run_Config removed;
    reason - table run_config last run loaded 6927
 - npg_qc::api::loader::Tile_Score removed;
    lots of tables error_.., errors_.., most_.. last run loaded 6927

 - new namesopace for illumina-data related modules - npg_qc::illumina
 - npg_qc::api namespace removed, modules that are in use moved to npg_qc::illumina
 - where DBI connection is used, both AutoCommit and mysql_auto_reconnect are switched on
 - bin/npg_qc_api_monitoring.pl removed, its functionality  merged into npg_qc_illumina_analysis_loader
 - runfolder checking removed for run loader since it's called from the pipeline,
   for loading all runs the globs of runfolders come from the tracking database
 - to avoid post requests from 'run_is_deletable' script, npg_qc::illumina::loader module
     implements npg-qc-related functionality needed for this script (lane_summary_saved method)

release 53.5
 - add functional upstream_tags check

release 53.4
 - patch release to add upstream_tags check to IGNORE_AUTO_QC_CHECK list of DB.pm to run to be deletable without this checks results.

release 53.3
 - added new upstream_tags check. Check itself currently non-functional, but results should be displayed in Seq-QC pages

release 53.2
 - changes to remove most regular warnings when rendering the pages

release 53.1
 - changes needed to move NPG QC web server from intweb to webteam's VMs
 - lightbox for IVC plots dropped

release 53.0
 - notification of perlcritic test failure: include policy name
 - to eliminate a separate db configuration file for the code running
   on the farm, autoqc & api db interface gets db credentials from a dbix connection
 - autoqc & api db-related tests deploy and populate db through dbix binding, take
   db credentials from ~/.npg directory
 - unused code removed from test util module, test api util module removed

release 52.7
 - pulldown_metrics: error message fix and criterion description addition 

release 52.6
 - dbix binding updated

release 52.5
 - ref match check - cache abs path of the default strain/version to avoid being cought out when
   the link is switched to a different strain/version
 - pulldown metrics check: check now fails when result->on_bait_bases_percent < 20 and when bait_path is found but interval files are not found. Otherwise pass remains undefined.

release 52.4
 - removed from Build.PL dependency that installs as a part of other package
 - ensure 'use Readonly';  and 'Readonly::Scalar our $VERSION' are on one line to help
   with inferring the version
 - amend pulldown_metrics check
    - "can_run" allows missing baits intervals files
    - "execute" fails the check when the baits intervals files are missing
    - if the intervals files (bait and target regions) are identical, this is flagged in the result. Seq-QC will be amended to detect this.
    - added "pass" and "interval_files_identical" columns to pulldown_metrics table in npg_qc database

release 52.3
 - extended the build file to deploy qc bias R script
 - made id_run and position attributes optional in genotype check
 - added flag to allow specification of reference and position to SNP name mapping file

release 52.2
 - genotype check alternative match bug fix
 - gc bias check command string bug fix

release 52.1
 - pulldown metrics check bug fix - use correct function name for getting picard jar version

release 52.0
 - explicit dependency on /software amd /software/solexa removed
 - autoqc checks use software_location role to access third party tools
 - following loading failure under perl 5.14.2 on precise,
   illumina analysis loader code uses standard DBIx transaction
 - illumina analysis loader and monitor use standard way of getting DBIx connection
 - unused npg_qc::api::run namespace removed
 - unused scripts and one-off code removed
 - some tests improved, made more robust
 - package is build with Build.PL
 - all scripts that have to be deployed are moved from scripts to bin

release 51.9
 - mysql client does not read configuration in default places to avoid readign wrong configuration
 - use password for the root user on a local test database
 - removed old unused scripts and modules
 - moved window_depth.d source file from bin to src
 - removed the specification of the samtools_path from call_gtck_composite_rpt.pl (default should be OK), and changed the name of the requested samtools executable to "samtools_irods".

release 51.8
 - tweak spatial filter to deal with output when reads removed rather than marked with fail bit

release 51.7
 - Fey2DBIxRedesign document added
 - changes to allow genotype check to be run on more than one bam file
 - temporary exclusion of Chlorocebus aethiops reference from ref_match check

release 51.6
- bug fix - cope with spatial_filter classes (without tag_index) cat run deletion check time

release 51.5
 - bug fix - custom type name update

release 51.4
 - reflect that a number of npg_common mudules has been moved to the npg_tracking namespace
 - some compatibility changes for perl 5.14.2 on precise
 - insert size check can_run method relies only on npg::api::run when
   determining whether the run has paired reads

release 51.3
 - add spatial_filter to test to ignore when checking for deletion

release 51.2
 - autoqc spatial_filter can run as QC check (reading stderr of PB_cal spatial_filter on stdin)

release 51.1
 - bug fix for attribute custom type mismatch

release 51.0
 - add auto qc for recording spatial filter application
 - serializing to file moved from the autoqc check object to the autoqc result role
 - use npg-tracking custom Moose types
 - reflect the fact that db_connect and run, lane and tag definition roles moved to npg-tracking
 - remove live and dev db configuration from svn copy of the db config file
   set test db configuration to localhost
   make tests run against a localhost when the socket is defined

release 50.7
 - amended database connection details for the QC database npgqcp (in data/config.ini)

release 50.6
 - tileviz removed; it now lives in pbcal
 - a script for generating DBIx bindings changed to include explicit names
   for some autoqc tables in order to provide an easy mapping between autoqc
   and DBIx class names
 - a script for deleting lanes from autoqc and fastqcheck tables of the qc database
 - unused scripts for a dev npg-qc server, bin/npg_qc, removed

release 50.5
 - use QC fail counts in bam flagstat QC (so numbers add up for spatial filtered BAM files)

release 50.4
 - patch for pulldown metrics to treat ? as null in the picard output RT#282664
 - patch for divide by zero bug in the alignment_filter_metrics role when total number of reads is zero RT#282703

release 50.3
 - patch to the web server  post callback - exclude a check for data presence in qcal table that is not loaded any more

release 50.2
 - displaying q values in npg qc web app refactored to use the fastqcheck table
 - qcal values are not rendered in xml
 - remove loading qcal table from illumina loader

release 50.1
 - patch to allow larger lane numbers

release 50.0
 - fastqcheck table extended with columns fully describing the file id (id_run, position, tag_index, section, split)
 - script loading fastqcheck files to the database amended to fill in new columns along with old ones
 - old fastqcheck data supplied with data for new columns, see RT#277477 for details
 - pulldown_metrics npgqc db table: drop the fold_80_base_penalty column RT#268666
 - removed scripts/database_dump since it looks at live db only

release 49.4
 - DBIx schema for npg_qc::api::loader is created in non-standard way with autocommit off. Therefore, a commit is restored in npg_qc::api::loader::Fastqcheck

release 49.3
 - sequence error fields are too long in total for a 250 long reads to load to a database  "DBD::mysql::st execute failed: Got error 139 from storage engine", see #RT277981; introduced client-side compression on most of text type fields

release 49.2
 - tileviz: filtering by quality; reads and displays old qualities if available; uses a different executable - 'spatial_filter -d'
 - npg_qc::api::loader::Fastqcheck refactored: uses npg_common::fastqcheck module to get qX values from the fastqcheck files instead of its own calculation; file name filtering simplified since files that previously had to be skipped do not exist any more; tests improved
 - pulldown_metrics and tag_decode_stats roles, cv coeff calculation - return explicitly a number, not a pdl onject
 - removed scripts/get_qcal.pl which seems to ba a predecessor of pg_qc::api::loader::Fastqcheck and is currently not used
 - removed unused scripts scripts/get_run_tiles.pl and scripts/get_signal_means.pl

release 49.1
 - convert "#' to its HTML code in the tileviz html page image links
 - in cigar string chart - create arrays of zeros if a data series is null and is going to be added to the chart. RT 274105
 - pulldown metrics check - problem with picard exiting with an error code when stderr is not redirected to a file is fixed

release 49.0
 - tile visualization tool
 
release 48.9
 - get paired_read information from runfolder before using npg api in insert_size check

release 48.8
 - reduce size of cigar chart urls by removing H,N,P series, and change colours to something less gaudy.

release 48.7
 - alignment filter metrics check: store one reference fragment per reference since some of our references have too many fragments.both  RT #267938
 - alignment filter metrics role: correct handling of unaligned output. RT #267938
 - sequence error check: use BAM bitfield rather than interpret cigar * as no alignment

release 48.6
 - alignment filter metrics: stored number of alignments does not have to correspond to the number of references.

release 48.5
 - added cigar charts
 - FOLD_80_BASE_PENALTY in the HS metrics Picard output is sometimes '?', which causes problems when creating a result object (RT #268429). The users do not want this value anyway, hence this field is removed from teh result object. The db column stays for time being.

release 48.4
 - matrix qc data loading copes with dual indexing run
 - bugfix - don't die in sequence_error check when no successful alignments

release 48.3
 - report criteria for sequence error check: fail on insertion or deletion in most common cigar

release 48.2
 - add pass to sequence error check: fail on insertion or deletion in most common cigar

release 48.1
 - a patch to alignment filter metrics role to fix a typo
 - a patch to the code that checks that all autoqc results loaded - should disregard alignment filter metrics check

release 48.0
 - enhance sequence_error (mismatch) test to record most common cigar strings and cigar char counts per cycle
 - a new autoqc check - alignment_filter_metrics - to capture statistics about split by reference of bam files (spiked phix - unconsented human - target sequence split)

release 47.1
 - a patch to pulldown metrics check to specify the max java vm heap size (min was specified by mistake)
 - a patch to the code that checks that all autoqc results loaded - should disregard pulldown metrics check

release 47.0
 - some optimisation of the genotype check
 - a new autoqc check - pulldown metrics
 - dbix binding updated - a table for the new check added

release 46.1
 - record read_pairs_examined and picard metrics header infomation in bam_flag_stats

release 46.0
 - SangerPath and SangerWeb dependencies removed from npg-qc ClearPress web application and all supplimentary scripts
 - top-level changes to controller, view and util modules to allow for running stand-alone
 - hardcoded server urls removed from heatmap generation
 - can run as mod-perl
 - json feeds removed
 - page header to match npg-tracking

release 45.0
 - SangerPath dependency removed from tests
 - use of bound to disappear npg_common::graph::* and similar modules replaced by npg::util::image::* modules
 - new dev database - a full copy of live database taken on 21/03/2012; unfortunately, the name is the same as live db, see RT#258559 for explanation and a way to do it in future

release 44.1
 - DBIx interface regenerated with inflated date columns; they will return DateTime object
 - npg_qc::api::run_timeline
     replaced use of npg xml interface that is not available any more by a direct access to the tracking db to get a list of existing runs RT#257047
     rewrote loading to npgqc database; uses DBIx now
 - unused script npg_qc_api_run_timeline.pl removed

release 44.0
 - genotype check - sample names containing spaces are now handled correctly
 - npg-qc web app - unused dependency on old st::api calls removed
 - source code for the C executable generating fastq and fastqcheck files from bam files added to the package

release 43.4
 - fixed two bugs in genotype check

release 43.3
 - genotype check changes:
     check now copes when illegal allele for SNP is called in genotype from bam 
     locations of data and executables adjusted to standard location
     calling of genotypes moved from stand-alone script to bam_genotypes module which is used by the check
     attributes added to check to allow adjustment of parameters for finding genotype matches
     check now saves bam_file name, bam_file_md5, genotype_data_set and snp_call_set to allow later replication of check results
 - tag_metrics: changed the way the error is calculated in tag_metrics role to allow for non complete data

release 43.2
 - based on staging tag to find runs to load recipe, runinfo and cluster density data and stop looking for runlog data to load

release 43.1
 - ignore spiked phix plex nonhuman bam flagstats in runfolder deletion

release 43.0
 - provisions for finding human/non-human bam files removed from autoqc; naming convention changes in the pipeline
 - gc bias check - dependency on fastq files removed

release 42.5
- runfolder deletion: cope with the results from new bam-based pipeline

release 42.4
 - cope with empty lane summary for Miseq run
 - adapter check: use symbolic constant instead of octal for user rw only mode

release 42.3
 - tests that went live to npg server fixed
 - t/data/autoqc st and npg caches updated to use xml files that they need; lots of xml files purged
 - evaluation to pass/fail added to tag_metrics check
 - the autoqc adapter check to work with bam input
 - minor fix for the genotype autoqc check

release 42.2
 - fixed a bug in the sorting procedure for tag_metrics result

release 42.1
 - ignore tag_metrics if missing in archive

release 42.0
 - SangerPath dependency is added to npg_qc::util so that it can be removed in autoqc db-related tests
 - SangerPath import removed from autoqc db-related tests
 - explicit setting of PERL5LIB through 'use lib' removed from autoqc db-related tests
 - error checking in autoqc db-related consistently via Test::Exception
 - autoqc::check::check object to use a new simpler function from npg_common for generating file names
 - tag_metrics check added; it parses the output of the picard tag decoder
 - dbix binding ipdared
 - to_string function added to autoqc result objects
 - better options to the blat command in the adapter check

release 41.0
 - autoqc check loading from staging: enable using stored globs
 - autoqc collection object - remove depricated code
 - autoqc qc loader object - remove definition of max id run on staging area since
   this is difficult to maintain; also globbing is now reduced since most old runs have
   autoqc data

release 40.2
 - Add required properties to genotype check and result modules, added basic tests for genotype

release 40.1
 - ignore genotype qc result checking when deleting runfolder

release 40.0
 - add genotype check
 
release 39.6
 - cope with miseq qc data loading

release 39.5
 - bugfix in producing single ended run sequence error plots

release 39.4
 - percent_split method on split_stats to return undef rather than empty string on no reads

release 39.3
 - add percent_split method to split_stats
 - coefficient of variance calculation (tag decode stats autoqc check): disregard spiked phix; unfortunately, spiked phix tag hardcoded

release 39.2
 - bam flagstats role percent methods to return percentages not fractions

release 39.1
 - coefficient of varaince calculation (in autoqc/role/tag_decode_stats.pm) changed to use root mean square instead of mean absolute deviation

release 39.0
 - autoqc modules refactored to use the new single point lims interface

release 38.1
 - bugfix - N's should only be counted when the base they represent aligns, but is a mismatch or softclip, not when it is an insertion/deletion 

release 38.0
 - the concept of the tmp_path for autoqc checks simplifies: just a temp dir by default
 - module for calculating isizes moved to the new parse subpackage
 - insert size check not to use own module for alignment
 - functionality reshuffle between the insert size module and the parsing module to live parsing module to parse and generate bins
 - insert size check uses both usual and reverse complemented fastq files, the latter in order to get insert size for outward looking long range libraries
 - reference and adapter repository can be set through the autoqc option
 - autoqc check tests prevented from looking for the live location of the reference repository
 - ref match and contamination percents - display 1 decimal digit only
 - sequence error now calculates number of bases of <15, <30 and >30, and displays these bins

release 37.2
 - cope with bam flagstat out from new version of samtools

release 37.1
 - n counts shown as on top of sequence errors, rather than be included, so that the curve is smoother

release 37.0
 - test staging path renamed, lote of tests fixed following this
 - coeff of variance computation for tag decode stats

release 36.4
 - ignore lane bam flagstats for mulitplexed run for archived autoqc result checking

release 36.3
 - remove study and library name table from run summary page because sequencescape time out problem
 - stop loading offset data because file format changed

release 36.2
 - added check for HiSeq, amended threshold calculation parameters

release 36.1
 - bug fix to get positon number from fastqcheck file name for single-end run

release 36.0
 - changed the name of the file that lists adapters
 - test for file_store module uses sqlite instead of msql db

release 35.2
 - qc checks can be loaded from multiple paths

release 35.1
 - insert size check filters out reads that are not properly mapped and does not cut off the top 1% of the insert sizes

release 35.0
 - adapter check takes the location of the adapter fasta directly from the reference finder role

release 34.4
 - adapter check not to write tmp files
 - adapter check takes the location of the adapter fasta from the reference finder role

release 34.3
 - add sf32-45 into the npgqc data monitor list and use path_info for runfolder glob_pattern
 - bugfix in q20/25/30 saving for coping for phix runs
 - check autoqc data fully archived in the database
 - ref_match not to fail if the read length is too short

release  34.2
 - make aligner_version of the check object work for bowtie - sometimes hands
 - refactore ref_match and contamination checks to pipe the output of aligners directly
   to the consuming code - no saving to temp files

release  34.1
 - add number of total reads in bam flag stats result and table 

release 34.0
 - tests for ref_match
 - generic aligner_version method in npg_qc::autoqc::checks:check
 - autoqc loader - an option to glob only for recent runs from staging
 - ref_match: if error in trimming the reads, try trimming to 1bp less
 - check and result objects to have sequence_type attribute (optional for result objects)
 - sequence_error check for spiked phix

release 33.0
 - new 'contamination' check - ref_match
 - adapter check: produce counts for the match start
 - upgrade schema scripts moved to a subdirectory of scripts
 - one-off scripts moved to one-offs subdirectory
 - split stats extended to cope with PhiX split
 - image for split stats
 - add ref_name into unique key of split_stats table
 - autoqc loader script to check completeness only if no records for a run existed prior to loading
 - autoqc insert size and sequence error checks: updated deprecated methods to get 10000 reads
 - collection adding from staging: load only files whose name starts with a requested run number

release 32.0
 - rpt key code moved from result role to a separate role
 - replace project with study in model summary for study name
 - allow insert size and sequence mismatch checks on files with a small number of reads
 - generate_filename method of the base check class is now inherited from a stand-alone role
 - get_input_files method of the check class is bam-file aware for a specofic case of human/nonhuman split
 - gc_bias check refactored to use common methods for retrieving bam and fastq files (to fix a problem with plexes)
 - additional options for the qc script so the the reference can be preset and the type of reference search set
 - using role long_info to get cycle, lane, tile numbers for npg_qc data loading and cope with missing recipe file for hiseq runs
 - cope with hiseq run for run info xml and cluster denstiy data loading, and ignore missing runlog and run recipe files
 - cope with hiseq matrix file name and content format change, missing gerald config file and get run date from run_folder name
 - added a directory for one off scripts and placed there scripts for running and archiving autoqc checks for old runs

release 31.0
 - added a table to store fastqcheck files for plexes, a module and a script to load files to this table
 - dbix binding regenerated
 - a script for generating the dbix binding updated to force plurals in names of Result classes for some tables
 - added a script for fixing expected insert sizes in the db where there was an overflow
 - added a script for backfilling tag decodin info

release 30.1
 - do not sort collection before returning it from qc_store
 - gc bias check - do not croak if problems with read length
 - do not check sequence error using first reference when multiple references available
 - contamination result object and role changes to work around an empty string for hashes in the npg-qc database

release 30.0
 - autoqc result and check objects and the autoqc object take tag_index definition from a tag role from npg_common
 - insert size autoqc check uses tag-specific expected insert size
 - the autoqc collection object looses id_run attribute, its add_from_staging method should be used with id_run attribute
 - a collection object method to return a list and a map of actually present check names
 - no croaking if multiple references are found by autoqc checks
 - options for qc results retrieval: particular lanes and either plexes or lanes or all
 - collection's sort and search methods can take tag_index into account

release 29.3
 - npg_qc::autoqc::qc_store can retrieve db configuration from a config file
 - add bam_flagstats into auto qc check list

release 29.2
 - DBIx schema can read config files
 - one extra field for bam_flagstats to distinguish whether bam file is human, nonhuman, or not split

release 29.1
 - add bam_flagstats result class and database table to record stats from Picard MarkDuplicate and Samtools flagstats

release 29.0
 - FEY binding for the default value for tag_index column for autoqc tables made to work for sqlite
 - a script generating a dbix binding reconfigured to avoid pluralisating certain class names for tables ; the binding regenerated
 - check names for the qX_yield and sequence error result objects changed to 'qX yield' and 'sequence mismatch' respectively since check names are now displayed in the QSea interface instead of class names
 - a method in the autoqc collection object to return mapping of result class names to check names
 - add run_folder validation against NPG when loading illumina qc data
 - bug fix about run recipe file name should be stored without any path
 - don't save anything when no id_run_pair information returned from NPG
 - excluding insertion from mismatch rate calculation, and add two extra fileds in sequence_error result and database table to store the total number of match and mismatch bases for each cycle

release 28.0
 - add basic check for gc bias

release 27.0
 - sequence_error role: a new method, google_charts, returning two equally scaled error plots
 - sequence_error role: the width of the image for the plot is not hard-coded, it is proportional to the number of cycles
 - bug fix, the cycle number in the matrix file name not necessary 2 digits now
 - remove the display options in the main page of npgqc, now only display illumina analysis qc result
 - send two movez_tiles caching request if paired-end run
 - change cycle column data type from tinyint to smallint for table signal_mean, errors_by_cycle etc
 - contamination test check: stopped from looking in the live reference repository
 - autoqc::db::DB object test: objects in the fetched collection are ordered alphabetically so the order of fetching, which differs from test to test, does not affect the outcome
 - backported from trunk a change to cope with a new format of the bowtie output
 - sort check names as returned by npg_qc::autoqc::autoqc->checks_list
 - introduction of multiplexing
 - tag decoding stats autoqc result and database module

release 26.0
 - bug fix for tile-based error tables and image viewer
 - remove swift related tables and moduels
 - remove tile_all table and modules, which are related tile-based IVC plots
 - remove separate lane_summary and qcalreport loader script
 - remove other obsolete modules and testing file and data, tidy up api modules
 - directly retrieve data from QC files to save into the database, skip the step transfering the data into xml
 - stop sending any xml to the webserver to save data into database, only send the request to do caching now
 - new data loader modules using dbix class: tile_score, signal_mean, fastqcheck, run_config, matrix and offset
 - new staging monitoring role and modules for loading recipe, runlog, runinfo and cluster_density files

release 25.0
 - addition to the expected_size_range of the insert_size role to cope with multiple expected insert sizes im multiplexed lanes, ie return the minimun value of min sizes and the max value of max sizes
 - when the expected inser size is a single value or the from and to range boundaries ar eequal, the evaluation is performed against the simmetrical range of 25% either side of the supplied value
 - a new attribute, tmp_path, is added to the check oject in autoqc; it sets the directory for writing temporary files to
 - the adapter check refactored to write  the temporary files to the directory given by tmp_path and to use a different location of the repository for adapters fasta file
 - the contamination check refactored to (1) write  the temporary files to the directory given by tmp_path, (2) use reference finder role to query the reference repository, and (3) use extractor::fastq module to count the number of reads in a fastq file
 - dbix shcema class added
 - load lane summary data and tile-based data from both bustard and gerald summary xml files instead of just gerald summary html file using dbix class
 - load qcalreport text files separately from lane summary data loading, use dbix class now
 - change end column data type from tinyint to char to allow use 't' as end value for multiplex run
 - add unique key for analysis_lane table
 - remove unsigned for column cycle_10_20_av_perc_loss_pf and cycle_2_10_av_perc_loss_pf to allow negative value inserted
 - be able to load multiplex run qc data

release 24.0
 - display cluster density per lane data in the run qc summary table
 - added a new gc_fraction autoqc check
 - refactored qX_yield autoqc check to rely on npg_common::fastqcheck module in all operations with fasqcheck files

release 23.0
 - cluster density report data by lane are stored in the database now
 - statistics for move_z values for rta runs are now read based

release 22.0
 - npg_qc::autoqc::autoqc object; default for check name removed, 'check' and 'position' field become compulsory
 - listing of checks in npg_qc::autoqc::autoqc is done though a plugin look-up
 - code for detecting expected insert size is moved from npg_qc::autoqc::checks::insert_size to st::api::asset
 - 00-distribution.t test is made TEST_AUTHOR dependent since some versions of the test suit cannot make a distinction between own and inhereted fields/methods in Moose objects
 - contamination check - a dodgy fastq read count fixed

release 21.0
 - reference interface moved to npg_common namespace
 - insert_size and seqience_error check object refactored following changes in the reference role and its new namespace

release 20.0
 - store and display RunInfo xml
 - bug fix to display project and sample names for each lane
 - bug fix to improve loading speed of the front page because no need to try npg api to get the paired id_run for a RTA piared read run.
 - bug fix about extra <hr> tag (not <hr/>) in summary.htm file for qc data loading
 - not use libxml to parse offset xml anywhere
 - set end value for single read run as 1 in qcal table
 - ignore error rate data missing when a run no control lanes

release 19.0
 - load offset values for a run from a merged offset file, and stop using libxml to parse offset xml because of megered file too big
 - be able to get id_run and position from json filename and add them to json object if missing there
 - split_stats_coverages for table split_stats is not dependent on the relationship of the two tables. Fey::ORM no need to get foreign key info from the database currently, this can be disabled in order to improve database schema loading speed.
 - New illumina analysis loader module which makes use of some of the common roles, and should gel better, and be faster, than the current npg_qc_api.pl loader with the pipeline
 - using npg::api::run_lane to get organism of lane instead of run
 - bug fix to add eval_error to sequence_error check comments
 - count soft clipped bases as error when calculting sequence_error
 - add extra attribute info for each autoqc result, along with comments they are in result superclass or role
 - the module name and version number for autoqc check modules are stored in their result info hash
 - aligner name, version and options for contamination, insert_size, sequence_error and split_stats are stored in their result info hash

release 18.0
 - data-servise module is incorporated into a more generic qc_store model
 - the npg_qc::autoqc::results::collection class has ability to load qc results from teh staging area without specifying a path explicitly
 - run_graph table with extra columna end and most statistical graphs are read based
 - analysis and analysis_lane with extra column end
 - autoqc sequence_eror check added

release 17.0
 - command line options processing for the bin/qc script is done by MooseX::Getopt
 - the collection object for autoqc is backed by an array class from MooseX
 - the display features in the autoqc result objects are removed
 - the result objects are refactored into a combination of roles and classes to allow for a smooth object creation directly from a BD
 - insert size check now fails if there are problems in extracting reads from fasq files due to unmatched reads

release 16.0
 - added the adaptor check
 - added a field to record a path to a reference in the insert size check
 - store expected insert size range instead of expected mean; evaluate against the lower range boundary
 - refactored the autoqc part that performs the check so that it uses Moose roles from npg_common to deal with runfolder information
 - autoqc result roles added
 - Fey schema and table classes only load database schema and table when you call the loading method, and database parameters can be passed in when loading
 - autoqc database table classes now share the same role with result class, not directly inherit from result class
 - be able to read split_stats data back from database


release 15.0
 - given an id_run, return a collection of autoqc data objects from database or json files in runfolder
 - fastq split_stats class is added to autoqc result package
 - add two tables split_stats and split_stats_coverage to store fastq splitting statistics

release 14.0
 - autoqc: output is encapsulated in result classes and saved to json only. XML support discontinued
 - autoqc insert size stats and histogram calculations is performed with the help of PDL
 - generic serialization of Moose classes to a database
 - serialization of autoqc result objects from a json string to a database
 - npg_qc_api.pl - now has option to only load a single id_run
 - Fey::ORM schema and autoqc result table classes are added, which can save JSON data into database and get data back as objects

release 13.0
 - created a namespace for autoqc libraries, added code for q20 and insert size check there
 - add npg home page link in the top menu
 - show average values in the statistical graphs
 - display statistical data by run with cycle numbers for each graph
 - using read length of each read of a run to calculate the lane yield instead of using the cycle number of the whole run
 - add average yield per lane per read by week graph
 - allow end value of a run to be a non-digit

release 12.0
 - add view for recipe file and the link in the summary page
 - display cycle or read length details in the chip summary page
 - remove swift link in the summary page

release 11.0
 - add recipe_file table to store the recipe file name, contents and md5 value
 - store the first and last indexing cycle number if any
 - store cycle number for read 1 and read 2 if there are two reads in one run

release 10.0x
 - update the database if the data already in the database, or delete the old data before inserting the new data
 - add unique index to qcal table and set end value as 0 if the qcal value is for single run or merged paired runs
 - modules to load qc data from other directories, especially for fastqcheck files from the repository
 - handle different cycle numbers of the paired runs for cache_query table
 - IVC base call plot all in the same scale 100%
 - stop read Q value from qcalreport file if fastqcheck files created for all lanes
 - store first indexing cycle number into database for multiplex run
 - query run recipe table for cycle count of a run
 - display cycle count for both ends of a pair of runs, which may be different
 - display qcal value for each lane

release 9.0
 - add api to delete qc data for one run
 - add graph view of cluster number against tile number as an alternative of heatmap
 - add view to show error rates of the latest runs per instrument
 - bugfix about getting the control lane data from lane_qc table to populate run_graph table
 - increase the x, y field length of table offset in database schema
 - display statistical data by week with the graph
 - store cycle number, tile number per lane in database from recipe and tile layout xml files
 - back populate run_recipe table by counting current QC or runlog data
 - display phasing information on summary page
 - retrieve project name and library name for each lane from sequence scape and display in the run summary page
 - QC data complete, check number of cycles, tiles and lanes in table lane_qc, signal_mean, errors_by_cycle and qcal against values in table run_recipe, not just check lane_qc table with startard number of tiles, lanes
 - only cache lane_summary data into cache_query table if data complete
 - get a list of runs from cahce_query table with lane_summary infomation to cache run_graph and instrument_statistics tables, and for npg_qc data loader and main page runlist
 - check whether lane summary cached in cache_query table to report data completely loaded for XML web API
 - check runlog data fully loaded against the actual number of tiles and lanes from run_recipe

release 8.0
 - analysis and analysis_lane api modules, initially set for ability to obtain data for analysis_report script, which is under npg-tracking
 - store frequency response matrix and offset data into database and simple web interface
 - add avgerage error per run by instrument statistics graph
 - get cycle number from move_z table if can't get it from errors_by_cycle table
 - store cycle number for a run into run_graph table
 - add cycle length filter to the statistics graphs
 - bug fix about getting the run end number from a single run qcalreport file name
 - bug fix to get correct lane number from fastqcheck file name of single end run
 - cope with relocation of score, rescore files of the pipeline software 1.3rc1
 - add caching scripts to the runlog loading script, to add them in the cron job list
 - get different levels of run folder directly from Latest Summary symbolic link if not given

release 7.0
 - api direct loading now gets database credentials from config.ini
 - heatmaps for pf_perc_error_rate now scales upt to 10+ (anything 10+ is considered to high, and is therefore all very hot)
 - all thumbnails for error plot view
 - store the run start, complete and end time in the database
 - add run statistics by time graph

release 6.0
 - Change to json output format for run_tile list for a run (default - single run, data structure streamlined)
 - IVC thumbnail plots now horizontal, merged image with a area map using DHTML.
 - IVC large plots now loaded using a lightbox to sit over the rotated IVC thumbnails
 - image_store table to store png that are regularly acessed for speed improvement
 - lane_qc table - change to column definitions for control lane only columns - from text to float (unknown stored as NULL)
 - indexes added to many tables, in order to improve speed efficiency.
 - Uniqueness checked for rows where applicable.

release 5.0
 - API modules to obtain summary, run list, run_tile and signal mean data
 - bugfix to ensure only single loading of rows into database
 - yield per run per instrument graph
 - blank base error rate per tile by cycle
 - bugfix to ensure most common words to be loaded into database
 - graph image now uses gray lines instead of black for clarity
 - first cycle intensities heatmap now scaled rather than linear

release 4.0
 - JSON service - run_tiles obtained but now in order, and with qc data already packaged in for the tile
 - JSON list of run ids that have data
 - caching for instrument statistical graphs
 - Error graph scale to 5% on Y-axis
 - XML feed to query if run is loaded /run/<id_run>.xml

release 3.0
 - Link to NPG run pages from the id_run/id_run_pair in the chip summary
 - Y Scale max for IVC plots set to default to 1500 if 100 tiles per lane (i.e. GA2)
 - JSON services - summary for run, obtain tiles, some stats for tile
 - different graph views possible on statistical graphs
 - run tile view - linked to when you select a tile on a heatmap or run alert
 - statistical graphs for instruments - tile count of errors by run

release 2.0
 - api to process Runlogs for move z data
 - display for move z data
 - hoverable heatmaps with clicking to run tile viewer
 - move to own database instance
 - improvements to Bustard processing
 - caching of big queries to improve performance
 - statistical graph by run

release 1.0
 - api to process Bustard files into xml, and post them to webservice
 - webservice to process bustard xml and save to database
 - set-up of database schema
 - tests
 - views showing graphs and tables
 - swift summary processed
 - heatmaps of tile data
 - alerts for out of scope metrics<|MERGE_RESOLUTION|>--- conflicted
+++ resolved
@@ -1,11 +1,8 @@
 LIST OF CHANGES FOR NPG-QC PACKAGE
 
-<<<<<<< HEAD
- - removed generation of google chart api urls
-=======
  - d3 bcviz rendering of adapter, insert size and sequence mismatch plots
  - page rearrangement to display ref match and old contamination results side-by-side removed
->>>>>>> c02200f4
+ - removed generation of google chart api urls
 
 release 57.0
  - incorporated SeqQC viewer
