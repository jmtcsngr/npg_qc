--- conflicted
+++ resolved
@@ -1,13 +1,10 @@
 LIST OF CHANGES FOR NPG-QC PACKAGE
 
-<<<<<<< HEAD
  - tag_sniff handle separators in BC tags for dual-index runs
  - tag_sniff allow dual-index runs to be revcomped independantly
-=======
  - remove run_timeline component on the Illumina QC loader
  - stop generating DBIx class for run_timeline db table
  - remove unused methods of the run_graph Clearpress model
->>>>>>> babc0a19
 
 release 64.5
  - qc outcomes model: code generalisation to simplify addition of
