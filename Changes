--- conflicted
+++ resolved
@@ -1,13 +1,10 @@
 LIST OF CHANGES FOR NPG-QC PACKAGE
 
-<<<<<<< HEAD
  - provenance in lane title not in every check
-=======
  - prepend all page titles with application name and version
  - different page title colour if running in non-live environment
  - use updated LIMs server url
  - link to NPG tracking web server running on the same host as this app
->>>>>>> a57058a7
 
 release 58.7
  - bam_flagstats autoqc result object:
