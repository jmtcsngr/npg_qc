LIST OF CHANGES FOR NPG-QC PACKAGE

 - GUI for utility QC (inactive)
 - add new bcfstats qc check + viewer change
 - skip incomplete tag zero results in genotype_call POSTing to LIMs
 - minor changes to genotype qc check to support checking against externally
   supplied genotypes instead if they exist
 - handle target samtools stats file - parsing, archiving and viewing.
 - queries to qc_store should always have support for tracking db look-up
 - methods for loading autoqc results moved from npg_qc::autoqc::collection
   to npg_qc::autoqc::qc_store
 - little-used method load_run of npg_qc::autoqc::qc_store class, which did
   not support propagation of tracking db handle, is removed
 - unused public methods in npg_qc::autoqc namespace removed
 - mqc outcomes API - a new method, get_library_outcomes, for retrieving
   library qc outcomes as boolean values
 - deciding whether the entity is subject to manual QC:
     remove special provisions for GCLP;
     enforce that libraries and lanes cannot be qc-ed on the same page
 - enable saving qc outcomes for multi-component compositions
 - SeqQC GUI changes for multi-component compositions:
     enable display of autoqc results;
     enable manual QC
 - changes to allow for SeqQC display of results corresponding to multi-
   component compositions
 - Illumina QC data loader restricted to loading cluster density data, its
    data pre-loading functionality dropped
 - amend spatial_filter check to take a directory name to search instead
    of an explicit list of input files (that approach became unworkable
    with highly plexed lanes)
 - add result_file_path attribute to file-based result objects
 - samtools stats file parser
 - qX_yield and gc_fraction autoqc checks to use samtools stats files
   instead of fastqcheck file
<<<<<<< HEAD
 - SeqQC: heatmaps from samtools stats files as a source
=======
 - SeqQC:
     links for latest ivc and analysis removed since the target files are
       no longer produced;
     link for full rna seqc analysis follows info in the result object
>>>>>>> b3d932c9

release 65.4.1
 - store value of output_dir from the RNA-SeQC check into the database

release 65.4
 - qX_yield autoqc check extension: capture and save yields for q30 and q40

release 65.3
 - fixed bug in cluster_density calculation where no TileMetrics interop
   file exists

release 65.2
 - add new metric mitochondrial genes content as mt_pct_tpm to RNA-SeQC check
 - can_run returns false for pulldown_metrics check for tag 0
 - genotype check does not require the existence of irods: input_files

release 65.1.1
 - explicitly use pre v6 bwa for rna_seqc rRNA alignment as input not name sorted 
   (tolerated in old version but not bwa0_6)

release 65.1
 - bwa to bwa0_6 for rna_seqc rRNA alignment

release 65.0
 - adapter autoqc check - discard code for fastq input
 - add genotype_call_results_reporter script to report genotype_call
   results to the LIMs
 - tag_metics matches_pf_percent only stored to three decimals places now
   so trim in viewer
 - modified spatial filter qc check to read all run_lane filter.stats files
 - changed naming of spatial_filter stats files to <run>_<lane>*.spatial_filter.stats
 - upstream_tags qc check - replaced bamindexdecoder with bambi decode
 - dropped ability for qc checks to sub-sample input fastq
     instead run the checks directly off the cached fastq files
 - NovaSeq changes, new InterOp file format and per lane read counts now 64-bit unsigned ints
 - make travis happy as running apt-get update by default was disabled.
 - NovaSeq run info file size is around 95KB, too large for the text column type.
     Column type changed to mediumtext.
 - upstream_tags autoqc check: standardise access to the tracking database
 - 'execute' method of the parent autoqc check to error if input files do not exist
 - dependency on tracking XML feeds removed
 - bwa0_6 (newer bwa) expalicitly requested where bwa aligner is used
 - all C source code moved to https://github.com/wtsi-npg/npg_qc_utils, executables are
   built by Conda https://github.com/wtsi-npg/npg_conda/tree/devel/recipes/npg_qc_utils/65.0;
   Build.PL changed accordingly

release 64.6.3
 - update parsing of spatial filter stats in spatial_filter QC check

release 64.6.2
 - QC viewer changes for genotype call

release 64.6.1
 - tweak to GbS library type check in genotype call as arrived as GBS (now case-insensitive).
 - Exit rna seqc gracefully if bam has no reads
 - more stringent ref check now required for Pf3D7_v3.fa/hs37d5__Pf3D7_v3.fa
   in genotype check

release 64.6
 - add new metric glogin_pct_tpm to RNA-SeQC check
 - DBIx schema loader script: alter table to add new globin metric column
 - add functionality to pass some of the files necessary to run RNA-SeQC
   as CLI options for program qc for more flexibility for stand alone run
 - add new role for rna_seqc to implement ability to extract values from
   column other_metrics to be stored in ml warehouse database.
 - add tag_hops_power and tag_hops_percent columns to tag metrics
 - remove run_timeline component on the Illumina QC loader
 - stop generating DBIx class for run_timeline db table
 - remove unused methods of the run_graph Clearpress model
 - add new role for rna_seqc to implement ability to extract values from
   column other_metrics to be stored in ml warehouse database
 - changes for GbS genotype calling check 
 - tag_sniff
    handle separators in BC tags for dual-index runs
    allow dual-index runs to be revcomped independantly
    when tag has a separator -t option operates on subtags
    allowed to ignore an index when the BC tag contains a separator 

release 64.5
 - qc outcomes model: code generalisation to simplify addition of
   further qc types
 - uqc outcomes - saving and updating enabled
 - switch to node 6.12.2 in travis
 - stop generating DBIx classes for unused tables
 - tiny tweaks to rna and verify bam id help links
 - ensure, where practical, that saving and retrieving qc outcomes
     works for multi-component compositions
 - add functionality to allow more columns to be added to table dynamically
 - add data for new extra column for sample_name in summary table
 - treat all dynamically added methods in the same way

release 64.4.1
 - fix bam_flagstats check library_size bug

release 64.4 
 - utility QC feature: db tables, DBIx classes, retrieval
 - Add STAR aligner bams as a valid RNA alignments
 - update bam_flagstats to be able run when no markdups metrics file exists

release 64.3.1
 - error in a statement for data update is fixed

release 64.3 
 - DBIx schema loader script: automatically add npg_qc::Schema::Composition
 - drop unique consctraint for (id_run, position and tag_index) columns;
 - make a foreign key to seq_composition table not nullable and set
     a unique constraint on the foreign key column in entity tables;
 - do not use id_run, position and tag index column values from
     entity tables, compute rpt lists from compositions;
 - do not list explisitly id_run, position and tag_index in return
     datastructes for both get and save outcomes methods
 - a method to find a composition without creating one

release 64.2
 - Cannot have default Moose constructor in derived DBIx classes - fix for
     custom MqcOutcomeEnt resultset
 - DBIx achema loader script: automatically add npg_qc::Schema::Composition
     role when generating result classes for autoqc tables
 - DBIx classes for autoqc db tables:
     remove 'create_component' factory method which was only needed
      for back-filling composition foreign key;
     inherit 'composition' attribute from a newly created
      npg_qc::Schema::Composition role;
     document 'composition' attribute
 - composition-enabled manual qc:
     db tables linked to the seq_composition table;
     search proceeds via releated composition tables;
     when mqc outcomes are saved, a composition is created if it does not exist;
     'composition' attribute is added to mqc entity result classes;
 - upgrade bower to 1.8.2 in travis
 - stop building on Travis under Perl 5.16,
   see https://rt.cpan.org/Public/Bug/Display.html?id=123310

release 64.1
 - SeqQC viewer - function to draw readonly representation of the
   utility flag
 - autoqc checks parect object - refactore to use a new factory for
   rpt list to composition transformation
 - upstream_tags modified so it can work with the rpt_list argument
 - constraints in autoqc db tables are reset to allow for saving
   results for multi-component compositions
 - tag_sniff modified to load the whole tag table upfront
     revcomp matches now output in reverse video

release 64.0
 - composition-enabled autoqc objects storage
     schema changes
     DBIx binding updates
     script for back-filling foreign keys to composition table
 - bug fix on search_autoqc method
 - db composition creation via a factory method
 - db autoqc loader - unused 'update' option removed
 - db autoqc loader - will retry a transaction that failed because
     a db lock could not be aquired
 - saving a component with subset attribute value 'all' gives an error
 - npg_qc::autoqc::results::collection
     remove unused functionality;
     ensure existing methods work with objects that do not have id_run,
     position, etc
 - remove superfluous method call from a template
 - db query for tag_index NULL or NOT NULL: undef as a string
   might not give problems now, but will when all db records are
   linked to compositions
 - remove unused qc_chema property from TransferObjectFactory 
 - set explicit dist to precise in travis yml
 - simplify and optmise pool detection in the viewer
 - remove links to Clarity LIMs, generalise code for linking to LIMs
 - deleted VC (view-controller) part of the Clearpress npg_qc web server
 - index unq_seq_compos_rp for seq_component becomes unique

release 63.1
 - label fix for rna_seqc in SeqQC viewer
 - MySQL does not save correctly integers to float columns;
   change column definitions for rna_seqc

release 63.0
 - update script for deleting autoqc database results so that it
   can handle composition-based tables
 - remove attribute qc_report_dir from check object: the output directory
   is created by default using the sample's filename root
 - npg_qc::autoqc::qc_store - load rna_seqc results into new rna_seqc
   table in npg_qc database.
 - SeqQC:
   - added template for rna_seqc check with selected metrics shown
     in summary
   - include a link to original RNA-SeQC report in check's template
   - Build will fail if no node, npm or bower are available in path
 - stop using multiple versions of samtools
 - do not install NPGQC web app
 - increase HTTP timeout when reporting manual qc outcomes to LIMs

release 62.9
 - fix for GD image generation test in response to a change in constructor
   behaviour in GD.pm
 - compute expected path in tests in a way that takes into account
   substitutions
 - genotype and verify_bam_id checks:
     speed up pipeline job submission for deeply plexed lanes by
     moving calls that involde access to reference repository out of the
     can_run method
 - composition-based autoqc results db search via DBIx: allow for
   a search query that contains fields from the main table

release 62.8
 - tag_sniff modified clip and revcomp options to handle split tags
 - Sort results for merged genotypes as well - to avoid out of order failure.
 - specify an appropriate "accept" header when sending manual qc
   outcomes to LIMs (header was not set resulting in 406 responce
   code)

release 62.7
 - current staging directories do not have autoqc results in
   bustard_path; stop looking there
 - ClearPress Perl library is pinned to v. 473.0.5
 - upstream_tags autoqc check: stop falling back on files in IRODs

release 62.6
 - make building the iRODS handle of npg_qc::autoqc::checks::genotype
   lazy to avoid calling baton until required at runtime
 - translation from a database composition representation to the
     npg_tracking::glossary::composition type object
 - db query for compisition-based tables should include a condition
     on tag_index if only lanes or plexes are being retrieved
 - Fix in npg_qc::utils::bam_genotype for rare out of order mpileup failures 
 - Travis CI build: when building dependencies, us the same
   branch as the one the pull request is made to.
 - back to testing with mysql 5.7.13 in travis
 - drop node 0.12 from node travis matrix
 - add perl 5.22-shrplib to travis matrix
 - to reduce uncertainty in ranking close results, increase precision
   used for ranking contamination results
 - call_gtck_composite_rpt.pl - supply rpt list to genotype check
 - Code and tests changes to reduce number of warnings under Perl 5.22.2
 - sequence mismatch - do not return PDL special values, treat NaN as
   a bad value and return undefined instead

release 62.5
 - a very concise replacement for NPG_QC pages
 - no templates rna_seqc results - we should not try rendering

release 62.4
 - autoqc loader does not try loading a result for which there is
   no coresponding DBIx binding

release 62.3
 - make bam_flagstats check runnable under the qc script
 - remove autoqc loader backwards compatibility with analysis code
   that does not generate related results for the bam_flagstats results
 - Arguments given to the qc script are passed through to the relevant
   qc check object.
 - QC script does not try to infer the location of input files.
 - QC script accepts the rpt_list argument.
 - tag_index attribute of the check object cannot be assigned to undef.
 - added Broad Institute's RNA-SeQC to autoqc QC checks
 - SeqQC - genotype view fixed (escaping)

release 62.1
 - Bug fix in build action for cgi files.

release 62.0
 - Towards composition-based autoqc:
   - npg_qc::autoqc::results::result - Composition-aware,
     id_run, position and path attributes become optional.
   - npg_qc::autoqc::qc_store - Use DBIx syntax for quering on tag_index
     (future compatibility with planned table schema changes), db load
     compositions of size 1 only.
   - npg_qc::autoqc::db_loader - Result classes support composition,
     but most tables have not been converted yet. Do not generate
     composition if no support in the result table.
   - npg_qc::Schema::ResultSet - Enchancement for a search for tables that
     do not yet support compositions: convert undefined values
     for columns under a unique constraint to database defaults.
 - SeqQC - outdated template for split_stats removed
 - genotype role refactored to remove hardcoded uri encoding            
 - remove contamination check that is not run any longer,
   result object remains
 - to keep similar code together and to avoid listing explicitly
   an increasing number of non-runnable checks, move checks_list()
   method to the collection object
 - genotype check, croak if error closing samtools pileup command
 - norm_fit
     - modify peak finding to allow for peaks in first/last bin
     - added monotonity condition when estimating stdev
     - drop stdev when outputting filtered modes
 
release 61.2
 - SeqQC:
   - Reintroduce collapser
   - using grunt/npm to automate js testing
 - VerifyBAMId changed condition MIN_AVG_DEPTH from > 4 to > 2 for fail

release 61.1
 - SeqQC
   - Using --force-latest for bower install deps during Build
 - improve test robustness (larger page sample for mech to check)

release 61.0
 - using test matrix with node 4.4.2 and 0.12.9 for travis
 - help page for manual qc
 - redesign of both client and server side for generic qc outcome updates
 - updates to already stored outcomes, including final outcomes,
     are not an error, will be skipped
 - require that all library outcomes are marked explicitly before the
     final sequencing outcome is saved
 - custom class for authentication in tests - works with JSON POST requests
 - mqc widgets not shown if no lims data available
 - title for pages with data for one id run show run status
 - SeqQC
   - bugfix only build request for qc_outcomes if rptkeys in page
   - upgrading jquery to 2.2.3 from 2.1.4
   - upgrading requirejs to 2.2.0 from 2.1.20
   - upgrading bcviz to 1.3.2 from 1.3.1
   - upgrading table-export to 1.5.0 from 1.2.2
   - upgrading qunit to 1.23.0 from 1.20.0
 - add unique db constraint for short descriptions in qc outcome
   dictionaries; the constraints should have been set when the tables
   were created 

release 60.0
 - JSON service (retrieval) for qc outcomes
 - update link to picard in POD
 - SeqQC:
   - remove use of autocrud plugin - it's never been used
   - simplify the authorisation and it make more secure (do not fetch
     user credentials from the url), move the code to a new User model
   - in tests extend the User model to allow for getting user credentials
     from the url
   - avoid warnings in tests by setting the default for the username to
     an empty string
   - if the user is logged in and is authorised to do manual qc, display
     a visual cue on the top of the page
   - tag metrics column moved next to the column with tag index and tag sequence
   - show deplexing percent for individual tags in tag metrics column
   - retrieve qc outcomes from npg_qc_viewer qcoutcomes JSON service for
     initial page rendering

release 59.8
 - give LIMs time to process posting qc outcomes as individual events
 - SeqQC
   - upgrading bcviz to 1.3.1 from 1.3.0 (individual minified files)

release 59.7
 - SeqQC
   - bower configuration files in npg_qc/npg_qc_viewer
   - moving client test files to npg_qc/npg_qc_viewer/t/client
   - fix regression, missing require for table-export

release 59.6
 - SeqQC
   - generating bcviz plots only when they will become visible and remove
     them when they will not be visible
   - set max number of plexes for manual QC as 400

release 59.5
 - autoqc results db loader: an option to force a re-build of related objects
 - SeqQC
   - fix warning about undef value in the adapter template
   - fix closing div tag in verify bam id template 
   - upgrading jquery to 2.1.4 from 2.0.3
   - upgrading requirejs to 2.1.20 from 2.1.8
   - upgrading qunit to 1.20.0 from 1.15.0
   - upgrading bcviz to 1.3.0 from 1.2.1
 - travis ci testing perl modules for npg_qc and npg_qc_viewer
 - require DBD::SQLite@1.48 to run tests

release 59.4
 - saving manual qc values for libraries - allow for an undefined or empty
   list of tag indices
 - tags in lanes from GCLP runs are not subject to library qc
 - composition-based autoqc results - disable version checking between the version
   of the module that serialized the object and the version of the same module that
   is performing de-serialization
 - script to import manual qc values from the old warehouse RT#493757
 - update_outcome method of mqc entities renamed to update_nonfinal_outcome
 - a new update_outcome method allows for update of final outcomes
 - method to toggle stored final manual qc outcomes
 - mqc reporter - reporting might cause a loss of link between the product and
   flowcell data in the ml warehouse, so prepare all data, then report
 - SeqQC
   - New functionality to allow export summary table to CSV

release 59.3
 - transparent search query for autoqc objects irrespectively of the details of
   object's database implementation (in-table identifies or composition)
 - custom parent class for resultset objects
 - calling ->new() on resultset object to create a new result replaced with
   calling more intuitive ->new_result()
 - upgrade genotype check to use samtools1 and bcftools1
 - SeqQC
   - New dictionary table for plex level library MQC. (Issue 238)

release 59.2
 - library-level manual QC for individual plexes.

release 59.1
 - 'write2file' method of autoqc result objects removed since it duplicated
     the 'store' method
 - alternative base class npg_qc::autoqc::results::base for autoqc results objects,
     able to represent results that are derived from merged files and described by
     a composition of multiple components
 - autoqc result objects for samtools stats file, sam/bam headers and digests
     derived from the new base class
 - bam_flagstats result extension to produce samtools_stats and sequence_summary
     results (related objects) either at run time or later
 - database tables for storing component and composition objects
 - autoqc db loader extension
     - to load data represented by classes derived from the new base class
     - to build related objects in memory and to load them to the database
       bypassing serialization to a file - a way to save cram headers and stats
       file where the analysis pipeline did not run the current code that
       produces samtools_stats and sequence_summary objects as individual files
     - ability to mark records as current
 - reporter for manual QC results retrieves LIMs info from ml warehouse;
     it skips GCLP runs RT#480489.
 - tag_sniff new option to truncate tag sequences
 - tag_sniff checks common tag sequences against tag sets in the warehouse
 - SeqQC
   - add the total yield in library view RT#488973
   - summary table: display supplier sample name along the library barcode RT#488964,
     remove separate sample column
   - fix missing composite genotype check visualisation broken when cleaning
     template for ml warehouse
   - fix missing space between forward and reverse when reporting percent gc 
     fraction
 - genotype check data extraction scripts - updated scripts to fail more readily
    and informatively when an iRODS error occurs

release 59.0
 - SeqQC 
   - remove ajax proxy controller
   - stop 00 tests accessing live db credentials and databases
   - using mlwarehouse for dwh information displayed in SeqQC viewer
   - removing tests related to template compilation
   - providing links to lims for pool/library/sample
 - autoqc check and autoqc objects: remove unused 'sequence_type' attribute
 - autoqc check and result objects - use existing roles for id_run and
   position definitions
 - result object - to remove dependency on id run, position and tag index,
     allow individual results to overwrite the root of the output file name
 - refactor autoqc check to use file_type attribute name instead of
   input_file_ext
 - tags_reporters check - remove hardcoded solexa path
 - genotype and verify_bam_id_checks - use standard way of reporting run-time
   problems
 - bam_flagstats
     - one call to compute all metrics
     - method for finding stats files
     - if id_run not given, derive the root of the output file name from
       the input sequence file name 

release 58.9
 - move method for file name creation from SeqQC to autoqc so that it's
   more accessible
 - SeqQC
     - upstream_tags template - do not report potentially confusing tag index value when
        there is no id_run in the high-scoring tags table
 - remove misleading bam_flagstats check info

release 58.8
 - SeqQC
     - display insert size normal fit confidence and number of modes in the 
       summary table
     - do not show adaptor plots for low contamination
     - provenance in lane title not in every check
     - prepend all page titles with application name and version
     - different page title colour if running in non-live environment
     - use updated LIMs server url
     - link to NPG tracking web server running on the same host as this app
     - showing reference species and version below lane titles
 - Using container configuration for travis

release 58.7
 - bam_flagstats autoqc result object:
     new field, subset, added to be used instead of human_split
     human_split is retained for now to be compatible with existing data and code
 - autoqc loader will only load fields that correspond to database columns

release 58.6
 - Using "jquery-unveil" plugin for heatmaps
 - Removing data from DOM after passing them to local variables
 - Nulling variables after using them for bcviz to free memory
 - Moved simplified file name generation to this package
 - Removing gc bias and qX Yield checks when looking at non-run views
 - Removing collapser
 - Using latest release of bcviz (1.2.1)

release 58.5
 - stop using depricated Class::MOP::load_class method
 - use namespace::autoclean instead of "no Moose" in Moose objects
 - using make_immutable in Moose objects

release 58.4
 - Creating a cache in SeqStore model to reduce file system access. 
    Improving query - using keys for tables.
 - Moving FileFinder functionality into SeqQC from seq_commons.
 - Cache of catalyst actions and uri in template.
 - Templates are configured to be checked for changes every 10 hours.
 - Connections to database for fastqcheck are passed to model from 
    template.
 - Test modules catch/test for warnings for unitilized ids and for 
    cases where it was not possible to locate a folder.

release 58.3.1
 - Updating Readme in npg_qc_viewer for changes in deploy procedure.
 - Fixing qXYield total for run and sample, now it calculates from actual values 
    in the table, does not recalculate from collection.
 - genotype check: reduce min_sample_call_rate parameter for genotype match from 95% to 75%, and
     min_common_snps from 21 to 20. This will allow (Fluidigm) qc genotypes with 20 calls to be
    identified as possible duplicates when using the standard set of 26 QC SNPS (W30467)

release 58.3
 - default autoqc result object creation - do not set tag index to undef to
   avoid this field being set when serializing to json with newer Moose

release 58.2
 - convert local path to nfs for linked tools when building fastq_summ

release 58.1
 - compile fastq_summ with samtools-1.2 and htslib-1.2.1
 - Removing global functions from manual_qc.js
 - Logic for preliminary outcomes for MQC
 - New undecided outcome for MQC
 - update scripts for genotype check data preparation
    - to allow specification of iRODS zone with an environment variable
    - perlcritic issues and version strings
 - gt_pack recognises version 02 headers in append mode
 - DBIx binding generation - keep column name case when generating accessors

release 58.0
 - skip running legacy gcbias if window_depth not available
 - compile fastq_summ executable during the npg_qc build, skip
     compilation if samtools is not on the path
 - C code clean-up to remove warnings in compilation
 - SeqQC daemon to set CATALYST_HOME relative to bin so that
     the production user does not have to have this definition
 - SeqQC build optionally fetches javascript dependencies
 - added scripts to handle generation of data for autoqc genotype checks

release 57.12
 - Removing MQC logic from templates and moving it to JS
 - Adding a controller to provide MQC status for a run using REST
 - Adding a role to provide functionality for 401 responses
 - Validation for DWH->MQC outcome integrity during mqc for logged mqc-ing user
 - Fixing id-username data in test data to fix patches in controllers 
     which validate username

release 57.11
 - take into account old-style tag metrics results when deciding
     whether the lane has plexes
 - be compatible with latest changes to the db_connect role
 - ensure that tests do not access user's home directory

release 57.10
 - total_reads now returns 0 when num_total_reads is 0 rather than undef
 - add support for metrics files produced by bamstreamingmarkduplicates
 - npg_qc build for web server does not compile executables
 - functionality of the util package in SeqQC merged into the rpt_key autoqc role,
     the package removed
 - api::error package moved to Util::Error
 - using node-qunit-phantomjs to run headless tests
 - tests for basic functionality for mqc Javascript code
 - adding configuration for blanket
 - updating readme for changes in testing procedure

release 57.9
 - autoqc results collection class - add a method for inferring whether
     a lane has plexes from results themselves
 - SeqQC - steps towards making display of autoqc results and manual qc process
   independent of availability of warehouse data:
    - use the new collection method to decide whether to display a link to
       plex results (previously warehouse data were used for this)
    - if plex results are available, always display a link to them
 - SeqQC - remove vestigial code for batch id retrieval 
 - SeqQC build: remove --linkable-bcviz-path option since dependency on bcviz
   is now managed by bower
 - SeqQC: Ajax controller removed (was used as a proxy for now discontinued
   requests to LIMs web server)
 - following restructuring of bcviz, amend statements for import of bcviz libraries
 - changes to allow genotype checks to be run on cram files
 - list of human references (with chr.naming convention) used by genotype check
     moved to file in the genotype repository
 - GRCh38 human references added to the list
 - gt_utils (gt_pack and find_gt_match C programs) added to Build install

release 57.8.1
 - add temporary file name option to bamtofastq command

release 57.8
 - Using bower to manage javascript component dependencies.
 - Using bcviz v1.1.0 which now supports bower.
 - use Biobambam bamtofastq in place of Picard utility in adapter qc check

release 57.7
 - removed redundant methods from NpgDB model
 - New javascript functionality to process mqc. MQC outcomes are changed using AJAX 
   calls to the controller directly.
 - mqc controller now provides with the functionality for mqc through asynchronous calls.
 - mqc controller does not saves a log in the tracking database when mqc outcomes are
   updated.

release 57.6
 - Added mqc_outcome_reporter
 - Added a new column to the mqc entity and historic table to keep separate track of who
    updates the record through the web page and who was the last user to modify the row.
    Updates to tests to deal with the new schema.
 - MqcOutcomeEnt validates outcomes are final before updating them as reported.

release 57.5
 - amend location of composite genotype data (composite_results_loc) in npg_qc_viewer.conf

release 57.4
 - in order to be able to retrieve values of foreign keys without
     fetching the row in the parent table, DBIx classes generated with
     an option to drop id_ at the start of the relation name
 - InflateColumn::Serializer component added selectively to autoqc classes
     rather than to all classes
 - mqc models (DBIx) functionality extended to create a method for
   updating/creating outcomes
 - column name fixed in the mqc_outcome_hist table
 - SeqQC viewer: top horizontal menu removed, Help link added to the menu on the right
 - SeqQC viewer: NPG links point to correct production/dev servers
 - SeqQC viewer: superfluous javascript code removed
 - SeqQC viewer: checks/runs page removed
 - SeqQC viewer: links to individual entities on the right removed
 - SeqQC viewer: if results for one run only are displayed and the request was not explicitly
     from staging or path, a link back to the run SeqQC page is displayed on the right

release 57.3
 - SeqQC: removed pages that are not used any more (studies, samples, libraries,
   people, weekly reports)

release 57.2
 - updated the way bcviz functions are called from SeqQC
 - Added tables for manual qc.

release 57.1

 - d3 bcviz rendering of adapter, insert size and sequence mismatch plots
 - page rearrangement to display ref match and old contamination results side-by-side removed
 - SeqQC templates, client-side scripts and config files installed to a directory
   under the install_base path; if a bcviz path is given, a link to it is created,
   old bcviz link is overwitten in this case
 - removed generation of google chart api urls

release 57.0
 - incorporated SeqQC viewer

release 56.16
 - changed default data source for call_gtck_composite_rpt.pl to combined Sequenom/Fluidigm results

release 56.15
 - if norm_fit test produces no output, e.g. if no peaks after filtering, simply add a comment

release 56.14
 - updates to norm_fit code
     more informative log messages 
     added checks for zero peaks 
     do not run norm_fit test if there is not enough variation in the insert size

release 56.13
 - correct size of genotype_data_set column of genotype table

release 56.12
 - insert_size.norm_fit_confidence from integer to float

release 56.11
 - changes to genoype check and utils to use combined Sequenom
    and Fluidigm results for the 26 QC SNPS (W30467)
-  fixed RE when parsing norm_fit output
-  fixed a bug and cleaned up norm_fit code

release 56.10
 - support for search for autoqc objects without tag_index attrubute
 - Build.PL extended to compile and deploy norm_fit executable
 - only run verify_bam_id if single sample expected (helps cope with 
   single plex in pool)

release 56.9
 - database name-agnostic database dump file

release 56.8
 - increase DB field sizes for genotype qc check results

release 56.7
 - only insert cluster densities which exist

release 56.6
 - use length of index read from tag0 bam file rather than length of tag in
     decode metrics file to derive barcode file, added new tests and test data
 - do not croak if a Bustard_Summary file does not exist (as is the case
     for HX instruments)
 - made interop parsing code more generic

release 56.5
 - phix bam_flagstat to have default serialisation name including phix

release 56.4 
 - get cluster densities from InterOp/TileMetricsOut.bin
 - added test data for tracking database

release 56.3 
 - added check for alignments, reference and library_type to can_run() 

release 56.2
 - relax regexp for class name in result role to allow git or svn version numbering

release 56.1
 - git-based module and script versions
 - RSC keywords removed

release 56.0
 - use test data that are publicly available
 - getting autoqc module versions made to work with non-numeric versions
 - redundant Gerald summary loader code removed
 - unused test data removed
 - in test runfolders that are used GERALD directories renamed to PB_cal
     since gerald_path is going to be removed from npg_tracking::illumina::run::folder

release 55.10
 - remove default for verify_bam_id.pass

release 55.9
 - minor bug fix for verify_bam_id

release 55.8
 - remove Fey modules from npg_qc::autoqc::db namespace, t/60-autoqc-db*.t tests 
   and test data not used elsewhere
 - qc_db_delete_autoqc script:
     updated help message
     fix for a bug that resulted in no data deleted unless a list of checks to
       delete was given explicitly 

release 55.7
 - tag sniff usage message
 - minor code changes to a couple of checks
 - test/test data for verify_bam_id
 - preserve case when generating DBIx binding since verify_bam_id
   has mixed case column names

release 55.6
 - exclude verify_bam_id (not run by the pipeline yet) from checking a set
   of archived autoqc results for completeness

release 55.5
 - patch for bin/call_gtck_composite_rpt.pl

release 55.4
 - patch for npg_qc::autoqc::checks::upstream_tags - extra imports required

release 55.3
 - 'check' option for the script deleting autoqc results from a database
 - unused Fey-based autoqc loader module removed
 - contamination autoqc check table: drop not-null constrain for fields with
   serialized data and replace empty strings there with nulls -
   InflateColumn::Serializer DBIx plugin gived error trying to convert
   empty string to JSON
 - DBIx binding generation extension - DBIx result classes for tables
     with autoqc results consume autoqc roles
 - autoqc data retrieval via the DBIx db binding

release 55.2
 - run upstream_tags check on whole bam file, not just forward read, otherwise check fails if there is an inline index in read 2

release 55.1
 - bug fix in using roles for finding runfolder path

release 55.00
 - schema and bindings re-generated from an copy of a live database
   with db updates applied
 - verify_bam_id autoqc check added
 - changes to database schema, code, tests and test data to enable a database
   switch to sql strict mode, in particular,
     bam_flagstats check to treat library size -1 as undefined,
     bustard summary loader to use zeros where N/A value is in the summary file
 - DBIx Result class for the fastqcheck table and a loader for fastqcheck files changed
   to accommodate a switch to the InflateColumn plugin, which is used for
   other classes
 - DBIx schema loader:
     removed dependency on the soon to be discontinued npg_common::config module;
     custom post-generation filter to make generated classes comply with perlcritic
     binding generated as Moose classes
 - in/de-flators are set for all relevant columns for autoqc results tables
 - swich from Fey to DBIx ORM in a database loader for autoqc data
 - call_gtck_composite_rpt.pl script moved from lib/* to bin directory; its
   dependency on srpipe::runfolder removed
 - standard way to run perl critic tests - on all perl modules and scripts in bin

release 54.11
 - changes to allow use of multiple SNP sets with the genotype check
 - changes to role for pulldown_metrics check to format percentage values correctly and consistently

release 54.10
 - use mocked jar file
 - podcoverage test runs for all files
 - during build, change shebang line of cgi script to perl interpreter
   used similar to Build.PL default for scripts
 - a reg expr fix in the tags_reporters autoqc check

release 54.9
 - add tags_reporters to IGNORE_AUTO_QC_CHECK list in DB.pm to allow runs to be deletable without results for that check.

release 54.8
 - add new tags_reporters check

release 54.7
 - upstream_tags check: correct determination of archive_qc_path, use position when fetching qc_store results, use db_lookup attribute with qc_store

release 54.6
 - randomise order in which references are used by ref match (to work around Lustre client caching bug)
 - upstream_tags check uses qc_store to fetch tag information for upstream runs instead of st::api::lims

release 54.5
 - corrections to upstream_tags check 1) fix can_run condition, and 2) use CLASSPATH correctly (remove hard-coded path)

release 54.4
 - correct upstream_tags check to use the tag indexes from the decode tag set when counting perfect_matches in previous runs

release 54.3
 - correct path determination from path attribute to work correctly with value supplied by pipeline

release 54.2
 - changes to upstream_tags check
    added 5 base tag set (probably should be removed when TraDIS detection is added)
    added a java_xmx_flag attribute  for BamIndexDecoder invocation (default: -Xmx1000m)
    use path attribute (set from qc_in in the pipeline) to locate both tag#0 bam file and for location of BamIndexDecoder metrics file output
    added min_percent_match attribute to allow this cutoff to be set at runtime if needed
    added recal_path attribute, use it to construct paths to tag0_bam_file and metrics_output_file
    changed can_run to detect !lims->is_pool (only run when lane is plexed)

release 54.1
 - changes to upstream_tags check
     unset NPG_WEBSERVICE_CACHE_DIR to avoid relying on cached data for lims lookup of tag set information
     changed parameters of BamIndexDecoder run to allow one mismatch (and added attributes to allow this and the MAX_MISMATCHES parameter to be reset by the caller as required)

release 54.0
 - cache_list_query_movez_tiles removed
    reason - last run loded to move_z table is  5302
 - npg_qc::api::loader::Qcal_Report removed;
    reason - table qcal last run loaded 6918
 - npg_qc::api::loader::Run_Config removed;
    reason - table run_config last run loaded 6927
 - npg_qc::api::loader::Tile_Score removed;
    lots of tables error_.., errors_.., most_.. last run loaded 6927

 - new namesopace for illumina-data related modules - npg_qc::illumina
 - npg_qc::api namespace removed, modules that are in use moved to npg_qc::illumina
 - where DBI connection is used, both AutoCommit and mysql_auto_reconnect are switched on
 - bin/npg_qc_api_monitoring.pl removed, its functionality  merged into npg_qc_illumina_analysis_loader
 - runfolder checking removed for run loader since it's called from the pipeline,
   for loading all runs the globs of runfolders come from the tracking database
 - to avoid post requests from 'run_is_deletable' script, npg_qc::illumina::loader module
     implements npg-qc-related functionality needed for this script (lane_summary_saved method)

release 53.5
 - add functional upstream_tags check

release 53.4
 - patch release to add upstream_tags check to IGNORE_AUTO_QC_CHECK list of DB.pm to run to be deletable without this checks results.

release 53.3
 - added new upstream_tags check. Check itself currently non-functional, but results should be displayed in Seq-QC pages

release 53.2
 - changes to remove most regular warnings when rendering the pages

release 53.1
 - changes needed to move NPG QC web server from intweb to webteam's VMs
 - lightbox for IVC plots dropped

release 53.0
 - notification of perlcritic test failure: include policy name
 - to eliminate a separate db configuration file for the code running
   on the farm, autoqc & api db interface gets db credentials from a dbix connection
 - autoqc & api db-related tests deploy and populate db through dbix binding, take
   db credentials from ~/.npg directory
 - unused code removed from test util module, test api util module removed

release 52.7
 - pulldown_metrics: error message fix and criterion description addition 

release 52.6
 - dbix binding updated

release 52.5
 - ref match check - cache abs path of the default strain/version to avoid being cought out when
   the link is switched to a different strain/version
 - pulldown metrics check: check now fails when result->on_bait_bases_percent < 20 and when bait_path is found but interval files are not found. Otherwise pass remains undefined.

release 52.4
 - removed from Build.PL dependency that installs as a part of other package
 - ensure 'use Readonly';  and 'Readonly::Scalar our $VERSION' are on one line to help
   with inferring the version
 - amend pulldown_metrics check
    - "can_run" allows missing baits intervals files
    - "execute" fails the check when the baits intervals files are missing
    - if the intervals files (bait and target regions) are identical, this is flagged in the result. Seq-QC will be amended to detect this.
    - added "pass" and "interval_files_identical" columns to pulldown_metrics table in npg_qc database

release 52.3
 - extended the build file to deploy qc bias R script
 - made id_run and position attributes optional in genotype check
 - added flag to allow specification of reference and position to SNP name mapping file

release 52.2
 - genotype check alternative match bug fix
 - gc bias check command string bug fix

release 52.1
 - pulldown metrics check bug fix - use correct function name for getting picard jar version

release 52.0
 - explicit dependency on /software amd /software/solexa removed
 - autoqc checks use software_location role to access third party tools
 - following loading failure under perl 5.14.2 on precise,
   illumina analysis loader code uses standard DBIx transaction
 - illumina analysis loader and monitor use standard way of getting DBIx connection
 - unused npg_qc::api::run namespace removed
 - unused scripts and one-off code removed
 - some tests improved, made more robust
 - package is build with Build.PL
 - all scripts that have to be deployed are moved from scripts to bin

release 51.9
 - mysql client does not read configuration in default places to avoid readign wrong configuration
 - use password for the root user on a local test database
 - removed old unused scripts and modules
 - moved window_depth.d source file from bin to src
 - removed the specification of the samtools_path from call_gtck_composite_rpt.pl (default should be OK), and changed the name of the requested samtools executable to "samtools_irods".

release 51.8
 - tweak spatial filter to deal with output when reads removed rather than marked with fail bit

release 51.7
 - Fey2DBIxRedesign document added
 - changes to allow genotype check to be run on more than one bam file
 - temporary exclusion of Chlorocebus aethiops reference from ref_match check

release 51.6
- bug fix - cope with spatial_filter classes (without tag_index) cat run deletion check time

release 51.5
 - bug fix - custom type name update

release 51.4
 - reflect that a number of npg_common mudules has been moved to the npg_tracking namespace
 - some compatibility changes for perl 5.14.2 on precise
 - insert size check can_run method relies only on npg::api::run when
   determining whether the run has paired reads

release 51.3
 - add spatial_filter to test to ignore when checking for deletion

release 51.2
 - autoqc spatial_filter can run as QC check (reading stderr of PB_cal spatial_filter on stdin)

release 51.1
 - bug fix for attribute custom type mismatch

release 51.0
 - add auto qc for recording spatial filter application
 - serializing to file moved from the autoqc check object to the autoqc result role
 - use npg-tracking custom Moose types
 - reflect the fact that db_connect and run, lane and tag definition roles moved to npg-tracking
 - remove live and dev db configuration from svn copy of the db config file
   set test db configuration to localhost
   make tests run against a localhost when the socket is defined

release 50.7
 - amended database connection details for the QC database npgqcp (in data/config.ini)

release 50.6
 - tileviz removed; it now lives in pbcal
 - a script for generating DBIx bindings changed to include explicit names
   for some autoqc tables in order to provide an easy mapping between autoqc
   and DBIx class names
 - a script for deleting lanes from autoqc and fastqcheck tables of the qc database
 - unused scripts for a dev npg-qc server, bin/npg_qc, removed

release 50.5
 - use QC fail counts in bam flagstat QC (so numbers add up for spatial filtered BAM files)

release 50.4
 - patch for pulldown metrics to treat ? as null in the picard output RT#282664
 - patch for divide by zero bug in the alignment_filter_metrics role when total number of reads is zero RT#282703

release 50.3
 - patch to the web server  post callback - exclude a check for data presence in qcal table that is not loaded any more

release 50.2
 - displaying q values in npg qc web app refactored to use the fastqcheck table
 - qcal values are not rendered in xml
 - remove loading qcal table from illumina loader

release 50.1
 - patch to allow larger lane numbers

release 50.0
 - fastqcheck table extended with columns fully describing the file id (id_run, position, tag_index, section, split)
 - script loading fastqcheck files to the database amended to fill in new columns along with old ones
 - old fastqcheck data supplied with data for new columns, see RT#277477 for details
 - pulldown_metrics npgqc db table: drop the fold_80_base_penalty column RT#268666
 - removed scripts/database_dump since it looks at live db only

release 49.4
 - DBIx schema for npg_qc::api::loader is created in non-standard way with autocommit off. Therefore, a commit is restored in npg_qc::api::loader::Fastqcheck

release 49.3
 - sequence error fields are too long in total for a 250 long reads to load to a database  "DBD::mysql::st execute failed: Got error 139 from storage engine", see #RT277981; introduced client-side compression on most of text type fields

release 49.2
 - tileviz: filtering by quality; reads and displays old qualities if available; uses a different executable - 'spatial_filter -d'
 - npg_qc::api::loader::Fastqcheck refactored: uses npg_common::fastqcheck module to get qX values from the fastqcheck files instead of its own calculation; file name filtering simplified since files that previously had to be skipped do not exist any more; tests improved
 - pulldown_metrics and tag_decode_stats roles, cv coeff calculation - return explicitly a number, not a pdl onject
 - removed scripts/get_qcal.pl which seems to ba a predecessor of pg_qc::api::loader::Fastqcheck and is currently not used
 - removed unused scripts scripts/get_run_tiles.pl and scripts/get_signal_means.pl

release 49.1
 - convert "#' to its HTML code in the tileviz html page image links
 - in cigar string chart - create arrays of zeros if a data series is null and is going to be added to the chart. RT 274105
 - pulldown metrics check - problem with picard exiting with an error code when stderr is not redirected to a file is fixed

release 49.0
 - tile visualization tool
 
release 48.9
 - get paired_read information from runfolder before using npg api in insert_size check

release 48.8
 - reduce size of cigar chart urls by removing H,N,P series, and change colours to something less gaudy.

release 48.7
 - alignment filter metrics check: store one reference fragment per reference since some of our references have too many fragments.both  RT #267938
 - alignment filter metrics role: correct handling of unaligned output. RT #267938
 - sequence error check: use BAM bitfield rather than interpret cigar * as no alignment

release 48.6
 - alignment filter metrics: stored number of alignments does not have to correspond to the number of references.

release 48.5
 - added cigar charts
 - FOLD_80_BASE_PENALTY in the HS metrics Picard output is sometimes '?', which causes problems when creating a result object (RT #268429). The users do not want this value anyway, hence this field is removed from teh result object. The db column stays for time being.

release 48.4
 - matrix qc data loading copes with dual indexing run
 - bugfix - don't die in sequence_error check when no successful alignments

release 48.3
 - report criteria for sequence error check: fail on insertion or deletion in most common cigar

release 48.2
 - add pass to sequence error check: fail on insertion or deletion in most common cigar

release 48.1
 - a patch to alignment filter metrics role to fix a typo
 - a patch to the code that checks that all autoqc results loaded - should disregard alignment filter metrics check

release 48.0
 - enhance sequence_error (mismatch) test to record most common cigar strings and cigar char counts per cycle
 - a new autoqc check - alignment_filter_metrics - to capture statistics about split by reference of bam files (spiked phix - unconsented human - target sequence split)

release 47.1
 - a patch to pulldown metrics check to specify the max java vm heap size (min was specified by mistake)
 - a patch to the code that checks that all autoqc results loaded - should disregard pulldown metrics check

release 47.0
 - some optimisation of the genotype check
 - a new autoqc check - pulldown metrics
 - dbix binding updated - a table for the new check added

release 46.1
 - record read_pairs_examined and picard metrics header infomation in bam_flag_stats

release 46.0
 - SangerPath and SangerWeb dependencies removed from npg-qc ClearPress web application and all supplimentary scripts
 - top-level changes to controller, view and util modules to allow for running stand-alone
 - hardcoded server urls removed from heatmap generation
 - can run as mod-perl
 - json feeds removed
 - page header to match npg-tracking

release 45.0
 - SangerPath dependency removed from tests
 - use of bound to disappear npg_common::graph::* and similar modules replaced by npg::util::image::* modules
 - new dev database - a full copy of live database taken on 21/03/2012; unfortunately, the name is the same as live db, see RT#258559 for explanation and a way to do it in future

release 44.1
 - DBIx interface regenerated with inflated date columns; they will return DateTime object
 - npg_qc::api::run_timeline
     replaced use of npg xml interface that is not available any more by a direct access to the tracking db to get a list of existing runs RT#257047
     rewrote loading to npgqc database; uses DBIx now
 - unused script npg_qc_api_run_timeline.pl removed

release 44.0
 - genotype check - sample names containing spaces are now handled correctly
 - npg-qc web app - unused dependency on old st::api calls removed
 - source code for the C executable generating fastq and fastqcheck files from bam files added to the package

release 43.4
 - fixed two bugs in genotype check

release 43.3
 - genotype check changes:
     check now copes when illegal allele for SNP is called in genotype from bam 
     locations of data and executables adjusted to standard location
     calling of genotypes moved from stand-alone script to bam_genotypes module which is used by the check
     attributes added to check to allow adjustment of parameters for finding genotype matches
     check now saves bam_file name, bam_file_md5, genotype_data_set and snp_call_set to allow later replication of check results
 - tag_metrics: changed the way the error is calculated in tag_metrics role to allow for non complete data

release 43.2
 - based on staging tag to find runs to load recipe, runinfo and cluster density data and stop looking for runlog data to load

release 43.1
 - ignore spiked phix plex nonhuman bam flagstats in runfolder deletion

release 43.0
 - provisions for finding human/non-human bam files removed from autoqc; naming convention changes in the pipeline
 - gc bias check - dependency on fastq files removed

release 42.5
- runfolder deletion: cope with the results from new bam-based pipeline

release 42.4
 - cope with empty lane summary for Miseq run
 - adapter check: use symbolic constant instead of octal for user rw only mode

release 42.3
 - tests that went live to npg server fixed
 - t/data/autoqc st and npg caches updated to use xml files that they need; lots of xml files purged
 - evaluation to pass/fail added to tag_metrics check
 - the autoqc adapter check to work with bam input
 - minor fix for the genotype autoqc check

release 42.2
 - fixed a bug in the sorting procedure for tag_metrics result

release 42.1
 - ignore tag_metrics if missing in archive

release 42.0
 - SangerPath dependency is added to npg_qc::util so that it can be removed in autoqc db-related tests
 - SangerPath import removed from autoqc db-related tests
 - explicit setting of PERL5LIB through 'use lib' removed from autoqc db-related tests
 - error checking in autoqc db-related consistently via Test::Exception
 - autoqc::check::check object to use a new simpler function from npg_common for generating file names
 - tag_metrics check added; it parses the output of the picard tag decoder
 - dbix binding ipdared
 - to_string function added to autoqc result objects
 - better options to the blat command in the adapter check

release 41.0
 - autoqc check loading from staging: enable using stored globs
 - autoqc collection object - remove depricated code
 - autoqc qc loader object - remove definition of max id run on staging area since
   this is difficult to maintain; also globbing is now reduced since most old runs have
   autoqc data

release 40.2
 - Add required properties to genotype check and result modules, added basic tests for genotype

release 40.1
 - ignore genotype qc result checking when deleting runfolder

release 40.0
 - add genotype check
 
release 39.6
 - cope with miseq qc data loading

release 39.5
 - bugfix in producing single ended run sequence error plots

release 39.4
 - percent_split method on split_stats to return undef rather than empty string on no reads

release 39.3
 - add percent_split method to split_stats
 - coefficient of variance calculation (tag decode stats autoqc check): disregard spiked phix; unfortunately, spiked phix tag hardcoded

release 39.2
 - bam flagstats role percent methods to return percentages not fractions

release 39.1
 - coefficient of varaince calculation (in autoqc/role/tag_decode_stats.pm) changed to use root mean square instead of mean absolute deviation

release 39.0
 - autoqc modules refactored to use the new single point lims interface

release 38.1
 - bugfix - N's should only be counted when the base they represent aligns, but is a mismatch or softclip, not when it is an insertion/deletion 

release 38.0
 - the concept of the tmp_path for autoqc checks simplifies: just a temp dir by default
 - module for calculating isizes moved to the new parse subpackage
 - insert size check not to use own module for alignment
 - functionality reshuffle between the insert size module and the parsing module to live parsing module to parse and generate bins
 - insert size check uses both usual and reverse complemented fastq files, the latter in order to get insert size for outward looking long range libraries
 - reference and adapter repository can be set through the autoqc option
 - autoqc check tests prevented from looking for the live location of the reference repository
 - ref match and contamination percents - display 1 decimal digit only
 - sequence error now calculates number of bases of <15, <30 and >30, and displays these bins

release 37.2
 - cope with bam flagstat out from new version of samtools

release 37.1
 - n counts shown as on top of sequence errors, rather than be included, so that the curve is smoother

release 37.0
 - test staging path renamed, lote of tests fixed following this
 - coeff of variance computation for tag decode stats

release 36.4
 - ignore lane bam flagstats for mulitplexed run for archived autoqc result checking

release 36.3
 - remove study and library name table from run summary page because sequencescape time out problem
 - stop loading offset data because file format changed

release 36.2
 - added check for HiSeq, amended threshold calculation parameters

release 36.1
 - bug fix to get positon number from fastqcheck file name for single-end run

release 36.0
 - changed the name of the file that lists adapters
 - test for file_store module uses sqlite instead of msql db

release 35.2
 - qc checks can be loaded from multiple paths

release 35.1
 - insert size check filters out reads that are not properly mapped and does not cut off the top 1% of the insert sizes

release 35.0
 - adapter check takes the location of the adapter fasta directly from the reference finder role

release 34.4
 - adapter check not to write tmp files
 - adapter check takes the location of the adapter fasta from the reference finder role

release 34.3
 - add sf32-45 into the npgqc data monitor list and use path_info for runfolder glob_pattern
 - bugfix in q20/25/30 saving for coping for phix runs
 - check autoqc data fully archived in the database
 - ref_match not to fail if the read length is too short

release  34.2
 - make aligner_version of the check object work for bowtie - sometimes hands
 - refactore ref_match and contamination checks to pipe the output of aligners directly
   to the consuming code - no saving to temp files

release  34.1
 - add number of total reads in bam flag stats result and table 

release 34.0
 - tests for ref_match
 - generic aligner_version method in npg_qc::autoqc::checks:check
 - autoqc loader - an option to glob only for recent runs from staging
 - ref_match: if error in trimming the reads, try trimming to 1bp less
 - check and result objects to have sequence_type attribute (optional for result objects)
 - sequence_error check for spiked phix

release 33.0
 - new 'contamination' check - ref_match
 - adapter check: produce counts for the match start
 - upgrade schema scripts moved to a subdirectory of scripts
 - one-off scripts moved to one-offs subdirectory
 - split stats extended to cope with PhiX split
 - image for split stats
 - add ref_name into unique key of split_stats table
 - autoqc loader script to check completeness only if no records for a run existed prior to loading
 - autoqc insert size and sequence error checks: updated deprecated methods to get 10000 reads
 - collection adding from staging: load only files whose name starts with a requested run number

release 32.0
 - rpt key code moved from result role to a separate role
 - replace project with study in model summary for study name
 - allow insert size and sequence mismatch checks on files with a small number of reads
 - generate_filename method of the base check class is now inherited from a stand-alone role
 - get_input_files method of the check class is bam-file aware for a specofic case of human/nonhuman split
 - gc_bias check refactored to use common methods for retrieving bam and fastq files (to fix a problem with plexes)
 - additional options for the qc script so the the reference can be preset and the type of reference search set
 - using role long_info to get cycle, lane, tile numbers for npg_qc data loading and cope with missing recipe file for hiseq runs
 - cope with hiseq run for run info xml and cluster denstiy data loading, and ignore missing runlog and run recipe files
 - cope with hiseq matrix file name and content format change, missing gerald config file and get run date from run_folder name
 - added a directory for one off scripts and placed there scripts for running and archiving autoqc checks for old runs

release 31.0
 - added a table to store fastqcheck files for plexes, a module and a script to load files to this table
 - dbix binding regenerated
 - a script for generating the dbix binding updated to force plurals in names of Result classes for some tables
 - added a script for fixing expected insert sizes in the db where there was an overflow
 - added a script for backfilling tag decodin info

release 30.1
 - do not sort collection before returning it from qc_store
 - gc bias check - do not croak if problems with read length
 - do not check sequence error using first reference when multiple references available
 - contamination result object and role changes to work around an empty string for hashes in the npg-qc database

release 30.0
 - autoqc result and check objects and the autoqc object take tag_index definition from a tag role from npg_common
 - insert size autoqc check uses tag-specific expected insert size
 - the autoqc collection object looses id_run attribute, its add_from_staging method should be used with id_run attribute
 - a collection object method to return a list and a map of actually present check names
 - no croaking if multiple references are found by autoqc checks
 - options for qc results retrieval: particular lanes and either plexes or lanes or all
 - collection's sort and search methods can take tag_index into account

release 29.3
 - npg_qc::autoqc::qc_store can retrieve db configuration from a config file
 - add bam_flagstats into auto qc check list

release 29.2
 - DBIx schema can read config files
 - one extra field for bam_flagstats to distinguish whether bam file is human, nonhuman, or not split

release 29.1
 - add bam_flagstats result class and database table to record stats from Picard MarkDuplicate and Samtools flagstats

release 29.0
 - FEY binding for the default value for tag_index column for autoqc tables made to work for sqlite
 - a script generating a dbix binding reconfigured to avoid pluralisating certain class names for tables ; the binding regenerated
 - check names for the qX_yield and sequence error result objects changed to 'qX yield' and 'sequence mismatch' respectively since check names are now displayed in the QSea interface instead of class names
 - a method in the autoqc collection object to return mapping of result class names to check names
 - add run_folder validation against NPG when loading illumina qc data
 - bug fix about run recipe file name should be stored without any path
 - don't save anything when no id_run_pair information returned from NPG
 - excluding insertion from mismatch rate calculation, and add two extra fileds in sequence_error result and database table to store the total number of match and mismatch bases for each cycle

release 28.0
 - add basic check for gc bias

release 27.0
 - sequence_error role: a new method, google_charts, returning two equally scaled error plots
 - sequence_error role: the width of the image for the plot is not hard-coded, it is proportional to the number of cycles
 - bug fix, the cycle number in the matrix file name not necessary 2 digits now
 - remove the display options in the main page of npgqc, now only display illumina analysis qc result
 - send two movez_tiles caching request if paired-end run
 - change cycle column data type from tinyint to smallint for table signal_mean, errors_by_cycle etc
 - contamination test check: stopped from looking in the live reference repository
 - autoqc::db::DB object test: objects in the fetched collection are ordered alphabetically so the order of fetching, which differs from test to test, does not affect the outcome
 - backported from trunk a change to cope with a new format of the bowtie output
 - sort check names as returned by npg_qc::autoqc::autoqc->checks_list
 - introduction of multiplexing
 - tag decoding stats autoqc result and database module

release 26.0
 - bug fix for tile-based error tables and image viewer
 - remove swift related tables and moduels
 - remove tile_all table and modules, which are related tile-based IVC plots
 - remove separate lane_summary and qcalreport loader script
 - remove other obsolete modules and testing file and data, tidy up api modules
 - directly retrieve data from QC files to save into the database, skip the step transfering the data into xml
 - stop sending any xml to the webserver to save data into database, only send the request to do caching now
 - new data loader modules using dbix class: tile_score, signal_mean, fastqcheck, run_config, matrix and offset
 - new staging monitoring role and modules for loading recipe, runlog, runinfo and cluster_density files

release 25.0
 - addition to the expected_size_range of the insert_size role to cope with multiple expected insert sizes im multiplexed lanes, ie return the minimun value of min sizes and the max value of max sizes
 - when the expected inser size is a single value or the from and to range boundaries ar eequal, the evaluation is performed against the simmetrical range of 25% either side of the supplied value
 - a new attribute, tmp_path, is added to the check oject in autoqc; it sets the directory for writing temporary files to
 - the adapter check refactored to write  the temporary files to the directory given by tmp_path and to use a different location of the repository for adapters fasta file
 - the contamination check refactored to (1) write  the temporary files to the directory given by tmp_path, (2) use reference finder role to query the reference repository, and (3) use extractor::fastq module to count the number of reads in a fastq file
 - dbix shcema class added
 - load lane summary data and tile-based data from both bustard and gerald summary xml files instead of just gerald summary html file using dbix class
 - load qcalreport text files separately from lane summary data loading, use dbix class now
 - change end column data type from tinyint to char to allow use 't' as end value for multiplex run
 - add unique key for analysis_lane table
 - remove unsigned for column cycle_10_20_av_perc_loss_pf and cycle_2_10_av_perc_loss_pf to allow negative value inserted
 - be able to load multiplex run qc data

release 24.0
 - display cluster density per lane data in the run qc summary table
 - added a new gc_fraction autoqc check
 - refactored qX_yield autoqc check to rely on npg_common::fastqcheck module in all operations with fasqcheck files

release 23.0
 - cluster density report data by lane are stored in the database now
 - statistics for move_z values for rta runs are now read based

release 22.0
 - npg_qc::autoqc::autoqc object; default for check name removed, 'check' and 'position' field become compulsory
 - listing of checks in npg_qc::autoqc::autoqc is done though a plugin look-up
 - code for detecting expected insert size is moved from npg_qc::autoqc::checks::insert_size to st::api::asset
 - 00-distribution.t test is made TEST_AUTHOR dependent since some versions of the test suit cannot make a distinction between own and inhereted fields/methods in Moose objects
 - contamination check - a dodgy fastq read count fixed

release 21.0
 - reference interface moved to npg_common namespace
 - insert_size and seqience_error check object refactored following changes in the reference role and its new namespace

release 20.0
 - store and display RunInfo xml
 - bug fix to display project and sample names for each lane
 - bug fix to improve loading speed of the front page because no need to try npg api to get the paired id_run for a RTA piared read run.
 - bug fix about extra <hr> tag (not <hr/>) in summary.htm file for qc data loading
 - not use libxml to parse offset xml anywhere
 - set end value for single read run as 1 in qcal table
 - ignore error rate data missing when a run no control lanes

release 19.0
 - load offset values for a run from a merged offset file, and stop using libxml to parse offset xml because of megered file too big
 - be able to get id_run and position from json filename and add them to json object if missing there
 - split_stats_coverages for table split_stats is not dependent on the relationship of the two tables. Fey::ORM no need to get foreign key info from the database currently, this can be disabled in order to improve database schema loading speed.
 - New illumina analysis loader module which makes use of some of the common roles, and should gel better, and be faster, than the current npg_qc_api.pl loader with the pipeline
 - using npg::api::run_lane to get organism of lane instead of run
 - bug fix to add eval_error to sequence_error check comments
 - count soft clipped bases as error when calculting sequence_error
 - add extra attribute info for each autoqc result, along with comments they are in result superclass or role
 - the module name and version number for autoqc check modules are stored in their result info hash
 - aligner name, version and options for contamination, insert_size, sequence_error and split_stats are stored in their result info hash

release 18.0
 - data-servise module is incorporated into a more generic qc_store model
 - the npg_qc::autoqc::results::collection class has ability to load qc results from teh staging area without specifying a path explicitly
 - run_graph table with extra columna end and most statistical graphs are read based
 - analysis and analysis_lane with extra column end
 - autoqc sequence_eror check added

release 17.0
 - command line options processing for the bin/qc script is done by MooseX::Getopt
 - the collection object for autoqc is backed by an array class from MooseX
 - the display features in the autoqc result objects are removed
 - the result objects are refactored into a combination of roles and classes to allow for a smooth object creation directly from a BD
 - insert size check now fails if there are problems in extracting reads from fasq files due to unmatched reads

release 16.0
 - added the adaptor check
 - added a field to record a path to a reference in the insert size check
 - store expected insert size range instead of expected mean; evaluate against the lower range boundary
 - refactored the autoqc part that performs the check so that it uses Moose roles from npg_common to deal with runfolder information
 - autoqc result roles added
 - Fey schema and table classes only load database schema and table when you call the loading method, and database parameters can be passed in when loading
 - autoqc database table classes now share the same role with result class, not directly inherit from result class
 - be able to read split_stats data back from database


release 15.0
 - given an id_run, return a collection of autoqc data objects from database or json files in runfolder
 - fastq split_stats class is added to autoqc result package
 - add two tables split_stats and split_stats_coverage to store fastq splitting statistics

release 14.0
 - autoqc: output is encapsulated in result classes and saved to json only. XML support discontinued
 - autoqc insert size stats and histogram calculations is performed with the help of PDL
 - generic serialization of Moose classes to a database
 - serialization of autoqc result objects from a json string to a database
 - npg_qc_api.pl - now has option to only load a single id_run
 - Fey::ORM schema and autoqc result table classes are added, which can save JSON data into database and get data back as objects

release 13.0
 - created a namespace for autoqc libraries, added code for q20 and insert size check there
 - add npg home page link in the top menu
 - show average values in the statistical graphs
 - display statistical data by run with cycle numbers for each graph
 - using read length of each read of a run to calculate the lane yield instead of using the cycle number of the whole run
 - add average yield per lane per read by week graph
 - allow end value of a run to be a non-digit

release 12.0
 - add view for recipe file and the link in the summary page
 - display cycle or read length details in the chip summary page
 - remove swift link in the summary page

release 11.0
 - add recipe_file table to store the recipe file name, contents and md5 value
 - store the first and last indexing cycle number if any
 - store cycle number for read 1 and read 2 if there are two reads in one run

release 10.0x
 - update the database if the data already in the database, or delete the old data before inserting the new data
 - add unique index to qcal table and set end value as 0 if the qcal value is for single run or merged paired runs
 - modules to load qc data from other directories, especially for fastqcheck files from the repository
 - handle different cycle numbers of the paired runs for cache_query table
 - IVC base call plot all in the same scale 100%
 - stop read Q value from qcalreport file if fastqcheck files created for all lanes
 - store first indexing cycle number into database for multiplex run
 - query run recipe table for cycle count of a run
 - display cycle count for both ends of a pair of runs, which may be different
 - display qcal value for each lane

release 9.0
 - add api to delete qc data for one run
 - add graph view of cluster number against tile number as an alternative of heatmap
 - add view to show error rates of the latest runs per instrument
 - bugfix about getting the control lane data from lane_qc table to populate run_graph table
 - increase the x, y field length of table offset in database schema
 - display statistical data by week with the graph
 - store cycle number, tile number per lane in database from recipe and tile layout xml files
 - back populate run_recipe table by counting current QC or runlog data
 - display phasing information on summary page
 - retrieve project name and library name for each lane from sequence scape and display in the run summary page
 - QC data complete, check number of cycles, tiles and lanes in table lane_qc, signal_mean, errors_by_cycle and qcal against values in table run_recipe, not just check lane_qc table with startard number of tiles, lanes
 - only cache lane_summary data into cache_query table if data complete
 - get a list of runs from cahce_query table with lane_summary infomation to cache run_graph and instrument_statistics tables, and for npg_qc data loader and main page runlist
 - check whether lane summary cached in cache_query table to report data completely loaded for XML web API
 - check runlog data fully loaded against the actual number of tiles and lanes from run_recipe

release 8.0
 - analysis and analysis_lane api modules, initially set for ability to obtain data for analysis_report script, which is under npg-tracking
 - store frequency response matrix and offset data into database and simple web interface
 - add avgerage error per run by instrument statistics graph
 - get cycle number from move_z table if can't get it from errors_by_cycle table
 - store cycle number for a run into run_graph table
 - add cycle length filter to the statistics graphs
 - bug fix about getting the run end number from a single run qcalreport file name
 - bug fix to get correct lane number from fastqcheck file name of single end run
 - cope with relocation of score, rescore files of the pipeline software 1.3rc1
 - add caching scripts to the runlog loading script, to add them in the cron job list
 - get different levels of run folder directly from Latest Summary symbolic link if not given

release 7.0
 - api direct loading now gets database credentials from config.ini
 - heatmaps for pf_perc_error_rate now scales upt to 10+ (anything 10+ is considered to high, and is therefore all very hot)
 - all thumbnails for error plot view
 - store the run start, complete and end time in the database
 - add run statistics by time graph

release 6.0
 - Change to json output format for run_tile list for a run (default - single run, data structure streamlined)
 - IVC thumbnail plots now horizontal, merged image with a area map using DHTML.
 - IVC large plots now loaded using a lightbox to sit over the rotated IVC thumbnails
 - image_store table to store png that are regularly acessed for speed improvement
 - lane_qc table - change to column definitions for control lane only columns - from text to float (unknown stored as NULL)
 - indexes added to many tables, in order to improve speed efficiency.
 - Uniqueness checked for rows where applicable.

release 5.0
 - API modules to obtain summary, run list, run_tile and signal mean data
 - bugfix to ensure only single loading of rows into database
 - yield per run per instrument graph
 - blank base error rate per tile by cycle
 - bugfix to ensure most common words to be loaded into database
 - graph image now uses gray lines instead of black for clarity
 - first cycle intensities heatmap now scaled rather than linear

release 4.0
 - JSON service - run_tiles obtained but now in order, and with qc data already packaged in for the tile
 - JSON list of run ids that have data
 - caching for instrument statistical graphs
 - Error graph scale to 5% on Y-axis
 - XML feed to query if run is loaded /run/<id_run>.xml

release 3.0
 - Link to NPG run pages from the id_run/id_run_pair in the chip summary
 - Y Scale max for IVC plots set to default to 1500 if 100 tiles per lane (i.e. GA2)
 - JSON services - summary for run, obtain tiles, some stats for tile
 - different graph views possible on statistical graphs
 - run tile view - linked to when you select a tile on a heatmap or run alert
 - statistical graphs for instruments - tile count of errors by run

release 2.0
 - api to process Runlogs for move z data
 - display for move z data
 - hoverable heatmaps with clicking to run tile viewer
 - move to own database instance
 - improvements to Bustard processing
 - caching of big queries to improve performance
 - statistical graph by run

release 1.0
 - api to process Bustard files into xml, and post them to webservice
 - webservice to process bustard xml and save to database
 - set-up of database schema
 - tests
 - views showing graphs and tables
 - swift summary processed
 - heatmaps of tile data
 - alerts for out of scope metrics<|MERGE_RESOLUTION|>--- conflicted
+++ resolved
@@ -32,14 +32,11 @@
  - samtools stats file parser
  - qX_yield and gc_fraction autoqc checks to use samtools stats files
    instead of fastqcheck file
-<<<<<<< HEAD
- - SeqQC: heatmaps from samtools stats files as a source
-=======
  - SeqQC:
+     heatmaps from samtools stats files as a source;
      links for latest ivc and analysis removed since the target files are
        no longer produced;
      link for full rna seqc analysis follows info in the result object
->>>>>>> b3d932c9
 
 release 65.4.1
  - store value of output_dir from the RNA-SeQC check into the database
