--- conflicted
+++ resolved
@@ -1,13 +1,10 @@
 LIST OF CHANGES FOR NPG-QC PACKAGE
 
-<<<<<<< HEAD
  - stop generating unused DBIx classes
-=======
  - ensure, where practical, that saving and retrieving qc outcomes
      works for multi-component compositions
  - add functionality to allow more columns to be added to table dynamically
  - add data for new extra column for sample_name in summary table
->>>>>>> 9cb2e3cb
 
 release 64.4 
  - utility QC feature: db tables, DBIx classes, retrieval
