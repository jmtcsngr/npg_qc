--- conflicted
+++ resolved
@@ -1,12 +1,9 @@
 LIST OF CHANGES FOR NPG-QC PACKAGE
 
-<<<<<<< HEAD
  - ensure, where practical, that saving and retrieving qc outcomes
      works for multi-component compositions
-=======
  - add functionality to allow more columns to be added to table dynamically
  - add data for new extra column for sample_name in summary table
->>>>>>> 7a50a1cb
 
 release 64.4 
  - utility QC feature: db tables, DBIx classes, retrieval
