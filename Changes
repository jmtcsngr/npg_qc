LIST OF CHANGES FOR NPG-QC PACKAGE

<<<<<<< HEAD

 - GbS Minor_v1.0 plex included in genotype data extracted from iRODS 
 - mqc skipper - following a change in RoboQC criteria for real samples
=======
release 69.5.0
 - measures to speed-up generation of SeqQC pages:
   - add a prefetch for compositions and components when retrieving autoqc
     results from a database;
   - use in-line custom sort function instead of a closure for ref_match
     result objects  
   - disable a check for circular references in serialization of autoqc
     result objects

release 69.4.0
 - mqc skipper not to consider runs tagged 'no_auto' or 'no_mqc_skipper'

release 69.3.0
 - mqc skipper - following a change in RoboQC creteria for real samples
>>>>>>> a5566abc
   (artic QC pass requirement is dropped), add a threshold for the number
   of artic fails
 - add option to restrict to a single gbs_plex to genotype_call_results_reporter  

release 69.2.0
 - the mqc skipper script is changed to always take into account the outcome
   of RoboQC assessment
 - improvements for SeqQC display of the generic results for artic data

release 69.1.0
 - an extension for the npg_mqc_skipper script to make it work for the
   Heron study, ie to take into consideration provisional manual QC
   outcomes from the review autoqc resuls and finalise QC outcomes
   for sequencing and libraries for runs that are expedited to archival

release 69.0.1
 - npg_qc::autoqc::checks::generic::artic - bug fix in a parser for
   artic QC summary for cases when the summary is empty

release 69.0.0
 - npg_qc::autoqc::checks::generic::artic - a proper autoqc check class,
   which repleces bin/npg_autoqc_generic4artic script
 - make pp_name attribute required for the generic check object
 - custom scripts for robo qc and autoqc for outputs of the artic pipeline
   (npg_autoqc_generic4artic and npg_simple_robo4artic) are removed
 - npg_qc::autoqc::checks::review
   - breaking change of the RoboQC section of the product configuration file
   - introduction of the applicability criteria to allow for conditions that
     are based on different LIMS properties

release 68.9
 - DBIx class for the generic table: add missing standard custom relationship
 - SeqQC template simplification and database access optimisation for rna
   autoqc results
 - extension of the SeqQC template for the generic check - a link to
   appliconstats index page for plots is added
 - deployment of the latest version of Catalyst, 5.90128, does not seem
   to include the Starman; the dependency was probably not explicit;
   starman is added to the list of required packages in npg_qc_viewer/Build.PL 

release 68.8.0
 - specialised generic check for ampliconstats

release 68.7.1
 - bug fix for the order of assignment of keys for the doc->{'meta'}
   part of the generic result object for the ncov2019_artic_nf pp

release 68.7.0
 - ability to invoke, via the qc script, specialised versions of
   autoqc checks
 - reusable methods for autoqc generic check

release 68.6.0
 - autoqc generic result object:
     rename 'desc' attribute to 'pp_name' since 'desc' is a reserved
     word in some SQL flavours; hence qouting the column name, which
     DBI(x) does not do, might be required;
     to be able to produce distinct visual representation in SeqQC for
     different external pipelines check_name method to return the
     name of the class concatenated with the name of the pipeline
 - npg_autoqc_generic4artic:
     uses sample control flags instead of sample
     supplier names to distinguish between real samples and different
     sample control types
 - SeqQC view for the autoqc generic result

release 68.5.0
 - npg_simple_robo4artic:
     uses sample control flags instead of sample
     supplier names to decide on the robo evaluation criteria and the
     proposed manual QC outcome;
     evaluates positive controls in the same way as real samples 

release 68.4.0
 - npg_qc::autoqc::checks::generic and npg_qc::autoqc::results::generic -
   check and result objects for generic autoqc
 - DBIx class for the generic result
 - a new script, npg_autoqc_generic4artic, to generate generic autoqc
   results for artic pp

release 68.3.0
 - npg_simple_robo4artic:
     extended to consider negative and positive controls;
     no action (skip) for positive control, a separate set of evaluation
     criteria for negative controls;
     all outcomes are recorded as preliminary manual QC outcomes;
     QC summary is is recorded in the 'info' attribute of the review
     autoqc check
 - type of the 'info' attribute for file-based autoqc results is relaxed,
   changed from a hash of strings to a hash of arbitrary entities to allow
   for a nested data structure

release 68.2.1
 - allow the dot character in QC outcomes column values

release 68.2.0
 - tweak for genome coverage figure in qc summary - fall back to target 
   if no default autosomes only number available.
 - a new script - npg_simple_robo4artic - to generate autoqc review
   results from third party QC data
 - skip ref_match autoqc checks only for true GBS samples
 - SeqQC viewer: make visual cues for utility (user) QC  outcomes always
   visible regardless of whether they concur with the manual QC outcome
   or not

release 68.1.0
 - criteria_md5 attribute is added to the review autoqc result object;
   previously it was computed at a point of loading to the database
   and was available only in objects retrieved from the database;
   availability of this value at check execution time will be useful
   for planned generalisation of the review check
 - ability to save autoqc review outcomes to uqc is added
 - autoqc review check: enable public 'lims' attribute for the
   object's constructor - needed to speed up pipeline's setup
 - remove old InterOp file parsers and database loaders

release 68.0.0
 - interop parser - extra tests and a fix for some result hash keys
 - provisions for having an array of result objects in the result
   attribute of the autoqc check object
 - ability to pass multiple qc_out directories to the check
 - using moniker role to generate file name root in a standard way
   from a composition - needed if the result attribute is an array
   since passing the file name root to the check will not be the right
   thing to do (multiple file names are needed in this case)
 - redundant result role methods filename_root_from_filename and
   is_old_style_result are removed
 - pass, info and comments attributes moved from the result to the
   its parent base class (both in npg_qc::autoqc::result namespace)
   to make these attributes available for results objects that are
   derived directly from the base class.
 - new interop autoqc check
 - retrieval of interop autoqc check results by SeqQC web app is
   currently supressed
 - division by zero bug fixed in npg_qc::autoqc::role::bam_flagstats
   for cases when nothing mappes in target regions 

release 67.5.0
 - npg_qc::illumina::interop::parser - a stand-alone custom parser
   for Illumina InterOp files; unlike Illumina's own parser, this
   parser does not round the results of the calculation

release 67.4.0
 - bug fix for mqc skipper script which, because of filtering on
   study name always gave count of unique studies on a run as one
 - bam_flagstats autoqc check - detect and parse samtools markdup metrics

release 67.3.0
  - change default file type to cram for genotype check
  - script for skipping manual QC step: an additional filter
    to ensure that the all lanes for a run that bypasses
    manual QC deplexed properly

release 67.2.0
  - script to move NovaSeq runs for a particular study
  - change default file type to cram for bam_flagstats

release 67.1.0
  - if DO_NOT_USE reference selected don't run VerifyBamID but provide
      explanatory comment in json output file
  - in qc store, capture error inferring a path to the archive dir,
      which we need to retrieve autoqc data, rather from inferring
      some other path

 release 67.0.0
  - fix regular expression used in collapser after change in template
  - adapter check switched to use cram files; fixed an old bug in
      parsing blat output which resulted in incorrect adapter counters
      per cycle
  - record absolute path of the verifyBamID executable
  - remove provisions for retrieval of autoqc results from old style
      run folders

release 66.6.0
 - review autoqc check: do not exit on criteria evaluation error
 - table and DBIx class for the review autoqc check
 - SeqQC display for review autoqc results
 - qc_store retrieval from a database reimplemented to ensure that
     merged data are not retrieved when run data are required
 - SeqQC templates updated to conform with Template::Toolkit v2.29

release 66.5.1
 - add placeholder results file for bcfstats where no ref genotypes exist
 - ensure immutability of a private attribute in autoqc checks review

release 66.5
 - update spatial_filter results parsing
 - add target autosome stats to bam_flagstats qc check
 - allow 'last_modified' date in mqc tables to be pre-set
 - new autoqc check 'review' to evaluate results of other
   checks against configurable criteria
 - SeqQC: add a visual que for failed autoqc review results

release 66.4
 - allow to finalise undecided library manual qc outcomes for
   all entities
 - remove library type restriction from genotype_call can_run (retained as double check in seq_alignment)

release 66.3
 - sequence_summary table - extend storage for the header column
 - remove fastqcheck database loader
 - autoqc database deletion script update

release 66.2
 - SeqQC: heatmaps from samtools stats files as a source
 - relax JSON parser (allow non-utf8 characters) when loading sequence_summary
   results to the db
 - ref match results sort order - make deterministic (important for consistency
   of data we load to the warehouse), also add a method to return top two results
 - fixes for composite genotype script following previous release 

release 66.1.1
 - composite genotype check script (call_gtck_composite_rpt.pl) search
     for run folders disabled - only use iRODS cram files

release 66.1
 - autoqc results loader to check for potential composition digest clashes
 - amend upstream_tags check to find previous runs which have reached
     status "analysis complete" (instead of "run complete")

release 66.0
 - GUI for utility QC (inactive)
 - add new bcfstats qc check + viewer change
 - skip incomplete tag zero results in genotype_call POSTing to LIMs
 - minor changes to genotype qc check to support checking against externally
   supplied genotypes instead if they exist
 - handle target samtools stats file - parsing, archiving and viewing.
 - queries to qc_store should always have support for tracking db look-up
 - methods for loading autoqc results moved from npg_qc::autoqc::collection
   to npg_qc::autoqc::qc_store
 - little-used method load_run of npg_qc::autoqc::qc_store class, which did
   not support propagation of tracking db handle, is removed
 - unused public methods in npg_qc::autoqc namespace removed
 - mqc outcomes API - a new method, get_library_outcomes, for retrieving
   library qc outcomes as boolean values
 - deciding whether the entity is subject to manual QC:
     remove special provisions for GCLP;
     enforce that libraries and lanes cannot be qc-ed on the same page
 - enable saving qc outcomes for multi-component compositions
 - SeqQC GUI changes for multi-component compositions:
     enable display of autoqc results;
     enable manual QC
 - changes to allow for SeqQC display of results corresponding to multi-
   component compositions
 - Illumina QC data loader restricted to loading cluster density data, its
    data pre-loading functionality dropped
 - amend spatial_filter check to take a directory name to search instead
    of an explicit list of input files (that approach became unworkable
    with highly plexed lanes)
 - add result_file_path attribute to file-based result objects
 - samtools stats file parser
 - qX_yield and gc_fraction autoqc checks to use samtools stats files
   instead of fastqcheck file
 - SeqQC:
     links for latest ivc and analysis removed since the target files are
       no longer produced;
     link for full rna seqc analysis follows info in the result object
  - remove can_run restriction of verify_bam_id check for (cD|R)NA libraries

release 65.4.1
 - store value of output_dir from the RNA-SeQC check into the database

release 65.4
 - qX_yield autoqc check extension: capture and save yields for q30 and q40

release 65.3
 - fixed bug in cluster_density calculation where no TileMetrics interop
   file exists

release 65.2
 - add new metric mitochondrial genes content as mt_pct_tpm to RNA-SeQC check
 - can_run returns false for pulldown_metrics check for tag 0
 - genotype check does not require the existence of irods: input_files

release 65.1.1
 - explicitly use pre v6 bwa for rna_seqc rRNA alignment as input not name sorted 
   (tolerated in old version but not bwa0_6)

release 65.1
 - bwa to bwa0_6 for rna_seqc rRNA alignment

release 65.0
 - adapter autoqc check - discard code for fastq input
 - add genotype_call_results_reporter script to report genotype_call
   results to the LIMs
 - tag_metics matches_pf_percent only stored to three decimals places now
   so trim in viewer
 - modified spatial filter qc check to read all run_lane filter.stats files
 - changed naming of spatial_filter stats files to <run>_<lane>*.spatial_filter.stats
 - upstream_tags qc check - replaced bamindexdecoder with bambi decode
 - dropped ability for qc checks to sub-sample input fastq
     instead run the checks directly off the cached fastq files
 - NovaSeq changes, new InterOp file format and per lane read counts now 64-bit unsigned ints
 - make travis happy as running apt-get update by default was disabled.
 - NovaSeq run info file size is around 95KB, too large for the text column type.
     Column type changed to mediumtext.
 - upstream_tags autoqc check: standardise access to the tracking database
 - 'execute' method of the parent autoqc check to error if input files do not exist
 - dependency on tracking XML feeds removed
 - bwa0_6 (newer bwa) expalicitly requested where bwa aligner is used
 - all C source code moved to https://github.com/wtsi-npg/npg_qc_utils, executables are
   built by Conda https://github.com/wtsi-npg/npg_conda/tree/devel/recipes/npg_qc_utils/65.0;
   Build.PL changed accordingly

release 64.6.3
 - update parsing of spatial filter stats in spatial_filter QC check

release 64.6.2
 - QC viewer changes for genotype call

release 64.6.1
 - tweak to GbS library type check in genotype call as arrived as GBS (now case-insensitive).
 - Exit rna seqc gracefully if bam has no reads
 - more stringent ref check now required for Pf3D7_v3.fa/hs37d5__Pf3D7_v3.fa
   in genotype check

release 64.6
 - add new metric glogin_pct_tpm to RNA-SeQC check
 - DBIx schema loader script: alter table to add new globin metric column
 - add functionality to pass some of the files necessary to run RNA-SeQC
   as CLI options for program qc for more flexibility for stand alone run
 - add new role for rna_seqc to implement ability to extract values from
   column other_metrics to be stored in ml warehouse database.
 - add tag_hops_power and tag_hops_percent columns to tag metrics
 - remove run_timeline component on the Illumina QC loader
 - stop generating DBIx class for run_timeline db table
 - remove unused methods of the run_graph Clearpress model
 - add new role for rna_seqc to implement ability to extract values from
   column other_metrics to be stored in ml warehouse database
 - changes for GbS genotype calling check 
 - tag_sniff
    handle separators in BC tags for dual-index runs
    allow dual-index runs to be revcomped independantly
    when tag has a separator -t option operates on subtags
    allowed to ignore an index when the BC tag contains a separator 

release 64.5
 - qc outcomes model: code generalisation to simplify addition of
   further qc types
 - uqc outcomes - saving and updating enabled
 - switch to node 6.12.2 in travis
 - stop generating DBIx classes for unused tables
 - tiny tweaks to rna and verify bam id help links
 - ensure, where practical, that saving and retrieving qc outcomes
     works for multi-component compositions
 - add functionality to allow more columns to be added to table dynamically
 - add data for new extra column for sample_name in summary table
 - treat all dynamically added methods in the same way

release 64.4.1
 - fix bam_flagstats check library_size bug

release 64.4 
 - utility QC feature: db tables, DBIx classes, retrieval
 - Add STAR aligner bams as a valid RNA alignments
 - update bam_flagstats to be able run when no markdups metrics file exists

release 64.3.1
 - error in a statement for data update is fixed

release 64.3 
 - DBIx schema loader script: automatically add npg_qc::Schema::Composition
 - drop unique consctraint for (id_run, position and tag_index) columns;
 - make a foreign key to seq_composition table not nullable and set
     a unique constraint on the foreign key column in entity tables;
 - do not use id_run, position and tag index column values from
     entity tables, compute rpt lists from compositions;
 - do not list explisitly id_run, position and tag_index in return
     datastructes for both get and save outcomes methods
 - a method to find a composition without creating one

release 64.2
 - Cannot have default Moose constructor in derived DBIx classes - fix for
     custom MqcOutcomeEnt resultset
 - DBIx achema loader script: automatically add npg_qc::Schema::Composition
     role when generating result classes for autoqc tables
 - DBIx classes for autoqc db tables:
     remove 'create_component' factory method which was only needed
      for back-filling composition foreign key;
     inherit 'composition' attribute from a newly created
      npg_qc::Schema::Composition role;
     document 'composition' attribute
 - composition-enabled manual qc:
     db tables linked to the seq_composition table;
     search proceeds via releated composition tables;
     when mqc outcomes are saved, a composition is created if it does not exist;
     'composition' attribute is added to mqc entity result classes;
 - upgrade bower to 1.8.2 in travis
 - stop building on Travis under Perl 5.16,
   see https://rt.cpan.org/Public/Bug/Display.html?id=123310

release 64.1
 - SeqQC viewer - function to draw readonly representation of the
   utility flag
 - autoqc checks parect object - refactore to use a new factory for
   rpt list to composition transformation
 - upstream_tags modified so it can work with the rpt_list argument
 - constraints in autoqc db tables are reset to allow for saving
   results for multi-component compositions
 - tag_sniff modified to load the whole tag table upfront
     revcomp matches now output in reverse video

release 64.0
 - composition-enabled autoqc objects storage
     schema changes
     DBIx binding updates
     script for back-filling foreign keys to composition table
 - bug fix on search_autoqc method
 - db composition creation via a factory method
 - db autoqc loader - unused 'update' option removed
 - db autoqc loader - will retry a transaction that failed because
     a db lock could not be aquired
 - saving a component with subset attribute value 'all' gives an error
 - npg_qc::autoqc::results::collection
     remove unused functionality;
     ensure existing methods work with objects that do not have id_run,
     position, etc
 - remove superfluous method call from a template
 - db query for tag_index NULL or NOT NULL: undef as a string
   might not give problems now, but will when all db records are
   linked to compositions
 - remove unused qc_chema property from TransferObjectFactory 
 - set explicit dist to precise in travis yml
 - simplify and optmise pool detection in the viewer
 - remove links to Clarity LIMs, generalise code for linking to LIMs
 - deleted VC (view-controller) part of the Clearpress npg_qc web server
 - index unq_seq_compos_rp for seq_component becomes unique

release 63.1
 - label fix for rna_seqc in SeqQC viewer
 - MySQL does not save correctly integers to float columns;
   change column definitions for rna_seqc

release 63.0
 - update script for deleting autoqc database results so that it
   can handle composition-based tables
 - remove attribute qc_report_dir from check object: the output directory
   is created by default using the sample's filename root
 - npg_qc::autoqc::qc_store - load rna_seqc results into new rna_seqc
   table in npg_qc database.
 - SeqQC:
   - added template for rna_seqc check with selected metrics shown
     in summary
   - include a link to original RNA-SeQC report in check's template
   - Build will fail if no node, npm or bower are available in path
 - stop using multiple versions of samtools
 - do not install NPGQC web app
 - increase HTTP timeout when reporting manual qc outcomes to LIMs

release 62.9
 - fix for GD image generation test in response to a change in constructor
   behaviour in GD.pm
 - compute expected path in tests in a way that takes into account
   substitutions
 - genotype and verify_bam_id checks:
     speed up pipeline job submission for deeply plexed lanes by
     moving calls that involde access to reference repository out of the
     can_run method
 - composition-based autoqc results db search via DBIx: allow for
   a search query that contains fields from the main table

release 62.8
 - tag_sniff modified clip and revcomp options to handle split tags
 - Sort results for merged genotypes as well - to avoid out of order failure.
 - specify an appropriate "accept" header when sending manual qc
   outcomes to LIMs (header was not set resulting in 406 responce
   code)

release 62.7
 - current staging directories do not have autoqc results in
   bustard_path; stop looking there
 - ClearPress Perl library is pinned to v. 473.0.5
 - upstream_tags autoqc check: stop falling back on files in IRODs

release 62.6
 - make building the iRODS handle of npg_qc::autoqc::checks::genotype
   lazy to avoid calling baton until required at runtime
 - translation from a database composition representation to the
     npg_tracking::glossary::composition type object
 - db query for compisition-based tables should include a condition
     on tag_index if only lanes or plexes are being retrieved
 - Fix in npg_qc::utils::bam_genotype for rare out of order mpileup failures 
 - Travis CI build: when building dependencies, us the same
   branch as the one the pull request is made to.
 - back to testing with mysql 5.7.13 in travis
 - drop node 0.12 from node travis matrix
 - add perl 5.22-shrplib to travis matrix
 - to reduce uncertainty in ranking close results, increase precision
   used for ranking contamination results
 - call_gtck_composite_rpt.pl - supply rpt list to genotype check
 - Code and tests changes to reduce number of warnings under Perl 5.22.2
 - sequence mismatch - do not return PDL special values, treat NaN as
   a bad value and return undefined instead

release 62.5
 - a very concise replacement for NPG_QC pages
 - no templates rna_seqc results - we should not try rendering

release 62.4
 - autoqc loader does not try loading a result for which there is
   no coresponding DBIx binding

release 62.3
 - make bam_flagstats check runnable under the qc script
 - remove autoqc loader backwards compatibility with analysis code
   that does not generate related results for the bam_flagstats results
 - Arguments given to the qc script are passed through to the relevant
   qc check object.
 - QC script does not try to infer the location of input files.
 - QC script accepts the rpt_list argument.
 - tag_index attribute of the check object cannot be assigned to undef.
 - added Broad Institute's RNA-SeQC to autoqc QC checks
 - SeqQC - genotype view fixed (escaping)

release 62.1
 - Bug fix in build action for cgi files.

release 62.0
 - Towards composition-based autoqc:
   - npg_qc::autoqc::results::result - Composition-aware,
     id_run, position and path attributes become optional.
   - npg_qc::autoqc::qc_store - Use DBIx syntax for quering on tag_index
     (future compatibility with planned table schema changes), db load
     compositions of size 1 only.
   - npg_qc::autoqc::db_loader - Result classes support composition,
     but most tables have not been converted yet. Do not generate
     composition if no support in the result table.
   - npg_qc::Schema::ResultSet - Enchancement for a search for tables that
     do not yet support compositions: convert undefined values
     for columns under a unique constraint to database defaults.
 - SeqQC - outdated template for split_stats removed
 - genotype role refactored to remove hardcoded uri encoding            
 - remove contamination check that is not run any longer,
   result object remains
 - to keep similar code together and to avoid listing explicitly
   an increasing number of non-runnable checks, move checks_list()
   method to the collection object
 - genotype check, croak if error closing samtools pileup command
 - norm_fit
     - modify peak finding to allow for peaks in first/last bin
     - added monotonity condition when estimating stdev
     - drop stdev when outputting filtered modes
 
release 61.2
 - SeqQC:
   - Reintroduce collapser
   - using grunt/npm to automate js testing
 - VerifyBAMId changed condition MIN_AVG_DEPTH from > 4 to > 2 for fail

release 61.1
 - SeqQC
   - Using --force-latest for bower install deps during Build
 - improve test robustness (larger page sample for mech to check)

release 61.0
 - using test matrix with node 4.4.2 and 0.12.9 for travis
 - help page for manual qc
 - redesign of both client and server side for generic qc outcome updates
 - updates to already stored outcomes, including final outcomes,
     are not an error, will be skipped
 - require that all library outcomes are marked explicitly before the
     final sequencing outcome is saved
 - custom class for authentication in tests - works with JSON POST requests
 - mqc widgets not shown if no lims data available
 - title for pages with data for one id run show run status
 - SeqQC
   - bugfix only build request for qc_outcomes if rptkeys in page
   - upgrading jquery to 2.2.3 from 2.1.4
   - upgrading requirejs to 2.2.0 from 2.1.20
   - upgrading bcviz to 1.3.2 from 1.3.1
   - upgrading table-export to 1.5.0 from 1.2.2
   - upgrading qunit to 1.23.0 from 1.20.0
 - add unique db constraint for short descriptions in qc outcome
   dictionaries; the constraints should have been set when the tables
   were created 

release 60.0
 - JSON service (retrieval) for qc outcomes
 - update link to picard in POD
 - SeqQC:
   - remove use of autocrud plugin - it's never been used
   - simplify the authorisation and it make more secure (do not fetch
     user credentials from the url), move the code to a new User model
   - in tests extend the User model to allow for getting user credentials
     from the url
   - avoid warnings in tests by setting the default for the username to
     an empty string
   - if the user is logged in and is authorised to do manual qc, display
     a visual cue on the top of the page
   - tag metrics column moved next to the column with tag index and tag sequence
   - show deplexing percent for individual tags in tag metrics column
   - retrieve qc outcomes from npg_qc_viewer qcoutcomes JSON service for
     initial page rendering

release 59.8
 - give LIMs time to process posting qc outcomes as individual events
 - SeqQC
   - upgrading bcviz to 1.3.1 from 1.3.0 (individual minified files)

release 59.7
 - SeqQC
   - bower configuration files in npg_qc/npg_qc_viewer
   - moving client test files to npg_qc/npg_qc_viewer/t/client
   - fix regression, missing require for table-export

release 59.6
 - SeqQC
   - generating bcviz plots only when they will become visible and remove
     them when they will not be visible
   - set max number of plexes for manual QC as 400

release 59.5
 - autoqc results db loader: an option to force a re-build of related objects
 - SeqQC
   - fix warning about undef value in the adapter template
   - fix closing div tag in verify bam id template 
   - upgrading jquery to 2.1.4 from 2.0.3
   - upgrading requirejs to 2.1.20 from 2.1.8
   - upgrading qunit to 1.20.0 from 1.15.0
   - upgrading bcviz to 1.3.0 from 1.2.1
 - travis ci testing perl modules for npg_qc and npg_qc_viewer
 - require DBD::SQLite@1.48 to run tests

release 59.4
 - saving manual qc values for libraries - allow for an undefined or empty
   list of tag indices
 - tags in lanes from GCLP runs are not subject to library qc
 - composition-based autoqc results - disable version checking between the version
   of the module that serialized the object and the version of the same module that
   is performing de-serialization
 - script to import manual qc values from the old warehouse RT#493757
 - update_outcome method of mqc entities renamed to update_nonfinal_outcome
 - a new update_outcome method allows for update of final outcomes
 - method to toggle stored final manual qc outcomes
 - mqc reporter - reporting might cause a loss of link between the product and
   flowcell data in the ml warehouse, so prepare all data, then report
 - SeqQC
   - New functionality to allow export summary table to CSV

release 59.3
 - transparent search query for autoqc objects irrespectively of the details of
   object's database implementation (in-table identifies or composition)
 - custom parent class for resultset objects
 - calling ->new() on resultset object to create a new result replaced with
   calling more intuitive ->new_result()
 - upgrade genotype check to use samtools1 and bcftools1
 - SeqQC
   - New dictionary table for plex level library MQC. (Issue 238)

release 59.2
 - library-level manual QC for individual plexes.

release 59.1
 - 'write2file' method of autoqc result objects removed since it duplicated
     the 'store' method
 - alternative base class npg_qc::autoqc::results::base for autoqc results objects,
     able to represent results that are derived from merged files and described by
     a composition of multiple components
 - autoqc result objects for samtools stats file, sam/bam headers and digests
     derived from the new base class
 - bam_flagstats result extension to produce samtools_stats and sequence_summary
     results (related objects) either at run time or later
 - database tables for storing component and composition objects
 - autoqc db loader extension
     - to load data represented by classes derived from the new base class
     - to build related objects in memory and to load them to the database
       bypassing serialization to a file - a way to save cram headers and stats
       file where the analysis pipeline did not run the current code that
       produces samtools_stats and sequence_summary objects as individual files
     - ability to mark records as current
 - reporter for manual QC results retrieves LIMs info from ml warehouse;
     it skips GCLP runs RT#480489.
 - tag_sniff new option to truncate tag sequences
 - tag_sniff checks common tag sequences against tag sets in the warehouse
 - SeqQC
   - add the total yield in library view RT#488973
   - summary table: display supplier sample name along the library barcode RT#488964,
     remove separate sample column
   - fix missing composite genotype check visualisation broken when cleaning
     template for ml warehouse
   - fix missing space between forward and reverse when reporting percent gc 
     fraction
 - genotype check data extraction scripts - updated scripts to fail more readily
    and informatively when an iRODS error occurs

release 59.0
 - SeqQC 
   - remove ajax proxy controller
   - stop 00 tests accessing live db credentials and databases
   - using mlwarehouse for dwh information displayed in SeqQC viewer
   - removing tests related to template compilation
   - providing links to lims for pool/library/sample
 - autoqc check and autoqc objects: remove unused 'sequence_type' attribute
 - autoqc check and result objects - use existing roles for id_run and
   position definitions
 - result object - to remove dependency on id run, position and tag index,
     allow individual results to overwrite the root of the output file name
 - refactor autoqc check to use file_type attribute name instead of
   input_file_ext
 - tags_reporters check - remove hardcoded solexa path
 - genotype and verify_bam_id_checks - use standard way of reporting run-time
   problems
 - bam_flagstats
     - one call to compute all metrics
     - method for finding stats files
     - if id_run not given, derive the root of the output file name from
       the input sequence file name 

release 58.9
 - move method for file name creation from SeqQC to autoqc so that it's
   more accessible
 - SeqQC
     - upstream_tags template - do not report potentially confusing tag index value when
        there is no id_run in the high-scoring tags table
 - remove misleading bam_flagstats check info

release 58.8
 - SeqQC
     - display insert size normal fit confidence and number of modes in the 
       summary table
     - do not show adaptor plots for low contamination
     - provenance in lane title not in every check
     - prepend all page titles with application name and version
     - different page title colour if running in non-live environment
     - use updated LIMs server url
     - link to NPG tracking web server running on the same host as this app
     - showing reference species and version below lane titles
 - Using container configuration for travis

release 58.7
 - bam_flagstats autoqc result object:
     new field, subset, added to be used instead of human_split
     human_split is retained for now to be compatible with existing data and code
 - autoqc loader will only load fields that correspond to database columns

release 58.6
 - Using "jquery-unveil" plugin for heatmaps
 - Removing data from DOM after passing them to local variables
 - Nulling variables after using them for bcviz to free memory
 - Moved simplified file name generation to this package
 - Removing gc bias and qX Yield checks when looking at non-run views
 - Removing collapser
 - Using latest release of bcviz (1.2.1)

release 58.5
 - stop using depricated Class::MOP::load_class method
 - use namespace::autoclean instead of "no Moose" in Moose objects
 - using make_immutable in Moose objects

release 58.4
 - Creating a cache in SeqStore model to reduce file system access. 
    Improving query - using keys for tables.
 - Moving FileFinder functionality into SeqQC from seq_commons.
 - Cache of catalyst actions and uri in template.
 - Templates are configured to be checked for changes every 10 hours.
 - Connections to database for fastqcheck are passed to model from 
    template.
 - Test modules catch/test for warnings for unitilized ids and for 
    cases where it was not possible to locate a folder.

release 58.3.1
 - Updating Readme in npg_qc_viewer for changes in deploy procedure.
 - Fixing qXYield total for run and sample, now it calculates from actual values 
    in the table, does not recalculate from collection.
 - genotype check: reduce min_sample_call_rate parameter for genotype match from 95% to 75%, and
     min_common_snps from 21 to 20. This will allow (Fluidigm) qc genotypes with 20 calls to be
    identified as possible duplicates when using the standard set of 26 QC SNPS (W30467)

release 58.3
 - default autoqc result object creation - do not set tag index to undef to
   avoid this field being set when serializing to json with newer Moose

release 58.2
 - convert local path to nfs for linked tools when building fastq_summ

release 58.1
 - compile fastq_summ with samtools-1.2 and htslib-1.2.1
 - Removing global functions from manual_qc.js
 - Logic for preliminary outcomes for MQC
 - New undecided outcome for MQC
 - update scripts for genotype check data preparation
    - to allow specification of iRODS zone with an environment variable
    - perlcritic issues and version strings
 - gt_pack recognises version 02 headers in append mode
 - DBIx binding generation - keep column name case when generating accessors

release 58.0
 - skip running legacy gcbias if window_depth not available
 - compile fastq_summ executable during the npg_qc build, skip
     compilation if samtools is not on the path
 - C code clean-up to remove warnings in compilation
 - SeqQC daemon to set CATALYST_HOME relative to bin so that
     the production user does not have to have this definition
 - SeqQC build optionally fetches javascript dependencies
 - added scripts to handle generation of data for autoqc genotype checks

release 57.12
 - Removing MQC logic from templates and moving it to JS
 - Adding a controller to provide MQC status for a run using REST
 - Adding a role to provide functionality for 401 responses
 - Validation for DWH->MQC outcome integrity during mqc for logged mqc-ing user
 - Fixing id-username data in test data to fix patches in controllers 
     which validate username

release 57.11
 - take into account old-style tag metrics results when deciding
     whether the lane has plexes
 - be compatible with latest changes to the db_connect role
 - ensure that tests do not access user's home directory

release 57.10
 - total_reads now returns 0 when num_total_reads is 0 rather than undef
 - add support for metrics files produced by bamstreamingmarkduplicates
 - npg_qc build for web server does not compile executables
 - functionality of the util package in SeqQC merged into the rpt_key autoqc role,
     the package removed
 - api::error package moved to Util::Error
 - using node-qunit-phantomjs to run headless tests
 - tests for basic functionality for mqc Javascript code
 - adding configuration for blanket
 - updating readme for changes in testing procedure

release 57.9
 - autoqc results collection class - add a method for inferring whether
     a lane has plexes from results themselves
 - SeqQC - steps towards making display of autoqc results and manual qc process
   independent of availability of warehouse data:
    - use the new collection method to decide whether to display a link to
       plex results (previously warehouse data were used for this)
    - if plex results are available, always display a link to them
 - SeqQC - remove vestigial code for batch id retrieval 
 - SeqQC build: remove --linkable-bcviz-path option since dependency on bcviz
   is now managed by bower
 - SeqQC: Ajax controller removed (was used as a proxy for now discontinued
   requests to LIMs web server)
 - following restructuring of bcviz, amend statements for import of bcviz libraries
 - changes to allow genotype checks to be run on cram files
 - list of human references (with chr.naming convention) used by genotype check
     moved to file in the genotype repository
 - GRCh38 human references added to the list
 - gt_utils (gt_pack and find_gt_match C programs) added to Build install

release 57.8.1
 - add temporary file name option to bamtofastq command

release 57.8
 - Using bower to manage javascript component dependencies.
 - Using bcviz v1.1.0 which now supports bower.
 - use Biobambam bamtofastq in place of Picard utility in adapter qc check

release 57.7
 - removed redundant methods from NpgDB model
 - New javascript functionality to process mqc. MQC outcomes are changed using AJAX 
   calls to the controller directly.
 - mqc controller now provides with the functionality for mqc through asynchronous calls.
 - mqc controller does not saves a log in the tracking database when mqc outcomes are
   updated.

release 57.6
 - Added mqc_outcome_reporter
 - Added a new column to the mqc entity and historic table to keep separate track of who
    updates the record through the web page and who was the last user to modify the row.
    Updates to tests to deal with the new schema.
 - MqcOutcomeEnt validates outcomes are final before updating them as reported.

release 57.5
 - amend location of composite genotype data (composite_results_loc) in npg_qc_viewer.conf

release 57.4
 - in order to be able to retrieve values of foreign keys without
     fetching the row in the parent table, DBIx classes generated with
     an option to drop id_ at the start of the relation name
 - InflateColumn::Serializer component added selectively to autoqc classes
     rather than to all classes
 - mqc models (DBIx) functionality extended to create a method for
   updating/creating outcomes
 - column name fixed in the mqc_outcome_hist table
 - SeqQC viewer: top horizontal menu removed, Help link added to the menu on the right
 - SeqQC viewer: NPG links point to correct production/dev servers
 - SeqQC viewer: superfluous javascript code removed
 - SeqQC viewer: checks/runs page removed
 - SeqQC viewer: links to individual entities on the right removed
 - SeqQC viewer: if results for one run only are displayed and the request was not explicitly
     from staging or path, a link back to the run SeqQC page is displayed on the right

release 57.3
 - SeqQC: removed pages that are not used any more (studies, samples, libraries,
   people, weekly reports)

release 57.2
 - updated the way bcviz functions are called from SeqQC
 - Added tables for manual qc.

release 57.1

 - d3 bcviz rendering of adapter, insert size and sequence mismatch plots
 - page rearrangement to display ref match and old contamination results side-by-side removed
 - SeqQC templates, client-side scripts and config files installed to a directory
   under the install_base path; if a bcviz path is given, a link to it is created,
   old bcviz link is overwitten in this case
 - removed generation of google chart api urls

release 57.0
 - incorporated SeqQC viewer

release 56.16
 - changed default data source for call_gtck_composite_rpt.pl to combined Sequenom/Fluidigm results

release 56.15
 - if norm_fit test produces no output, e.g. if no peaks after filtering, simply add a comment

release 56.14
 - updates to norm_fit code
     more informative log messages 
     added checks for zero peaks 
     do not run norm_fit test if there is not enough variation in the insert size

release 56.13
 - correct size of genotype_data_set column of genotype table

release 56.12
 - insert_size.norm_fit_confidence from integer to float

release 56.11
 - changes to genoype check and utils to use combined Sequenom
    and Fluidigm results for the 26 QC SNPS (W30467)
-  fixed RE when parsing norm_fit output
-  fixed a bug and cleaned up norm_fit code

release 56.10
 - support for search for autoqc objects without tag_index attrubute
 - Build.PL extended to compile and deploy norm_fit executable
 - only run verify_bam_id if single sample expected (helps cope with 
   single plex in pool)

release 56.9
 - database name-agnostic database dump file

release 56.8
 - increase DB field sizes for genotype qc check results

release 56.7
 - only insert cluster densities which exist

release 56.6
 - use length of index read from tag0 bam file rather than length of tag in
     decode metrics file to derive barcode file, added new tests and test data
 - do not croak if a Bustard_Summary file does not exist (as is the case
     for HX instruments)
 - made interop parsing code more generic

release 56.5
 - phix bam_flagstat to have default serialisation name including phix

release 56.4 
 - get cluster densities from InterOp/TileMetricsOut.bin
 - added test data for tracking database

release 56.3 
 - added check for alignments, reference and library_type to can_run() 

release 56.2
 - relax regexp for class name in result role to allow git or svn version numbering

release 56.1
 - git-based module and script versions
 - RSC keywords removed

release 56.0
 - use test data that are publicly available
 - getting autoqc module versions made to work with non-numeric versions
 - redundant Gerald summary loader code removed
 - unused test data removed
 - in test runfolders that are used GERALD directories renamed to PB_cal
     since gerald_path is going to be removed from npg_tracking::illumina::run::folder

release 55.10
 - remove default for verify_bam_id.pass

release 55.9
 - minor bug fix for verify_bam_id

release 55.8
 - remove Fey modules from npg_qc::autoqc::db namespace, t/60-autoqc-db*.t tests 
   and test data not used elsewhere
 - qc_db_delete_autoqc script:
     updated help message
     fix for a bug that resulted in no data deleted unless a list of checks to
       delete was given explicitly 

release 55.7
 - tag sniff usage message
 - minor code changes to a couple of checks
 - test/test data for verify_bam_id
 - preserve case when generating DBIx binding since verify_bam_id
   has mixed case column names

release 55.6
 - exclude verify_bam_id (not run by the pipeline yet) from checking a set
   of archived autoqc results for completeness

release 55.5
 - patch for bin/call_gtck_composite_rpt.pl

release 55.4
 - patch for npg_qc::autoqc::checks::upstream_tags - extra imports required

release 55.3
 - 'check' option for the script deleting autoqc results from a database
 - unused Fey-based autoqc loader module removed
 - contamination autoqc check table: drop not-null constrain for fields with
   serialized data and replace empty strings there with nulls -
   InflateColumn::Serializer DBIx plugin gived error trying to convert
   empty string to JSON
 - DBIx binding generation extension - DBIx result classes for tables
     with autoqc results consume autoqc roles
 - autoqc data retrieval via the DBIx db binding

release 55.2
 - run upstream_tags check on whole bam file, not just forward read, otherwise check fails if there is an inline index in read 2

release 55.1
 - bug fix in using roles for finding runfolder path

release 55.00
 - schema and bindings re-generated from an copy of a live database
   with db updates applied
 - verify_bam_id autoqc check added
 - changes to database schema, code, tests and test data to enable a database
   switch to sql strict mode, in particular,
     bam_flagstats check to treat library size -1 as undefined,
     bustard summary loader to use zeros where N/A value is in the summary file
 - DBIx Result class for the fastqcheck table and a loader for fastqcheck files changed
   to accommodate a switch to the InflateColumn plugin, which is used for
   other classes
 - DBIx schema loader:
     removed dependency on the soon to be discontinued npg_common::config module;
     custom post-generation filter to make generated classes comply with perlcritic
     binding generated as Moose classes
 - in/de-flators are set for all relevant columns for autoqc results tables
 - swich from Fey to DBIx ORM in a database loader for autoqc data
 - call_gtck_composite_rpt.pl script moved from lib/* to bin directory; its
   dependency on srpipe::runfolder removed
 - standard way to run perl critic tests - on all perl modules and scripts in bin

release 54.11
 - changes to allow use of multiple SNP sets with the genotype check
 - changes to role for pulldown_metrics check to format percentage values correctly and consistently

release 54.10
 - use mocked jar file
 - podcoverage test runs for all files
 - during build, change shebang line of cgi script to perl interpreter
   used similar to Build.PL default for scripts
 - a reg expr fix in the tags_reporters autoqc check

release 54.9
 - add tags_reporters to IGNORE_AUTO_QC_CHECK list in DB.pm to allow runs to be deletable without results for that check.

release 54.8
 - add new tags_reporters check

release 54.7
 - upstream_tags check: correct determination of archive_qc_path, use position when fetching qc_store results, use db_lookup attribute with qc_store

release 54.6
 - randomise order in which references are used by ref match (to work around Lustre client caching bug)
 - upstream_tags check uses qc_store to fetch tag information for upstream runs instead of st::api::lims

release 54.5
 - corrections to upstream_tags check 1) fix can_run condition, and 2) use CLASSPATH correctly (remove hard-coded path)

release 54.4
 - correct upstream_tags check to use the tag indexes from the decode tag set when counting perfect_matches in previous runs

release 54.3
 - correct path determination from path attribute to work correctly with value supplied by pipeline

release 54.2
 - changes to upstream_tags check
    added 5 base tag set (probably should be removed when TraDIS detection is added)
    added a java_xmx_flag attribute  for BamIndexDecoder invocation (default: -Xmx1000m)
    use path attribute (set from qc_in in the pipeline) to locate both tag#0 bam file and for location of BamIndexDecoder metrics file output
    added min_percent_match attribute to allow this cutoff to be set at runtime if needed
    added recal_path attribute, use it to construct paths to tag0_bam_file and metrics_output_file
    changed can_run to detect !lims->is_pool (only run when lane is plexed)

release 54.1
 - changes to upstream_tags check
     unset NPG_WEBSERVICE_CACHE_DIR to avoid relying on cached data for lims lookup of tag set information
     changed parameters of BamIndexDecoder run to allow one mismatch (and added attributes to allow this and the MAX_MISMATCHES parameter to be reset by the caller as required)

release 54.0
 - cache_list_query_movez_tiles removed
    reason - last run loded to move_z table is  5302
 - npg_qc::api::loader::Qcal_Report removed;
    reason - table qcal last run loaded 6918
 - npg_qc::api::loader::Run_Config removed;
    reason - table run_config last run loaded 6927
 - npg_qc::api::loader::Tile_Score removed;
    lots of tables error_.., errors_.., most_.. last run loaded 6927

 - new namesopace for illumina-data related modules - npg_qc::illumina
 - npg_qc::api namespace removed, modules that are in use moved to npg_qc::illumina
 - where DBI connection is used, both AutoCommit and mysql_auto_reconnect are switched on
 - bin/npg_qc_api_monitoring.pl removed, its functionality  merged into npg_qc_illumina_analysis_loader
 - runfolder checking removed for run loader since it's called from the pipeline,
   for loading all runs the globs of runfolders come from the tracking database
 - to avoid post requests from 'run_is_deletable' script, npg_qc::illumina::loader module
     implements npg-qc-related functionality needed for this script (lane_summary_saved method)

release 53.5
 - add functional upstream_tags check

release 53.4
 - patch release to add upstream_tags check to IGNORE_AUTO_QC_CHECK list of DB.pm to run to be deletable without this checks results.

release 53.3
 - added new upstream_tags check. Check itself currently non-functional, but results should be displayed in Seq-QC pages

release 53.2
 - changes to remove most regular warnings when rendering the pages

release 53.1
 - changes needed to move NPG QC web server from intweb to webteam's VMs
 - lightbox for IVC plots dropped

release 53.0
 - notification of perlcritic test failure: include policy name
 - to eliminate a separate db configuration file for the code running
   on the farm, autoqc & api db interface gets db credentials from a dbix connection
 - autoqc & api db-related tests deploy and populate db through dbix binding, take
   db credentials from ~/.npg directory
 - unused code removed from test util module, test api util module removed

release 52.7
 - pulldown_metrics: error message fix and criterion description addition 

release 52.6
 - dbix binding updated

release 52.5
 - ref match check - cache abs path of the default strain/version to avoid being cought out when
   the link is switched to a different strain/version
 - pulldown metrics check: check now fails when result->on_bait_bases_percent < 20 and when bait_path is found but interval files are not found. Otherwise pass remains undefined.

release 52.4
 - removed from Build.PL dependency that installs as a part of other package
 - ensure 'use Readonly';  and 'Readonly::Scalar our $VERSION' are on one line to help
   with inferring the version
 - amend pulldown_metrics check
    - "can_run" allows missing baits intervals files
    - "execute" fails the check when the baits intervals files are missing
    - if the intervals files (bait and target regions) are identical, this is flagged in the result. Seq-QC will be amended to detect this.
    - added "pass" and "interval_files_identical" columns to pulldown_metrics table in npg_qc database

release 52.3
 - extended the build file to deploy qc bias R script
 - made id_run and position attributes optional in genotype check
 - added flag to allow specification of reference and position to SNP name mapping file

release 52.2
 - genotype check alternative match bug fix
 - gc bias check command string bug fix

release 52.1
 - pulldown metrics check bug fix - use correct function name for getting picard jar version

release 52.0
 - explicit dependency on /software amd /software/solexa removed
 - autoqc checks use software_location role to access third party tools
 - following loading failure under perl 5.14.2 on precise,
   illumina analysis loader code uses standard DBIx transaction
 - illumina analysis loader and monitor use standard way of getting DBIx connection
 - unused npg_qc::api::run namespace removed
 - unused scripts and one-off code removed
 - some tests improved, made more robust
 - package is build with Build.PL
 - all scripts that have to be deployed are moved from scripts to bin

release 51.9
 - mysql client does not read configuration in default places to avoid readign wrong configuration
 - use password for the root user on a local test database
 - removed old unused scripts and modules
 - moved window_depth.d source file from bin to src
 - removed the specification of the samtools_path from call_gtck_composite_rpt.pl (default should be OK), and changed the name of the requested samtools executable to "samtools_irods".

release 51.8
 - tweak spatial filter to deal with output when reads removed rather than marked with fail bit

release 51.7
 - Fey2DBIxRedesign document added
 - changes to allow genotype check to be run on more than one bam file
 - temporary exclusion of Chlorocebus aethiops reference from ref_match check

release 51.6
- bug fix - cope with spatial_filter classes (without tag_index) cat run deletion check time

release 51.5
 - bug fix - custom type name update

release 51.4
 - reflect that a number of npg_common mudules has been moved to the npg_tracking namespace
 - some compatibility changes for perl 5.14.2 on precise
 - insert size check can_run method relies only on npg::api::run when
   determining whether the run has paired reads

release 51.3
 - add spatial_filter to test to ignore when checking for deletion

release 51.2
 - autoqc spatial_filter can run as QC check (reading stderr of PB_cal spatial_filter on stdin)

release 51.1
 - bug fix for attribute custom type mismatch

release 51.0
 - add auto qc for recording spatial filter application
 - serializing to file moved from the autoqc check object to the autoqc result role
 - use npg-tracking custom Moose types
 - reflect the fact that db_connect and run, lane and tag definition roles moved to npg-tracking
 - remove live and dev db configuration from svn copy of the db config file
   set test db configuration to localhost
   make tests run against a localhost when the socket is defined

release 50.7
 - amended database connection details for the QC database npgqcp (in data/config.ini)

release 50.6
 - tileviz removed; it now lives in pbcal
 - a script for generating DBIx bindings changed to include explicit names
   for some autoqc tables in order to provide an easy mapping between autoqc
   and DBIx class names
 - a script for deleting lanes from autoqc and fastqcheck tables of the qc database
 - unused scripts for a dev npg-qc server, bin/npg_qc, removed

release 50.5
 - use QC fail counts in bam flagstat QC (so numbers add up for spatial filtered BAM files)

release 50.4
 - patch for pulldown metrics to treat ? as null in the picard output RT#282664
 - patch for divide by zero bug in the alignment_filter_metrics role when total number of reads is zero RT#282703

release 50.3
 - patch to the web server  post callback - exclude a check for data presence in qcal table that is not loaded any more

release 50.2
 - displaying q values in npg qc web app refactored to use the fastqcheck table
 - qcal values are not rendered in xml
 - remove loading qcal table from illumina loader

release 50.1
 - patch to allow larger lane numbers

release 50.0
 - fastqcheck table extended with columns fully describing the file id (id_run, position, tag_index, section, split)
 - script loading fastqcheck files to the database amended to fill in new columns along with old ones
 - old fastqcheck data supplied with data for new columns, see RT#277477 for details
 - pulldown_metrics npgqc db table: drop the fold_80_base_penalty column RT#268666
 - removed scripts/database_dump since it looks at live db only

release 49.4
 - DBIx schema for npg_qc::api::loader is created in non-standard way with autocommit off. Therefore, a commit is restored in npg_qc::api::loader::Fastqcheck

release 49.3
 - sequence error fields are too long in total for a 250 long reads to load to a database  "DBD::mysql::st execute failed: Got error 139 from storage engine", see #RT277981; introduced client-side compression on most of text type fields

release 49.2
 - tileviz: filtering by quality; reads and displays old qualities if available; uses a different executable - 'spatial_filter -d'
 - npg_qc::api::loader::Fastqcheck refactored: uses npg_common::fastqcheck module to get qX values from the fastqcheck files instead of its own calculation; file name filtering simplified since files that previously had to be skipped do not exist any more; tests improved
 - pulldown_metrics and tag_decode_stats roles, cv coeff calculation - return explicitly a number, not a pdl onject
 - removed scripts/get_qcal.pl which seems to ba a predecessor of pg_qc::api::loader::Fastqcheck and is currently not used
 - removed unused scripts scripts/get_run_tiles.pl and scripts/get_signal_means.pl

release 49.1
 - convert "#' to its HTML code in the tileviz html page image links
 - in cigar string chart - create arrays of zeros if a data series is null and is going to be added to the chart. RT 274105
 - pulldown metrics check - problem with picard exiting with an error code when stderr is not redirected to a file is fixed

release 49.0
 - tile visualization tool
 
release 48.9
 - get paired_read information from runfolder before using npg api in insert_size check

release 48.8
 - reduce size of cigar chart urls by removing H,N,P series, and change colours to something less gaudy.

release 48.7
 - alignment filter metrics check: store one reference fragment per reference since some of our references have too many fragments.both  RT #267938
 - alignment filter metrics role: correct handling of unaligned output. RT #267938
 - sequence error check: use BAM bitfield rather than interpret cigar * as no alignment

release 48.6
 - alignment filter metrics: stored number of alignments does not have to correspond to the number of references.

release 48.5
 - added cigar charts
 - FOLD_80_BASE_PENALTY in the HS metrics Picard output is sometimes '?', which causes problems when creating a result object (RT #268429). The users do not want this value anyway, hence this field is removed from teh result object. The db column stays for time being.

release 48.4
 - matrix qc data loading copes with dual indexing run
 - bugfix - don't die in sequence_error check when no successful alignments

release 48.3
 - report criteria for sequence error check: fail on insertion or deletion in most common cigar

release 48.2
 - add pass to sequence error check: fail on insertion or deletion in most common cigar

release 48.1
 - a patch to alignment filter metrics role to fix a typo
 - a patch to the code that checks that all autoqc results loaded - should disregard alignment filter metrics check

release 48.0
 - enhance sequence_error (mismatch) test to record most common cigar strings and cigar char counts per cycle
 - a new autoqc check - alignment_filter_metrics - to capture statistics about split by reference of bam files (spiked phix - unconsented human - target sequence split)

release 47.1
 - a patch to pulldown metrics check to specify the max java vm heap size (min was specified by mistake)
 - a patch to the code that checks that all autoqc results loaded - should disregard pulldown metrics check

release 47.0
 - some optimisation of the genotype check
 - a new autoqc check - pulldown metrics
 - dbix binding updated - a table for the new check added

release 46.1
 - record read_pairs_examined and picard metrics header infomation in bam_flag_stats

release 46.0
 - SangerPath and SangerWeb dependencies removed from npg-qc ClearPress web application and all supplimentary scripts
 - top-level changes to controller, view and util modules to allow for running stand-alone
 - hardcoded server urls removed from heatmap generation
 - can run as mod-perl
 - json feeds removed
 - page header to match npg-tracking

release 45.0
 - SangerPath dependency removed from tests
 - use of bound to disappear npg_common::graph::* and similar modules replaced by npg::util::image::* modules
 - new dev database - a full copy of live database taken on 21/03/2012; unfortunately, the name is the same as live db, see RT#258559 for explanation and a way to do it in future

release 44.1
 - DBIx interface regenerated with inflated date columns; they will return DateTime object
 - npg_qc::api::run_timeline
     replaced use of npg xml interface that is not available any more by a direct access to the tracking db to get a list of existing runs RT#257047
     rewrote loading to npgqc database; uses DBIx now
 - unused script npg_qc_api_run_timeline.pl removed

release 44.0
 - genotype check - sample names containing spaces are now handled correctly
 - npg-qc web app - unused dependency on old st::api calls removed
 - source code for the C executable generating fastq and fastqcheck files from bam files added to the package

release 43.4
 - fixed two bugs in genotype check

release 43.3
 - genotype check changes:
     check now copes when illegal allele for SNP is called in genotype from bam 
     locations of data and executables adjusted to standard location
     calling of genotypes moved from stand-alone script to bam_genotypes module which is used by the check
     attributes added to check to allow adjustment of parameters for finding genotype matches
     check now saves bam_file name, bam_file_md5, genotype_data_set and snp_call_set to allow later replication of check results
 - tag_metrics: changed the way the error is calculated in tag_metrics role to allow for non complete data

release 43.2
 - based on staging tag to find runs to load recipe, runinfo and cluster density data and stop looking for runlog data to load

release 43.1
 - ignore spiked phix plex nonhuman bam flagstats in runfolder deletion

release 43.0
 - provisions for finding human/non-human bam files removed from autoqc; naming convention changes in the pipeline
 - gc bias check - dependency on fastq files removed

release 42.5
- runfolder deletion: cope with the results from new bam-based pipeline

release 42.4
 - cope with empty lane summary for Miseq run
 - adapter check: use symbolic constant instead of octal for user rw only mode

release 42.3
 - tests that went live to npg server fixed
 - t/data/autoqc st and npg caches updated to use xml files that they need; lots of xml files purged
 - evaluation to pass/fail added to tag_metrics check
 - the autoqc adapter check to work with bam input
 - minor fix for the genotype autoqc check

release 42.2
 - fixed a bug in the sorting procedure for tag_metrics result

release 42.1
 - ignore tag_metrics if missing in archive

release 42.0
 - SangerPath dependency is added to npg_qc::util so that it can be removed in autoqc db-related tests
 - SangerPath import removed from autoqc db-related tests
 - explicit setting of PERL5LIB through 'use lib' removed from autoqc db-related tests
 - error checking in autoqc db-related consistently via Test::Exception
 - autoqc::check::check object to use a new simpler function from npg_common for generating file names
 - tag_metrics check added; it parses the output of the picard tag decoder
 - dbix binding ipdared
 - to_string function added to autoqc result objects
 - better options to the blat command in the adapter check

release 41.0
 - autoqc check loading from staging: enable using stored globs
 - autoqc collection object - remove depricated code
 - autoqc qc loader object - remove definition of max id run on staging area since
   this is difficult to maintain; also globbing is now reduced since most old runs have
   autoqc data

release 40.2
 - Add required properties to genotype check and result modules, added basic tests for genotype

release 40.1
 - ignore genotype qc result checking when deleting runfolder

release 40.0
 - add genotype check
 
release 39.6
 - cope with miseq qc data loading

release 39.5
 - bugfix in producing single ended run sequence error plots

release 39.4
 - percent_split method on split_stats to return undef rather than empty string on no reads

release 39.3
 - add percent_split method to split_stats
 - coefficient of variance calculation (tag decode stats autoqc check): disregard spiked phix; unfortunately, spiked phix tag hardcoded

release 39.2
 - bam flagstats role percent methods to return percentages not fractions

release 39.1
 - coefficient of varaince calculation (in autoqc/role/tag_decode_stats.pm) changed to use root mean square instead of mean absolute deviation

release 39.0
 - autoqc modules refactored to use the new single point lims interface

release 38.1
 - bugfix - N's should only be counted when the base they represent aligns, but is a mismatch or softclip, not when it is an insertion/deletion 

release 38.0
 - the concept of the tmp_path for autoqc checks simplifies: just a temp dir by default
 - module for calculating isizes moved to the new parse subpackage
 - insert size check not to use own module for alignment
 - functionality reshuffle between the insert size module and the parsing module to live parsing module to parse and generate bins
 - insert size check uses both usual and reverse complemented fastq files, the latter in order to get insert size for outward looking long range libraries
 - reference and adapter repository can be set through the autoqc option
 - autoqc check tests prevented from looking for the live location of the reference repository
 - ref match and contamination percents - display 1 decimal digit only
 - sequence error now calculates number of bases of <15, <30 and >30, and displays these bins

release 37.2
 - cope with bam flagstat out from new version of samtools

release 37.1
 - n counts shown as on top of sequence errors, rather than be included, so that the curve is smoother

release 37.0
 - test staging path renamed, lote of tests fixed following this
 - coeff of variance computation for tag decode stats

release 36.4
 - ignore lane bam flagstats for mulitplexed run for archived autoqc result checking

release 36.3
 - remove study and library name table from run summary page because sequencescape time out problem
 - stop loading offset data because file format changed

release 36.2
 - added check for HiSeq, amended threshold calculation parameters

release 36.1
 - bug fix to get positon number from fastqcheck file name for single-end run

release 36.0
 - changed the name of the file that lists adapters
 - test for file_store module uses sqlite instead of msql db

release 35.2
 - qc checks can be loaded from multiple paths

release 35.1
 - insert size check filters out reads that are not properly mapped and does not cut off the top 1% of the insert sizes

release 35.0
 - adapter check takes the location of the adapter fasta directly from the reference finder role

release 34.4
 - adapter check not to write tmp files
 - adapter check takes the location of the adapter fasta from the reference finder role

release 34.3
 - add sf32-45 into the npgqc data monitor list and use path_info for runfolder glob_pattern
 - bugfix in q20/25/30 saving for coping for phix runs
 - check autoqc data fully archived in the database
 - ref_match not to fail if the read length is too short

release  34.2
 - make aligner_version of the check object work for bowtie - sometimes hands
 - refactore ref_match and contamination checks to pipe the output of aligners directly
   to the consuming code - no saving to temp files

release  34.1
 - add number of total reads in bam flag stats result and table 

release 34.0
 - tests for ref_match
 - generic aligner_version method in npg_qc::autoqc::checks:check
 - autoqc loader - an option to glob only for recent runs from staging
 - ref_match: if error in trimming the reads, try trimming to 1bp less
 - check and result objects to have sequence_type attribute (optional for result objects)
 - sequence_error check for spiked phix

release 33.0
 - new 'contamination' check - ref_match
 - adapter check: produce counts for the match start
 - upgrade schema scripts moved to a subdirectory of scripts
 - one-off scripts moved to one-offs subdirectory
 - split stats extended to cope with PhiX split
 - image for split stats
 - add ref_name into unique key of split_stats table
 - autoqc loader script to check completeness only if no records for a run existed prior to loading
 - autoqc insert size and sequence error checks: updated deprecated methods to get 10000 reads
 - collection adding from staging: load only files whose name starts with a requested run number

release 32.0
 - rpt key code moved from result role to a separate role
 - replace project with study in model summary for study name
 - allow insert size and sequence mismatch checks on files with a small number of reads
 - generate_filename method of the base check class is now inherited from a stand-alone role
 - get_input_files method of the check class is bam-file aware for a specofic case of human/nonhuman split
 - gc_bias check refactored to use common methods for retrieving bam and fastq files (to fix a problem with plexes)
 - additional options for the qc script so the the reference can be preset and the type of reference search set
 - using role long_info to get cycle, lane, tile numbers for npg_qc data loading and cope with missing recipe file for hiseq runs
 - cope with hiseq run for run info xml and cluster denstiy data loading, and ignore missing runlog and run recipe files
 - cope with hiseq matrix file name and content format change, missing gerald config file and get run date from run_folder name
 - added a directory for one off scripts and placed there scripts for running and archiving autoqc checks for old runs

release 31.0
 - added a table to store fastqcheck files for plexes, a module and a script to load files to this table
 - dbix binding regenerated
 - a script for generating the dbix binding updated to force plurals in names of Result classes for some tables
 - added a script for fixing expected insert sizes in the db where there was an overflow
 - added a script for backfilling tag decodin info

release 30.1
 - do not sort collection before returning it from qc_store
 - gc bias check - do not croak if problems with read length
 - do not check sequence error using first reference when multiple references available
 - contamination result object and role changes to work around an empty string for hashes in the npg-qc database

release 30.0
 - autoqc result and check objects and the autoqc object take tag_index definition from a tag role from npg_common
 - insert size autoqc check uses tag-specific expected insert size
 - the autoqc collection object looses id_run attribute, its add_from_staging method should be used with id_run attribute
 - a collection object method to return a list and a map of actually present check names
 - no croaking if multiple references are found by autoqc checks
 - options for qc results retrieval: particular lanes and either plexes or lanes or all
 - collection's sort and search methods can take tag_index into account

release 29.3
 - npg_qc::autoqc::qc_store can retrieve db configuration from a config file
 - add bam_flagstats into auto qc check list

release 29.2
 - DBIx schema can read config files
 - one extra field for bam_flagstats to distinguish whether bam file is human, nonhuman, or not split

release 29.1
 - add bam_flagstats result class and database table to record stats from Picard MarkDuplicate and Samtools flagstats

release 29.0
 - FEY binding for the default value for tag_index column for autoqc tables made to work for sqlite
 - a script generating a dbix binding reconfigured to avoid pluralisating certain class names for tables ; the binding regenerated
 - check names for the qX_yield and sequence error result objects changed to 'qX yield' and 'sequence mismatch' respectively since check names are now displayed in the QSea interface instead of class names
 - a method in the autoqc collection object to return mapping of result class names to check names
 - add run_folder validation against NPG when loading illumina qc data
 - bug fix about run recipe file name should be stored without any path
 - don't save anything when no id_run_pair information returned from NPG
 - excluding insertion from mismatch rate calculation, and add two extra fileds in sequence_error result and database table to store the total number of match and mismatch bases for each cycle

release 28.0
 - add basic check for gc bias

release 27.0
 - sequence_error role: a new method, google_charts, returning two equally scaled error plots
 - sequence_error role: the width of the image for the plot is not hard-coded, it is proportional to the number of cycles
 - bug fix, the cycle number in the matrix file name not necessary 2 digits now
 - remove the display options in the main page of npgqc, now only display illumina analysis qc result
 - send two movez_tiles caching request if paired-end run
 - change cycle column data type from tinyint to smallint for table signal_mean, errors_by_cycle etc
 - contamination test check: stopped from looking in the live reference repository
 - autoqc::db::DB object test: objects in the fetched collection are ordered alphabetically so the order of fetching, which differs from test to test, does not affect the outcome
 - backported from trunk a change to cope with a new format of the bowtie output
 - sort check names as returned by npg_qc::autoqc::autoqc->checks_list
 - introduction of multiplexing
 - tag decoding stats autoqc result and database module

release 26.0
 - bug fix for tile-based error tables and image viewer
 - remove swift related tables and moduels
 - remove tile_all table and modules, which are related tile-based IVC plots
 - remove separate lane_summary and qcalreport loader script
 - remove other obsolete modules and testing file and data, tidy up api modules
 - directly retrieve data from QC files to save into the database, skip the step transfering the data into xml
 - stop sending any xml to the webserver to save data into database, only send the request to do caching now
 - new data loader modules using dbix class: tile_score, signal_mean, fastqcheck, run_config, matrix and offset
 - new staging monitoring role and modules for loading recipe, runlog, runinfo and cluster_density files

release 25.0
 - addition to the expected_size_range of the insert_size role to cope with multiple expected insert sizes im multiplexed lanes, ie return the minimun value of min sizes and the max value of max sizes
 - when the expected inser size is a single value or the from and to range boundaries ar eequal, the evaluation is performed against the simmetrical range of 25% either side of the supplied value
 - a new attribute, tmp_path, is added to the check oject in autoqc; it sets the directory for writing temporary files to
 - the adapter check refactored to write  the temporary files to the directory given by tmp_path and to use a different location of the repository for adapters fasta file
 - the contamination check refactored to (1) write  the temporary files to the directory given by tmp_path, (2) use reference finder role to query the reference repository, and (3) use extractor::fastq module to count the number of reads in a fastq file
 - dbix shcema class added
 - load lane summary data and tile-based data from both bustard and gerald summary xml files instead of just gerald summary html file using dbix class
 - load qcalreport text files separately from lane summary data loading, use dbix class now
 - change end column data type from tinyint to char to allow use 't' as end value for multiplex run
 - add unique key for analysis_lane table
 - remove unsigned for column cycle_10_20_av_perc_loss_pf and cycle_2_10_av_perc_loss_pf to allow negative value inserted
 - be able to load multiplex run qc data

release 24.0
 - display cluster density per lane data in the run qc summary table
 - added a new gc_fraction autoqc check
 - refactored qX_yield autoqc check to rely on npg_common::fastqcheck module in all operations with fasqcheck files

release 23.0
 - cluster density report data by lane are stored in the database now
 - statistics for move_z values for rta runs are now read based

release 22.0
 - npg_qc::autoqc::autoqc object; default for check name removed, 'check' and 'position' field become compulsory
 - listing of checks in npg_qc::autoqc::autoqc is done though a plugin look-up
 - code for detecting expected insert size is moved from npg_qc::autoqc::checks::insert_size to st::api::asset
 - 00-distribution.t test is made TEST_AUTHOR dependent since some versions of the test suit cannot make a distinction between own and inhereted fields/methods in Moose objects
 - contamination check - a dodgy fastq read count fixed

release 21.0
 - reference interface moved to npg_common namespace
 - insert_size and seqience_error check object refactored following changes in the reference role and its new namespace

release 20.0
 - store and display RunInfo xml
 - bug fix to display project and sample names for each lane
 - bug fix to improve loading speed of the front page because no need to try npg api to get the paired id_run for a RTA piared read run.
 - bug fix about extra <hr> tag (not <hr/>) in summary.htm file for qc data loading
 - not use libxml to parse offset xml anywhere
 - set end value for single read run as 1 in qcal table
 - ignore error rate data missing when a run no control lanes

release 19.0
 - load offset values for a run from a merged offset file, and stop using libxml to parse offset xml because of megered file too big
 - be able to get id_run and position from json filename and add them to json object if missing there
 - split_stats_coverages for table split_stats is not dependent on the relationship of the two tables. Fey::ORM no need to get foreign key info from the database currently, this can be disabled in order to improve database schema loading speed.
 - New illumina analysis loader module which makes use of some of the common roles, and should gel better, and be faster, than the current npg_qc_api.pl loader with the pipeline
 - using npg::api::run_lane to get organism of lane instead of run
 - bug fix to add eval_error to sequence_error check comments
 - count soft clipped bases as error when calculting sequence_error
 - add extra attribute info for each autoqc result, along with comments they are in result superclass or role
 - the module name and version number for autoqc check modules are stored in their result info hash
 - aligner name, version and options for contamination, insert_size, sequence_error and split_stats are stored in their result info hash

release 18.0
 - data-servise module is incorporated into a more generic qc_store model
 - the npg_qc::autoqc::results::collection class has ability to load qc results from teh staging area without specifying a path explicitly
 - run_graph table with extra columna end and most statistical graphs are read based
 - analysis and analysis_lane with extra column end
 - autoqc sequence_eror check added

release 17.0
 - command line options processing for the bin/qc script is done by MooseX::Getopt
 - the collection object for autoqc is backed by an array class from MooseX
 - the display features in the autoqc result objects are removed
 - the result objects are refactored into a combination of roles and classes to allow for a smooth object creation directly from a BD
 - insert size check now fails if there are problems in extracting reads from fasq files due to unmatched reads

release 16.0
 - added the adaptor check
 - added a field to record a path to a reference in the insert size check
 - store expected insert size range instead of expected mean; evaluate against the lower range boundary
 - refactored the autoqc part that performs the check so that it uses Moose roles from npg_common to deal with runfolder information
 - autoqc result roles added
 - Fey schema and table classes only load database schema and table when you call the loading method, and database parameters can be passed in when loading
 - autoqc database table classes now share the same role with result class, not directly inherit from result class
 - be able to read split_stats data back from database


release 15.0
 - given an id_run, return a collection of autoqc data objects from database or json files in runfolder
 - fastq split_stats class is added to autoqc result package
 - add two tables split_stats and split_stats_coverage to store fastq splitting statistics

release 14.0
 - autoqc: output is encapsulated in result classes and saved to json only. XML support discontinued
 - autoqc insert size stats and histogram calculations is performed with the help of PDL
 - generic serialization of Moose classes to a database
 - serialization of autoqc result objects from a json string to a database
 - npg_qc_api.pl - now has option to only load a single id_run
 - Fey::ORM schema and autoqc result table classes are added, which can save JSON data into database and get data back as objects

release 13.0
 - created a namespace for autoqc libraries, added code for q20 and insert size check there
 - add npg home page link in the top menu
 - show average values in the statistical graphs
 - display statistical data by run with cycle numbers for each graph
 - using read length of each read of a run to calculate the lane yield instead of using the cycle number of the whole run
 - add average yield per lane per read by week graph
 - allow end value of a run to be a non-digit

release 12.0
 - add view for recipe file and the link in the summary page
 - display cycle or read length details in the chip summary page
 - remove swift link in the summary page

release 11.0
 - add recipe_file table to store the recipe file name, contents and md5 value
 - store the first and last indexing cycle number if any
 - store cycle number for read 1 and read 2 if there are two reads in one run

release 10.0x
 - update the database if the data already in the database, or delete the old data before inserting the new data
 - add unique index to qcal table and set end value as 0 if the qcal value is for single run or merged paired runs
 - modules to load qc data from other directories, especially for fastqcheck files from the repository
 - handle different cycle numbers of the paired runs for cache_query table
 - IVC base call plot all in the same scale 100%
 - stop read Q value from qcalreport file if fastqcheck files created for all lanes
 - store first indexing cycle number into database for multiplex run
 - query run recipe table for cycle count of a run
 - display cycle count for both ends of a pair of runs, which may be different
 - display qcal value for each lane

release 9.0
 - add api to delete qc data for one run
 - add graph view of cluster number against tile number as an alternative of heatmap
 - add view to show error rates of the latest runs per instrument
 - bugfix about getting the control lane data from lane_qc table to populate run_graph table
 - increase the x, y field length of table offset in database schema
 - display statistical data by week with the graph
 - store cycle number, tile number per lane in database from recipe and tile layout xml files
 - back populate run_recipe table by counting current QC or runlog data
 - display phasing information on summary page
 - retrieve project name and library name for each lane from sequence scape and display in the run summary page
 - QC data complete, check number of cycles, tiles and lanes in table lane_qc, signal_mean, errors_by_cycle and qcal against values in table run_recipe, not just check lane_qc table with startard number of tiles, lanes
 - only cache lane_summary data into cache_query table if data complete
 - get a list of runs from cahce_query table with lane_summary infomation to cache run_graph and instrument_statistics tables, and for npg_qc data loader and main page runlist
 - check whether lane summary cached in cache_query table to report data completely loaded for XML web API
 - check runlog data fully loaded against the actual number of tiles and lanes from run_recipe

release 8.0
 - analysis and analysis_lane api modules, initially set for ability to obtain data for analysis_report script, which is under npg-tracking
 - store frequency response matrix and offset data into database and simple web interface
 - add avgerage error per run by instrument statistics graph
 - get cycle number from move_z table if can't get it from errors_by_cycle table
 - store cycle number for a run into run_graph table
 - add cycle length filter to the statistics graphs
 - bug fix about getting the run end number from a single run qcalreport file name
 - bug fix to get correct lane number from fastqcheck file name of single end run
 - cope with relocation of score, rescore files of the pipeline software 1.3rc1
 - add caching scripts to the runlog loading script, to add them in the cron job list
 - get different levels of run folder directly from Latest Summary symbolic link if not given

release 7.0
 - api direct loading now gets database credentials from config.ini
 - heatmaps for pf_perc_error_rate now scales upt to 10+ (anything 10+ is considered to high, and is therefore all very hot)
 - all thumbnails for error plot view
 - store the run start, complete and end time in the database
 - add run statistics by time graph

release 6.0
 - Change to json output format for run_tile list for a run (default - single run, data structure streamlined)
 - IVC thumbnail plots now horizontal, merged image with a area map using DHTML.
 - IVC large plots now loaded using a lightbox to sit over the rotated IVC thumbnails
 - image_store table to store png that are regularly acessed for speed improvement
 - lane_qc table - change to column definitions for control lane only columns - from text to float (unknown stored as NULL)
 - indexes added to many tables, in order to improve speed efficiency.
 - Uniqueness checked for rows where applicable.

release 5.0
 - API modules to obtain summary, run list, run_tile and signal mean data
 - bugfix to ensure only single loading of rows into database
 - yield per run per instrument graph
 - blank base error rate per tile by cycle
 - bugfix to ensure most common words to be loaded into database
 - graph image now uses gray lines instead of black for clarity
 - first cycle intensities heatmap now scaled rather than linear

release 4.0
 - JSON service - run_tiles obtained but now in order, and with qc data already packaged in for the tile
 - JSON list of run ids that have data
 - caching for instrument statistical graphs
 - Error graph scale to 5% on Y-axis
 - XML feed to query if run is loaded /run/<id_run>.xml

release 3.0
 - Link to NPG run pages from the id_run/id_run_pair in the chip summary
 - Y Scale max for IVC plots set to default to 1500 if 100 tiles per lane (i.e. GA2)
 - JSON services - summary for run, obtain tiles, some stats for tile
 - different graph views possible on statistical graphs
 - run tile view - linked to when you select a tile on a heatmap or run alert
 - statistical graphs for instruments - tile count of errors by run

release 2.0
 - api to process Runlogs for move z data
 - display for move z data
 - hoverable heatmaps with clicking to run tile viewer
 - move to own database instance
 - improvements to Bustard processing
 - caching of big queries to improve performance
 - statistical graph by run

release 1.0
 - api to process Bustard files into xml, and post them to webservice
 - webservice to process bustard xml and save to database
 - set-up of database schema
 - tests
 - views showing graphs and tables
 - swift summary processed
 - heatmaps of tile data
 - alerts for out of scope metrics<|MERGE_RESOLUTION|>--- conflicted
+++ resolved
@@ -1,10 +1,9 @@
 LIST OF CHANGES FOR NPG-QC PACKAGE
 
-<<<<<<< HEAD
+
 
  - GbS Minor_v1.0 plex included in genotype data extracted from iRODS 
- - mqc skipper - following a change in RoboQC criteria for real samples
-=======
+ 
 release 69.5.0
  - measures to speed-up generation of SeqQC pages:
    - add a prefetch for compositions and components when retrieving autoqc
@@ -19,7 +18,6 @@
 
 release 69.3.0
  - mqc skipper - following a change in RoboQC creteria for real samples
->>>>>>> a5566abc
    (artic QC pass requirement is dropped), add a threshold for the number
    of artic fails
  - add option to restrict to a single gbs_plex to genotype_call_results_reporter  
