LIST OF CHANGES FOR NPG-QC PACKAGE

release 59.4
 - saving manual qc values for libraries - allow for an undefined or empty
   list of tag indices
 - tags in lanes from GCLP runs are not subject to library qc
 - composition-based autoqc results - disable version checking between the version
   of the module that serialized the object and the version of the same module that
   is performing de-serialization
 - script to import manual qc values from the old warehouse RT#493757
 - update_outcome method of mqc entities renamed to update_nonfinal_outcome
 - a new update_outcome method allows for update of final outcomes
 - method to toggle stored final manual qc outcomes
<<<<<<< HEAD
 - mqc reporter - reporting might cause a loss of link between the product and
   flowcell data in the ml warehouse, so prepare all data, then report
=======
 - SeqQC
   - New functionality to allow export summary table to CSV
>>>>>>> 454bdd3e

release 59.3
 - transparent search query for autoqc objects irrespectively of the details of
   object's database implementation (in-table identifies or composition)
 - custom parent class for resultset objects
 - calling ->new() on resultset object to create a new result replaced with
   calling more intuitive ->new_result()
 - upgrade genotype check to use samtools1 and bcftools1
 - SeqQC
   - New dictionary table for plex level library MQC. (Issue 238)

release 59.2
 - library-level manual QC for individual plexes.

release 59.1
 - 'write2file' method of autoqc result objects removed since it duplicated
     the 'store' method
 - alternative base class npg_qc::autoqc::results::base for autoqc results objects,
     able to represent results that are derived from merged files and described by
     a composition of multiple components
 - autoqc result objects for samtools stats file, sam/bam headers and digests
     derived from the new base class
 - bam_flagstats result extension to produce samtools_stats and sequence_summary
     results (related objects) either at run time or later
 - database tables for storing component and composition objects
 - autoqc db loader extension
     - to load data represented by classes derived from the new base class
     - to build related objects in memory and to load them to the database
       bypassing serialization to a file - a way to save cram headers and stats
       file where the analysis pipeline did not run the current code that
       produces samtools_stats and sequence_summary objects as individual files
     - ability to mark records as current
 - reporter for manual QC results retrieves LIMs info from ml warehouse;
     it skips GCLP runs RT#480489.
 - tag_sniff new option to truncate tag sequences
 - tag_sniff checks common tag sequences against tag sets in the warehouse
 - SeqQC
   - add the total yield in library view RT#488973
   - summary table: display supplier sample name along the library barcode RT#488964,
     remove separate sample column
   - fix missing composite genotype check visualisation broken when cleaning
     template for ml warehouse
   - fix missing space between forward and reverse when reporting percent gc 
     fraction
 - genotype check data extraction scripts - updated scripts to fail more readily
    and informatively when an iRODS error occurs

release 59.0
 - SeqQC 
   - remove ajax proxy controller
   - stop 00 tests accessing live db credentials and databases
   - using mlwarehouse for dwh information displayed in SeqQC viewer
   - removing tests related to template compilation
   - providing links to lims for pool/library/sample
 - autoqc check and autoqc objects: remove unused 'sequence_type' attribute
 - autoqc check and result objects - use existing roles for id_run and
   position definitions
 - result object - to remove dependency on id run, position and tag index,
     allow individual results to overwrite the root of the output file name
 - refactor autoqc check to use file_type attribute name instead of
   input_file_ext
 - tags_reporters check - remove hardcoded solexa path
 - genotype and verify_bam_id_checks - use standard way of reporting run-time
   problems
 - bam_flagstats
     - one call to compute all metrics
     - method for finding stats files
     - if id_run not given, derive the root of the output file name from
       the input sequence file name 

release 58.9
 - move method for file name creation from SeqQC to autoqc so that it's
   more accessible
 - SeqQC
     - upstream_tags template - do not report potentially confusing tag index value when
        there is no id_run in the high-scoring tags table
 - remove misleading bam_flagstats check info

release 58.8
 - SeqQC
     - display insert size normal fit confidence and number of modes in the 
       summary table
     - do not show adaptor plots for low contamination
     - provenance in lane title not in every check
     - prepend all page titles with application name and version
     - different page title colour if running in non-live environment
     - use updated LIMs server url
     - link to NPG tracking web server running on the same host as this app
     - showing reference species and version below lane titles
 - Using container configuration for travis

release 58.7
 - bam_flagstats autoqc result object:
     new field, subset, added to be used instead of human_split
     human_split is retained for now to be compatible with existing data and code
 - autoqc loader will only load fields that correspond to database columns

release 58.6
 - Using "jquery-unveil" plugin for heatmaps
 - Removing data from DOM after passing them to local variables
 - Nulling variables after using them for bcviz to free memory
 - Moved simplified file name generation to this package
 - Removing gc bias and qX Yield checks when looking at non-run views
 - Removing collapser
 - Using latest release of bcviz (1.2.1)

release 58.5
 - stop using depricated Class::MOP::load_class method
 - use namespace::autoclean instead of "no Moose" in Moose objects
 - using make_immutable in Moose objects

release 58.4
 - Creating a cache in SeqStore model to reduce file system access. 
    Improving query - using keys for tables.
 - Moving FileFinder functionality into SeqQC from seq_commons.
 - Cache of catalyst actions and uri in template.
 - Templates are configured to be checked for changes every 10 hours.
 - Connections to database for fastqcheck are passed to model from 
    template.
 - Test modules catch/test for warnings for unitilized ids and for 
    cases where it was not possible to locate a folder.

release 58.3.1
 - Updating Readme in npg_qc_viewer for changes in deploy procedure.
 - Fixing qXYield total for run and sample, now it calculates from actual values 
    in the table, does not recalculate from collection.
 - genotype check: reduce min_sample_call_rate parameter for genotype match from 95% to 75%, and
     min_common_snps from 21 to 20. This will allow (Fluidigm) qc genotypes with 20 calls to be
    identified as possible duplicates when using the standard set of 26 QC SNPS (W30467)

release 58.3
 - default autoqc result object creation - do not set tag index to undef to
   avoid this field being set when serializing to json with newer Moose

release 58.2
 - convert local path to nfs for linked tools when building fastq_summ

release 58.1
 - compile fastq_summ with samtools-1.2 and htslib-1.2.1
 - Removing global functions from manual_qc.js
 - Logic for preliminary outcomes for MQC
 - New undecided outcome for MQC
 - update scripts for genotype check data preparation
    - to allow specification of iRODS zone with an environment variable
    - perlcritic issues and version strings
 - gt_pack recognises version 02 headers in append mode
 - DBIx binding generation - keep column name case when generating accessors

release 58.0
 - skip running legacy gcbias if window_depth not available
 - compile fastq_summ executable during the npg_qc build, skip
     compilation if samtools is not on the path
 - C code clean-up to remove warnings in compilation
 - SeqQC daemon to set CATALYST_HOME relative to bin so that
     the production user does not have to have this definition
 - SeqQC build optionally fetches javascript dependencies
 - added scripts to handle generation of data for autoqc genotype checks

release 57.12
 - Removing MQC logic from templates and moving it to JS
 - Adding a controller to provide MQC status for a run using REST
 - Adding a role to provide functionality for 401 responses
 - Validation for DWH->MQC outcome integrity during mqc for logged mqc-ing user
 - Fixing id-username data in test data to fix patches in controllers 
     which validate username

release 57.11
 - take into account old-style tag metrics results when deciding
     whether the lane has plexes
 - be compatible with latest changes to the db_connect role
 - ensure that tests do not access user's home directory

release 57.10
 - total_reads now returns 0 when num_total_reads is 0 rather than undef
 - add support for metrics files produced by bamstreamingmarkduplicates
 - npg_qc build for web server does not compile executables
 - functionality of the util package in SeqQC merged into the rpt_key autoqc role,
     the package removed
 - api::error package moved to Util::Error
 - using node-qunit-phantomjs to run headless tests
 - tests for basic functionality for mqc Javascript code
 - adding configuration for blanket
 - updating readme for changes in testing procedure

release 57.9
 - autoqc results collection class - add a method for inferring whether
     a lane has plexes from results themselves
 - SeqQC - steps towards making display of autoqc results and manual qc process
   independent of availability of warehouse data:
    - use the new collection method to decide whether to display a link to
       plex results (previously warehouse data were used for this)
    - if plex results are available, always display a link to them
 - SeqQC - remove vestigial code for batch id retrieval 
 - SeqQC build: remove --linkable-bcviz-path option since dependency on bcviz
   is now managed by bower
 - SeqQC: Ajax controller removed (was used as a proxy for now discontinued
   requests to LIMs web server)
 - following restructuring of bcviz, amend statements for import of bcviz libraries
 - changes to allow genotype checks to be run on cram files
 - list of human references (with chr.naming convention) used by genotype check
     moved to file in the genotype repository
 - GRCh38 human references added to the list
 - gt_utils (gt_pack and find_gt_match C programs) added to Build install

release 57.8.1
 - add temporary file name option to bamtofastq command

release 57.8
 - Using bower to manage javascript component dependencies.
 - Using bcviz v1.1.0 which now supports bower.
 - use Biobambam bamtofastq in place of Picard utility in adapter qc check

release 57.7
 - removed redundant methods from NpgDB model
 - New javascript functionality to process mqc. MQC outcomes are changed using AJAX 
   calls to the controller directly.
 - mqc controller now provides with the functionality for mqc through asynchronous calls.
 - mqc controller does not saves a log in the tracking database when mqc outcomes are
   updated.

release 57.6
 - Added mqc_outcome_reporter
 - Added a new column to the mqc entity and historic table to keep separate track of who
    updates the record through the web page and who was the last user to modify the row.
    Updates to tests to deal with the new schema.
 - MqcOutcomeEnt validates outcomes are final before updating them as reported.

release 57.5
 - amend location of composite genotype data (composite_results_loc) in npg_qc_viewer.conf

release 57.4
 - in order to be able to retrieve values of foreign keys without
     fetching the row in the parent table, DBIx classes generated with
     an option to drop id_ at the start of the relation name
 - InflateColumn::Serializer component added selectively to autoqc classes
     rather than to all classes
 - mqc models (DBIx) functionality extended to create a method for
   updating/creating outcomes
 - column name fixed in the mqc_outcome_hist table
 - SeqQC viewer: top horizontal menu removed, Help link added to the menu on the right
 - SeqQC viewer: NPG links point to correct production/dev servers
 - SeqQC viewer: superfluous javascript code removed
 - SeqQC viewer: checks/runs page removed
 - SeqQC viewer: links to individual entities on the right removed
 - SeqQC viewer: if results for one run only are displayed and the request was not explicitly
     from staging or path, a link back to the run SeqQC page is displayed on the right

release 57.3
 - SeqQC: removed pages that are not used any more (studies, samples, libraries,
   people, weekly reports)

release 57.2
 - updated the way bcviz functions are called from SeqQC
 - Added tables for manual qc.

release 57.1

 - d3 bcviz rendering of adapter, insert size and sequence mismatch plots
 - page rearrangement to display ref match and old contamination results side-by-side removed
 - SeqQC templates, client-side scripts and config files installed to a directory
   under the install_base path; if a bcviz path is given, a link to it is created,
   old bcviz link is overwitten in this case
 - removed generation of google chart api urls

release 57.0
 - incorporated SeqQC viewer

release 56.16
 - changed default data source for call_gtck_composite_rpt.pl to combined Sequenom/Fluidigm results

release 56.15
 - if norm_fit test produces no output, e.g. if no peaks after filtering, simply add a comment

release 56.14
 - updates to norm_fit code
     more informative log messages 
     added checks for zero peaks 
     do not run norm_fit test if there is not enough variation in the insert size

release 56.13
 - correct size of genotype_data_set column of genotype table

release 56.12
 - insert_size.norm_fit_confidence from integer to float

release 56.11
 - changes to genoype check and utils to use combined Sequenom
    and Fluidigm results for the 26 QC SNPS (W30467)
-  fixed RE when parsing norm_fit output
-  fixed a bug and cleaned up norm_fit code

release 56.10
 - support for search for autoqc objects without tag_index attrubute
 - Build.PL extended to compile and deploy norm_fit executable
 - only run verify_bam_id if single sample expected (helps cope with 
   single plex in pool)

release 56.9
 - database name-agnostic database dump file

release 56.8
 - increase DB field sizes for genotype qc check results

release 56.7
 - only insert cluster densities which exist

release 56.6
 - use length of index read from tag0 bam file rather than length of tag in
     decode metrics file to derive barcode file, added new tests and test data
 - do not croak if a Bustard_Summary file does not exist (as is the case
     for HX instruments)
 - made interop parsing code more generic

release 56.5
 - phix bam_flagstat to have default serialisation name including phix

release 56.4 
 - get cluster densities from InterOp/TileMetricsOut.bin
 - added test data for tracking database

release 56.3 
 - added check for alignments, reference and library_type to can_run() 

release 56.2
 - relax regexp for class name in result role to allow git or svn version numbering

release 56.1
 - git-based module and script versions
 - RSC keywords removed

release 56.0
 - use test data that are publicly available
 - getting autoqc module versions made to work with non-numeric versions
 - redundant Gerald summary loader code removed
 - unused test data removed
 - in test runfolders that are used GERALD directories renamed to PB_cal
     since gerald_path is going to be removed from npg_tracking::illumina::run::folder

release 55.10
 - remove default for verify_bam_id.pass

release 55.9
 - minor bug fix for verify_bam_id

release 55.8
 - remove Fey modules from npg_qc::autoqc::db namespace, t/60-autoqc-db*.t tests 
   and test data not used elsewhere
 - qc_db_delete_autoqc script:
     updated help message
     fix for a bug that resulted in no data deleted unless a list of checks to
       delete was given explicitly 

release 55.7
 - tag sniff usage message
 - minor code changes to a couple of checks
 - test/test data for verify_bam_id
 - preserve case when generating DBIx binding since verify_bam_id
   has mixed case column names

release 55.6
 - exclude verify_bam_id (not run by the pipeline yet) from checking a set
   of archived autoqc results for completeness

release 55.5
 - patch for bin/call_gtck_composite_rpt.pl

release 55.4
 - patch for npg_qc::autoqc::checks::upstream_tags - extra imports required

release 55.3
 - 'check' option for the script deleting autoqc results from a database
 - unused Fey-based autoqc loader module removed
 - contamination autoqc check table: drop not-null constrain for fields with
   serialized data and replace empty strings there with nulls -
   InflateColumn::Serializer DBIx plugin gived error trying to convert
   empty string to JSON
 - DBIx binding generation extension - DBIx result classes for tables
     with autoqc results consume autoqc roles
 - autoqc data retrieval via the DBIx db binding

release 55.2
 - run upstream_tags check on whole bam file, not just forward read, otherwise check fails if there is an inline index in read 2

release 55.1
 - bug fix in using roles for finding runfolder path

release 55.00
 - schema and bindings re-generated from an copy of a live database
   with db updates applied
 - verify_bam_id autoqc check added
 - changes to database schema, code, tests and test data to enable a database
   switch to sql strict mode, in particular,
     bam_flagstats check to treat library size -1 as undefined,
     bustard summary loader to use zeros where N/A value is in the summary file
 - DBIx Result class for the fastqcheck table and a loader for fastqcheck files changed
   to accommodate a switch to the InflateColumn plugin, which is used for
   other classes
 - DBIx schema loader:
     removed dependency on the soon to be discontinued npg_common::config module;
     custom post-generation filter to make generated classes comply with perlcritic
     binding generated as Moose classes
 - in/de-flators are set for all relevant columns for autoqc results tables
 - swich from Fey to DBIx ORM in a database loader for autoqc data
 - call_gtck_composite_rpt.pl script moved from lib/* to bin directory; its
   dependency on srpipe::runfolder removed
 - standard way to run perl critic tests - on all perl modules and scripts in bin

release 54.11
 - changes to allow use of multiple SNP sets with the genotype check
 - changes to role for pulldown_metrics check to format percentage values correctly and consistently

release 54.10
 - use mocked jar file
 - podcoverage test runs for all files
 - during build, change shebang line of cgi script to perl interpreter
   used similar to Build.PL default for scripts
 - a reg expr fix in the tags_reporters autoqc check

release 54.9
 - add tags_reporters to IGNORE_AUTO_QC_CHECK list in DB.pm to allow runs to be deletable without results for that check.

release 54.8
 - add new tags_reporters check

release 54.7
 - upstream_tags check: correct determination of archive_qc_path, use position when fetching qc_store results, use db_lookup attribute with qc_store

release 54.6
 - randomise order in which references are used by ref match (to work around Lustre client caching bug)
 - upstream_tags check uses qc_store to fetch tag information for upstream runs instead of st::api::lims

release 54.5
 - corrections to upstream_tags check 1) fix can_run condition, and 2) use CLASSPATH correctly (remove hard-coded path)

release 54.4
 - correct upstream_tags check to use the tag indexes from the decode tag set when counting perfect_matches in previous runs

release 54.3
 - correct path determination from path attribute to work correctly with value supplied by pipeline

release 54.2
 - changes to upstream_tags check
    added 5 base tag set (probably should be removed when TraDIS detection is added)
    added a java_xmx_flag attribute  for BamIndexDecoder invocation (default: -Xmx1000m)
    use path attribute (set from qc_in in the pipeline) to locate both tag#0 bam file and for location of BamIndexDecoder metrics file output
    added min_percent_match attribute to allow this cutoff to be set at runtime if needed
    added recal_path attribute, use it to construct paths to tag0_bam_file and metrics_output_file
    changed can_run to detect !lims->is_pool (only run when lane is plexed)

release 54.1
 - changes to upstream_tags check
     unset NPG_WEBSERVICE_CACHE_DIR to avoid relying on cached data for lims lookup of tag set information
     changed parameters of BamIndexDecoder run to allow one mismatch (and added attributes to allow this and the MAX_MISMATCHES parameter to be reset by the caller as required)

release 54.0
 - cache_list_query_movez_tiles removed
    reason - last run loded to move_z table is  5302
 - npg_qc::api::loader::Qcal_Report removed;
    reason - table qcal last run loaded 6918
 - npg_qc::api::loader::Run_Config removed;
    reason - table run_config last run loaded 6927
 - npg_qc::api::loader::Tile_Score removed;
    lots of tables error_.., errors_.., most_.. last run loaded 6927

 - new namesopace for illumina-data related modules - npg_qc::illumina
 - npg_qc::api namespace removed, modules that are in use moved to npg_qc::illumina
 - where DBI connection is used, both AutoCommit and mysql_auto_reconnect are switched on
 - bin/npg_qc_api_monitoring.pl removed, its functionality  merged into npg_qc_illumina_analysis_loader
 - runfolder checking removed for run loader since it's called from the pipeline,
   for loading all runs the globs of runfolders come from the tracking database
 - to avoid post requests from 'run_is_deletable' script, npg_qc::illumina::loader module
     implements npg-qc-related functionality needed for this script (lane_summary_saved method)

release 53.5
 - add functional upstream_tags check

release 53.4
 - patch release to add upstream_tags check to IGNORE_AUTO_QC_CHECK list of DB.pm to run to be deletable without this checks results.

release 53.3
 - added new upstream_tags check. Check itself currently non-functional, but results should be displayed in Seq-QC pages

release 53.2
 - changes to remove most regular warnings when rendering the pages

release 53.1
 - changes needed to move NPG QC web server from intweb to webteam's VMs
 - lightbox for IVC plots dropped

release 53.0
 - notification of perlcritic test failure: include policy name
 - to eliminate a separate db configuration file for the code running
   on the farm, autoqc & api db interface gets db credentials from a dbix connection
 - autoqc & api db-related tests deploy and populate db through dbix binding, take
   db credentials from ~/.npg directory
 - unused code removed from test util module, test api util module removed

release 52.7
 - pulldown_metrics: error message fix and criterion description addition 

release 52.6
 - dbix binding updated

release 52.5
 - ref match check - cache abs path of the default strain/version to avoid being cought out when
   the link is switched to a different strain/version
 - pulldown metrics check: check now fails when result->on_bait_bases_percent < 20 and when bait_path is found but interval files are not found. Otherwise pass remains undefined.

release 52.4
 - removed from Build.PL dependency that installs as a part of other package
 - ensure 'use Readonly';  and 'Readonly::Scalar our $VERSION' are on one line to help
   with inferring the version
 - amend pulldown_metrics check
    - "can_run" allows missing baits intervals files
    - "execute" fails the check when the baits intervals files are missing
    - if the intervals files (bait and target regions) are identical, this is flagged in the result. Seq-QC will be amended to detect this.
    - added "pass" and "interval_files_identical" columns to pulldown_metrics table in npg_qc database

release 52.3
 - extended the build file to deploy qc bias R script
 - made id_run and position attributes optional in genotype check
 - added flag to allow specification of reference and position to SNP name mapping file

release 52.2
 - genotype check alternative match bug fix
 - gc bias check command string bug fix

release 52.1
 - pulldown metrics check bug fix - use correct function name for getting picard jar version

release 52.0
 - explicit dependency on /software amd /software/solexa removed
 - autoqc checks use software_location role to access third party tools
 - following loading failure under perl 5.14.2 on precise,
   illumina analysis loader code uses standard DBIx transaction
 - illumina analysis loader and monitor use standard way of getting DBIx connection
 - unused npg_qc::api::run namespace removed
 - unused scripts and one-off code removed
 - some tests improved, made more robust
 - package is build with Build.PL
 - all scripts that have to be deployed are moved from scripts to bin

release 51.9
 - mysql client does not read configuration in default places to avoid readign wrong configuration
 - use password for the root user on a local test database
 - removed old unused scripts and modules
 - moved window_depth.d source file from bin to src
 - removed the specification of the samtools_path from call_gtck_composite_rpt.pl (default should be OK), and changed the name of the requested samtools executable to "samtools_irods".

release 51.8
 - tweak spatial filter to deal with output when reads removed rather than marked with fail bit

release 51.7
 - Fey2DBIxRedesign document added
 - changes to allow genotype check to be run on more than one bam file
 - temporary exclusion of Chlorocebus aethiops reference from ref_match check

release 51.6
- bug fix - cope with spatial_filter classes (without tag_index) cat run deletion check time

release 51.5
 - bug fix - custom type name update

release 51.4
 - reflect that a number of npg_common mudules has been moved to the npg_tracking namespace
 - some compatibility changes for perl 5.14.2 on precise
 - insert size check can_run method relies only on npg::api::run when
   determining whether the run has paired reads

release 51.3
 - add spatial_filter to test to ignore when checking for deletion

release 51.2
 - autoqc spatial_filter can run as QC check (reading stderr of PB_cal spatial_filter on stdin)

release 51.1
 - bug fix for attribute custom type mismatch

release 51.0
 - add auto qc for recording spatial filter application
 - serializing to file moved from the autoqc check object to the autoqc result role
 - use npg-tracking custom Moose types
 - reflect the fact that db_connect and run, lane and tag definition roles moved to npg-tracking
 - remove live and dev db configuration from svn copy of the db config file
   set test db configuration to localhost
   make tests run against a localhost when the socket is defined

release 50.7
 - amended database connection details for the QC database npgqcp (in data/config.ini)

release 50.6
 - tileviz removed; it now lives in pbcal
 - a script for generating DBIx bindings changed to include explicit names
   for some autoqc tables in order to provide an easy mapping between autoqc
   and DBIx class names
 - a script for deleting lanes from autoqc and fastqcheck tables of the qc database
 - unused scripts for a dev npg-qc server, bin/npg_qc, removed

release 50.5
 - use QC fail counts in bam flagstat QC (so numbers add up for spatial filtered BAM files)

release 50.4
 - patch for pulldown metrics to treat ? as null in the picard output RT#282664
 - patch for divide by zero bug in the alignment_filter_metrics role when total number of reads is zero RT#282703

release 50.3
 - patch to the web server  post callback - exclude a check for data presence in qcal table that is not loaded any more

release 50.2
 - displaying q values in npg qc web app refactored to use the fastqcheck table
 - qcal values are not rendered in xml
 - remove loading qcal table from illumina loader

release 50.1
 - patch to allow larger lane numbers

release 50.0
 - fastqcheck table extended with columns fully describing the file id (id_run, position, tag_index, section, split)
 - script loading fastqcheck files to the database amended to fill in new columns along with old ones
 - old fastqcheck data supplied with data for new columns, see RT#277477 for details
 - pulldown_metrics npgqc db table: drop the fold_80_base_penalty column RT#268666
 - removed scripts/database_dump since it looks at live db only

release 49.4
 - DBIx schema for npg_qc::api::loader is created in non-standard way with autocommit off. Therefore, a commit is restored in npg_qc::api::loader::Fastqcheck

release 49.3
 - sequence error fields are too long in total for a 250 long reads to load to a database  "DBD::mysql::st execute failed: Got error 139 from storage engine", see #RT277981; introduced client-side compression on most of text type fields

release 49.2
 - tileviz: filtering by quality; reads and displays old qualities if available; uses a different executable - 'spatial_filter -d'
 - npg_qc::api::loader::Fastqcheck refactored: uses npg_common::fastqcheck module to get qX values from the fastqcheck files instead of its own calculation; file name filtering simplified since files that previously had to be skipped do not exist any more; tests improved
 - pulldown_metrics and tag_decode_stats roles, cv coeff calculation - return explicitly a number, not a pdl onject
 - removed scripts/get_qcal.pl which seems to ba a predecessor of pg_qc::api::loader::Fastqcheck and is currently not used
 - removed unused scripts scripts/get_run_tiles.pl and scripts/get_signal_means.pl

release 49.1
 - convert "#' to its HTML code in the tileviz html page image links
 - in cigar string chart - create arrays of zeros if a data series is null and is going to be added to the chart. RT 274105
 - pulldown metrics check - problem with picard exiting with an error code when stderr is not redirected to a file is fixed

release 49.0
 - tile visualization tool
 
release 48.9
 - get paired_read information from runfolder before using npg api in insert_size check

release 48.8
 - reduce size of cigar chart urls by removing H,N,P series, and change colours to something less gaudy.

release 48.7
 - alignment filter metrics check: store one reference fragment per reference since some of our references have too many fragments.both  RT #267938
 - alignment filter metrics role: correct handling of unaligned output. RT #267938
 - sequence error check: use BAM bitfield rather than interpret cigar * as no alignment

release 48.6
 - alignment filter metrics: stored number of alignments does not have to correspond to the number of references.

release 48.5
 - added cigar charts
 - FOLD_80_BASE_PENALTY in the HS metrics Picard output is sometimes '?', which causes problems when creating a result object (RT #268429). The users do not want this value anyway, hence this field is removed from teh result object. The db column stays for time being.

release 48.4
 - matrix qc data loading copes with dual indexing run
 - bugfix - don't die in sequence_error check when no successful alignments

release 48.3
 - report criteria for sequence error check: fail on insertion or deletion in most common cigar

release 48.2
 - add pass to sequence error check: fail on insertion or deletion in most common cigar

release 48.1
 - a patch to alignment filter metrics role to fix a typo
 - a patch to the code that checks that all autoqc results loaded - should disregard alignment filter metrics check

release 48.0
 - enhance sequence_error (mismatch) test to record most common cigar strings and cigar char counts per cycle
 - a new autoqc check - alignment_filter_metrics - to capture statistics about split by reference of bam files (spiked phix - unconsented human - target sequence split)

release 47.1
 - a patch to pulldown metrics check to specify the max java vm heap size (min was specified by mistake)
 - a patch to the code that checks that all autoqc results loaded - should disregard pulldown metrics check

release 47.0
 - some optimisation of the genotype check
 - a new autoqc check - pulldown metrics
 - dbix binding updated - a table for the new check added

release 46.1
 - record read_pairs_examined and picard metrics header infomation in bam_flag_stats

release 46.0
 - SangerPath and SangerWeb dependencies removed from npg-qc ClearPress web application and all supplimentary scripts
 - top-level changes to controller, view and util modules to allow for running stand-alone
 - hardcoded server urls removed from heatmap generation
 - can run as mod-perl
 - json feeds removed
 - page header to match npg-tracking

release 45.0
 - SangerPath dependency removed from tests
 - use of bound to disappear npg_common::graph::* and similar modules replaced by npg::util::image::* modules
 - new dev database - a full copy of live database taken on 21/03/2012; unfortunately, the name is the same as live db, see RT#258559 for explanation and a way to do it in future

release 44.1
 - DBIx interface regenerated with inflated date columns; they will return DateTime object
 - npg_qc::api::run_timeline
     replaced use of npg xml interface that is not available any more by a direct access to the tracking db to get a list of existing runs RT#257047
     rewrote loading to npgqc database; uses DBIx now
 - unused script npg_qc_api_run_timeline.pl removed

release 44.0
 - genotype check - sample names containing spaces are now handled correctly
 - npg-qc web app - unused dependency on old st::api calls removed
 - source code for the C executable generating fastq and fastqcheck files from bam files added to the package

release 43.4
 - fixed two bugs in genotype check

release 43.3
 - genotype check changes:
     check now copes when illegal allele for SNP is called in genotype from bam 
     locations of data and executables adjusted to standard location
     calling of genotypes moved from stand-alone script to bam_genotypes module which is used by the check
     attributes added to check to allow adjustment of parameters for finding genotype matches
     check now saves bam_file name, bam_file_md5, genotype_data_set and snp_call_set to allow later replication of check results
 - tag_metrics: changed the way the error is calculated in tag_metrics role to allow for non complete data

release 43.2
 - based on staging tag to find runs to load recipe, runinfo and cluster density data and stop looking for runlog data to load

release 43.1
 - ignore spiked phix plex nonhuman bam flagstats in runfolder deletion

release 43.0
 - provisions for finding human/non-human bam files removed from autoqc; naming convention changes in the pipeline
 - gc bias check - dependency on fastq files removed

release 42.5
- runfolder deletion: cope with the results from new bam-based pipeline

release 42.4
 - cope with empty lane summary for Miseq run
 - adapter check: use symbolic constant instead of octal for user rw only mode

release 42.3
 - tests that went live to npg server fixed
 - t/data/autoqc st and npg caches updated to use xml files that they need; lots of xml files purged
 - evaluation to pass/fail added to tag_metrics check
 - the autoqc adapter check to work with bam input
 - minor fix for the genotype autoqc check

release 42.2
 - fixed a bug in the sorting procedure for tag_metrics result

release 42.1
 - ignore tag_metrics if missing in archive

release 42.0
 - SangerPath dependency is added to npg_qc::util so that it can be removed in autoqc db-related tests
 - SangerPath import removed from autoqc db-related tests
 - explicit setting of PERL5LIB through 'use lib' removed from autoqc db-related tests
 - error checking in autoqc db-related consistently via Test::Exception
 - autoqc::check::check object to use a new simpler function from npg_common for generating file names
 - tag_metrics check added; it parses the output of the picard tag decoder
 - dbix binding ipdared
 - to_string function added to autoqc result objects
 - better options to the blat command in the adapter check

release 41.0
 - autoqc check loading from staging: enable using stored globs
 - autoqc collection object - remove depricated code
 - autoqc qc loader object - remove definition of max id run on staging area since
   this is difficult to maintain; also globbing is now reduced since most old runs have
   autoqc data

release 40.2
 - Add required properties to genotype check and result modules, added basic tests for genotype

release 40.1
 - ignore genotype qc result checking when deleting runfolder

release 40.0
 - add genotype check
 
release 39.6
 - cope with miseq qc data loading

release 39.5
 - bugfix in producing single ended run sequence error plots

release 39.4
 - percent_split method on split_stats to return undef rather than empty string on no reads

release 39.3
 - add percent_split method to split_stats
 - coefficient of variance calculation (tag decode stats autoqc check): disregard spiked phix; unfortunately, spiked phix tag hardcoded

release 39.2
 - bam flagstats role percent methods to return percentages not fractions

release 39.1
 - coefficient of varaince calculation (in autoqc/role/tag_decode_stats.pm) changed to use root mean square instead of mean absolute deviation

release 39.0
 - autoqc modules refactored to use the new single point lims interface

release 38.1
 - bugfix - N's should only be counted when the base they represent aligns, but is a mismatch or softclip, not when it is an insertion/deletion 

release 38.0
 - the concept of the tmp_path for autoqc checks simplifies: just a temp dir by default
 - module for calculating isizes moved to the new parse subpackage
 - insert size check not to use own module for alignment
 - functionality reshuffle between the insert size module and the parsing module to live parsing module to parse and generate bins
 - insert size check uses both usual and reverse complemented fastq files, the latter in order to get insert size for outward looking long range libraries
 - reference and adapter repository can be set through the autoqc option
 - autoqc check tests prevented from looking for the live location of the reference repository
 - ref match and contamination percents - display 1 decimal digit only
 - sequence error now calculates number of bases of <15, <30 and >30, and displays these bins

release 37.2
 - cope with bam flagstat out from new version of samtools

release 37.1
 - n counts shown as on top of sequence errors, rather than be included, so that the curve is smoother

release 37.0
 - test staging path renamed, lote of tests fixed following this
 - coeff of variance computation for tag decode stats

release 36.4
 - ignore lane bam flagstats for mulitplexed run for archived autoqc result checking

release 36.3
 - remove study and library name table from run summary page because sequencescape time out problem
 - stop loading offset data because file format changed

release 36.2
 - added check for HiSeq, amended threshold calculation parameters

release 36.1
 - bug fix to get positon number from fastqcheck file name for single-end run

release 36.0
 - changed the name of the file that lists adapters
 - test for file_store module uses sqlite instead of msql db

release 35.2
 - qc checks can be loaded from multiple paths

release 35.1
 - insert size check filters out reads that are not properly mapped and does not cut off the top 1% of the insert sizes

release 35.0
 - adapter check takes the location of the adapter fasta directly from the reference finder role

release 34.4
 - adapter check not to write tmp files
 - adapter check takes the location of the adapter fasta from the reference finder role

release 34.3
 - add sf32-45 into the npgqc data monitor list and use path_info for runfolder glob_pattern
 - bugfix in q20/25/30 saving for coping for phix runs
 - check autoqc data fully archived in the database
 - ref_match not to fail if the read length is too short

release  34.2
 - make aligner_version of the check object work for bowtie - sometimes hands
 - refactore ref_match and contamination checks to pipe the output of aligners directly
   to the consuming code - no saving to temp files

release  34.1
 - add number of total reads in bam flag stats result and table 

release 34.0
 - tests for ref_match
 - generic aligner_version method in npg_qc::autoqc::checks:check
 - autoqc loader - an option to glob only for recent runs from staging
 - ref_match: if error in trimming the reads, try trimming to 1bp less
 - check and result objects to have sequence_type attribute (optional for result objects)
 - sequence_error check for spiked phix

release 33.0
 - new 'contamination' check - ref_match
 - adapter check: produce counts for the match start
 - upgrade schema scripts moved to a subdirectory of scripts
 - one-off scripts moved to one-offs subdirectory
 - split stats extended to cope with PhiX split
 - image for split stats
 - add ref_name into unique key of split_stats table
 - autoqc loader script to check completeness only if no records for a run existed prior to loading
 - autoqc insert size and sequence error checks: updated deprecated methods to get 10000 reads
 - collection adding from staging: load only files whose name starts with a requested run number

release 32.0
 - rpt key code moved from result role to a separate role
 - replace project with study in model summary for study name
 - allow insert size and sequence mismatch checks on files with a small number of reads
 - generate_filename method of the base check class is now inherited from a stand-alone role
 - get_input_files method of the check class is bam-file aware for a specofic case of human/nonhuman split
 - gc_bias check refactored to use common methods for retrieving bam and fastq files (to fix a problem with plexes)
 - additional options for the qc script so the the reference can be preset and the type of reference search set
 - using role long_info to get cycle, lane, tile numbers for npg_qc data loading and cope with missing recipe file for hiseq runs
 - cope with hiseq run for run info xml and cluster denstiy data loading, and ignore missing runlog and run recipe files
 - cope with hiseq matrix file name and content format change, missing gerald config file and get run date from run_folder name
 - added a directory for one off scripts and placed there scripts for running and archiving autoqc checks for old runs

release 31.0
 - added a table to store fastqcheck files for plexes, a module and a script to load files to this table
 - dbix binding regenerated
 - a script for generating the dbix binding updated to force plurals in names of Result classes for some tables
 - added a script for fixing expected insert sizes in the db where there was an overflow
 - added a script for backfilling tag decodin info

release 30.1
 - do not sort collection before returning it from qc_store
 - gc bias check - do not croak if problems with read length
 - do not check sequence error using first reference when multiple references available
 - contamination result object and role changes to work around an empty string for hashes in the npg-qc database

release 30.0
 - autoqc result and check objects and the autoqc object take tag_index definition from a tag role from npg_common
 - insert size autoqc check uses tag-specific expected insert size
 - the autoqc collection object looses id_run attribute, its add_from_staging method should be used with id_run attribute
 - a collection object method to return a list and a map of actually present check names
 - no croaking if multiple references are found by autoqc checks
 - options for qc results retrieval: particular lanes and either plexes or lanes or all
 - collection's sort and search methods can take tag_index into account

release 29.3
 - npg_qc::autoqc::qc_store can retrieve db configuration from a config file
 - add bam_flagstats into auto qc check list

release 29.2
 - DBIx schema can read config files
 - one extra field for bam_flagstats to distinguish whether bam file is human, nonhuman, or not split

release 29.1
 - add bam_flagstats result class and database table to record stats from Picard MarkDuplicate and Samtools flagstats

release 29.0
 - FEY binding for the default value for tag_index column for autoqc tables made to work for sqlite
 - a script generating a dbix binding reconfigured to avoid pluralisating certain class names for tables ; the binding regenerated
 - check names for the qX_yield and sequence error result objects changed to 'qX yield' and 'sequence mismatch' respectively since check names are now displayed in the QSea interface instead of class names
 - a method in the autoqc collection object to return mapping of result class names to check names
 - add run_folder validation against NPG when loading illumina qc data
 - bug fix about run recipe file name should be stored without any path
 - don't save anything when no id_run_pair information returned from NPG
 - excluding insertion from mismatch rate calculation, and add two extra fileds in sequence_error result and database table to store the total number of match and mismatch bases for each cycle

release 28.0
 - add basic check for gc bias

release 27.0
 - sequence_error role: a new method, google_charts, returning two equally scaled error plots
 - sequence_error role: the width of the image for the plot is not hard-coded, it is proportional to the number of cycles
 - bug fix, the cycle number in the matrix file name not necessary 2 digits now
 - remove the display options in the main page of npgqc, now only display illumina analysis qc result
 - send two movez_tiles caching request if paired-end run
 - change cycle column data type from tinyint to smallint for table signal_mean, errors_by_cycle etc
 - contamination test check: stopped from looking in the live reference repository
 - autoqc::db::DB object test: objects in the fetched collection are ordered alphabetically so the order of fetching, which differs from test to test, does not affect the outcome
 - backported from trunk a change to cope with a new format of the bowtie output
 - sort check names as returned by npg_qc::autoqc::autoqc->checks_list
 - introduction of multiplexing
 - tag decoding stats autoqc result and database module

release 26.0
 - bug fix for tile-based error tables and image viewer
 - remove swift related tables and moduels
 - remove tile_all table and modules, which are related tile-based IVC plots
 - remove separate lane_summary and qcalreport loader script
 - remove other obsolete modules and testing file and data, tidy up api modules
 - directly retrieve data from QC files to save into the database, skip the step transfering the data into xml
 - stop sending any xml to the webserver to save data into database, only send the request to do caching now
 - new data loader modules using dbix class: tile_score, signal_mean, fastqcheck, run_config, matrix and offset
 - new staging monitoring role and modules for loading recipe, runlog, runinfo and cluster_density files

release 25.0
 - addition to the expected_size_range of the insert_size role to cope with multiple expected insert sizes im multiplexed lanes, ie return the minimun value of min sizes and the max value of max sizes
 - when the expected inser size is a single value or the from and to range boundaries ar eequal, the evaluation is performed against the simmetrical range of 25% either side of the supplied value
 - a new attribute, tmp_path, is added to the check oject in autoqc; it sets the directory for writing temporary files to
 - the adapter check refactored to write  the temporary files to the directory given by tmp_path and to use a different location of the repository for adapters fasta file
 - the contamination check refactored to (1) write  the temporary files to the directory given by tmp_path, (2) use reference finder role to query the reference repository, and (3) use extractor::fastq module to count the number of reads in a fastq file
 - dbix shcema class added
 - load lane summary data and tile-based data from both bustard and gerald summary xml files instead of just gerald summary html file using dbix class
 - load qcalreport text files separately from lane summary data loading, use dbix class now
 - change end column data type from tinyint to char to allow use 't' as end value for multiplex run
 - add unique key for analysis_lane table
 - remove unsigned for column cycle_10_20_av_perc_loss_pf and cycle_2_10_av_perc_loss_pf to allow negative value inserted
 - be able to load multiplex run qc data

release 24.0
 - display cluster density per lane data in the run qc summary table
 - added a new gc_fraction autoqc check
 - refactored qX_yield autoqc check to rely on npg_common::fastqcheck module in all operations with fasqcheck files

release 23.0
 - cluster density report data by lane are stored in the database now
 - statistics for move_z values for rta runs are now read based

release 22.0
 - npg_qc::autoqc::autoqc object; default for check name removed, 'check' and 'position' field become compulsory
 - listing of checks in npg_qc::autoqc::autoqc is done though a plugin look-up
 - code for detecting expected insert size is moved from npg_qc::autoqc::checks::insert_size to st::api::asset
 - 00-distribution.t test is made TEST_AUTHOR dependent since some versions of the test suit cannot make a distinction between own and inhereted fields/methods in Moose objects
 - contamination check - a dodgy fastq read count fixed

release 21.0
 - reference interface moved to npg_common namespace
 - insert_size and seqience_error check object refactored following changes in the reference role and its new namespace

release 20.0
 - store and display RunInfo xml
 - bug fix to display project and sample names for each lane
 - bug fix to improve loading speed of the front page because no need to try npg api to get the paired id_run for a RTA piared read run.
 - bug fix about extra <hr> tag (not <hr/>) in summary.htm file for qc data loading
 - not use libxml to parse offset xml anywhere
 - set end value for single read run as 1 in qcal table
 - ignore error rate data missing when a run no control lanes

release 19.0
 - load offset values for a run from a merged offset file, and stop using libxml to parse offset xml because of megered file too big
 - be able to get id_run and position from json filename and add them to json object if missing there
 - split_stats_coverages for table split_stats is not dependent on the relationship of the two tables. Fey::ORM no need to get foreign key info from the database currently, this can be disabled in order to improve database schema loading speed.
 - New illumina analysis loader module which makes use of some of the common roles, and should gel better, and be faster, than the current npg_qc_api.pl loader with the pipeline
 - using npg::api::run_lane to get organism of lane instead of run
 - bug fix to add eval_error to sequence_error check comments
 - count soft clipped bases as error when calculting sequence_error
 - add extra attribute info for each autoqc result, along with comments they are in result superclass or role
 - the module name and version number for autoqc check modules are stored in their result info hash
 - aligner name, version and options for contamination, insert_size, sequence_error and split_stats are stored in their result info hash

release 18.0
 - data-servise module is incorporated into a more generic qc_store model
 - the npg_qc::autoqc::results::collection class has ability to load qc results from teh staging area without specifying a path explicitly
 - run_graph table with extra columna end and most statistical graphs are read based
 - analysis and analysis_lane with extra column end
 - autoqc sequence_eror check added

release 17.0
 - command line options processing for the bin/qc script is done by MooseX::Getopt
 - the collection object for autoqc is backed by an array class from MooseX
 - the display features in the autoqc result objects are removed
 - the result objects are refactored into a combination of roles and classes to allow for a smooth object creation directly from a BD
 - insert size check now fails if there are problems in extracting reads from fasq files due to unmatched reads

release 16.0
 - added the adaptor check
 - added a field to record a path to a reference in the insert size check
 - store expected insert size range instead of expected mean; evaluate against the lower range boundary
 - refactored the autoqc part that performs the check so that it uses Moose roles from npg_common to deal with runfolder information
 - autoqc result roles added
 - Fey schema and table classes only load database schema and table when you call the loading method, and database parameters can be passed in when loading
 - autoqc database table classes now share the same role with result class, not directly inherit from result class
 - be able to read split_stats data back from database


release 15.0
 - given an id_run, return a collection of autoqc data objects from database or json files in runfolder
 - fastq split_stats class is added to autoqc result package
 - add two tables split_stats and split_stats_coverage to store fastq splitting statistics

release 14.0
 - autoqc: output is encapsulated in result classes and saved to json only. XML support discontinued
 - autoqc insert size stats and histogram calculations is performed with the help of PDL
 - generic serialization of Moose classes to a database
 - serialization of autoqc result objects from a json string to a database
 - npg_qc_api.pl - now has option to only load a single id_run
 - Fey::ORM schema and autoqc result table classes are added, which can save JSON data into database and get data back as objects

release 13.0
 - created a namespace for autoqc libraries, added code for q20 and insert size check there
 - add npg home page link in the top menu
 - show average values in the statistical graphs
 - display statistical data by run with cycle numbers for each graph
 - using read length of each read of a run to calculate the lane yield instead of using the cycle number of the whole run
 - add average yield per lane per read by week graph
 - allow end value of a run to be a non-digit

release 12.0
 - add view for recipe file and the link in the summary page
 - display cycle or read length details in the chip summary page
 - remove swift link in the summary page

release 11.0
 - add recipe_file table to store the recipe file name, contents and md5 value
 - store the first and last indexing cycle number if any
 - store cycle number for read 1 and read 2 if there are two reads in one run

release 10.0x
 - update the database if the data already in the database, or delete the old data before inserting the new data
 - add unique index to qcal table and set end value as 0 if the qcal value is for single run or merged paired runs
 - modules to load qc data from other directories, especially for fastqcheck files from the repository
 - handle different cycle numbers of the paired runs for cache_query table
 - IVC base call plot all in the same scale 100%
 - stop read Q value from qcalreport file if fastqcheck files created for all lanes
 - store first indexing cycle number into database for multiplex run
 - query run recipe table for cycle count of a run
 - display cycle count for both ends of a pair of runs, which may be different
 - display qcal value for each lane

release 9.0
 - add api to delete qc data for one run
 - add graph view of cluster number against tile number as an alternative of heatmap
 - add view to show error rates of the latest runs per instrument
 - bugfix about getting the control lane data from lane_qc table to populate run_graph table
 - increase the x, y field length of table offset in database schema
 - display statistical data by week with the graph
 - store cycle number, tile number per lane in database from recipe and tile layout xml files
 - back populate run_recipe table by counting current QC or runlog data
 - display phasing information on summary page
 - retrieve project name and library name for each lane from sequence scape and display in the run summary page
 - QC data complete, check number of cycles, tiles and lanes in table lane_qc, signal_mean, errors_by_cycle and qcal against values in table run_recipe, not just check lane_qc table with startard number of tiles, lanes
 - only cache lane_summary data into cache_query table if data complete
 - get a list of runs from cahce_query table with lane_summary infomation to cache run_graph and instrument_statistics tables, and for npg_qc data loader and main page runlist
 - check whether lane summary cached in cache_query table to report data completely loaded for XML web API
 - check runlog data fully loaded against the actual number of tiles and lanes from run_recipe

release 8.0
 - analysis and analysis_lane api modules, initially set for ability to obtain data for analysis_report script, which is under npg-tracking
 - store frequency response matrix and offset data into database and simple web interface
 - add avgerage error per run by instrument statistics graph
 - get cycle number from move_z table if can't get it from errors_by_cycle table
 - store cycle number for a run into run_graph table
 - add cycle length filter to the statistics graphs
 - bug fix about getting the run end number from a single run qcalreport file name
 - bug fix to get correct lane number from fastqcheck file name of single end run
 - cope with relocation of score, rescore files of the pipeline software 1.3rc1
 - add caching scripts to the runlog loading script, to add them in the cron job list
 - get different levels of run folder directly from Latest Summary symbolic link if not given

release 7.0
 - api direct loading now gets database credentials from config.ini
 - heatmaps for pf_perc_error_rate now scales upt to 10+ (anything 10+ is considered to high, and is therefore all very hot)
 - all thumbnails for error plot view
 - store the run start, complete and end time in the database
 - add run statistics by time graph

release 6.0
 - Change to json output format for run_tile list for a run (default - single run, data structure streamlined)
 - IVC thumbnail plots now horizontal, merged image with a area map using DHTML.
 - IVC large plots now loaded using a lightbox to sit over the rotated IVC thumbnails
 - image_store table to store png that are regularly acessed for speed improvement
 - lane_qc table - change to column definitions for control lane only columns - from text to float (unknown stored as NULL)
 - indexes added to many tables, in order to improve speed efficiency.
 - Uniqueness checked for rows where applicable.

release 5.0
 - API modules to obtain summary, run list, run_tile and signal mean data
 - bugfix to ensure only single loading of rows into database
 - yield per run per instrument graph
 - blank base error rate per tile by cycle
 - bugfix to ensure most common words to be loaded into database
 - graph image now uses gray lines instead of black for clarity
 - first cycle intensities heatmap now scaled rather than linear

release 4.0
 - JSON service - run_tiles obtained but now in order, and with qc data already packaged in for the tile
 - JSON list of run ids that have data
 - caching for instrument statistical graphs
 - Error graph scale to 5% on Y-axis
 - XML feed to query if run is loaded /run/<id_run>.xml

release 3.0
 - Link to NPG run pages from the id_run/id_run_pair in the chip summary
 - Y Scale max for IVC plots set to default to 1500 if 100 tiles per lane (i.e. GA2)
 - JSON services - summary for run, obtain tiles, some stats for tile
 - different graph views possible on statistical graphs
 - run tile view - linked to when you select a tile on a heatmap or run alert
 - statistical graphs for instruments - tile count of errors by run

release 2.0
 - api to process Runlogs for move z data
 - display for move z data
 - hoverable heatmaps with clicking to run tile viewer
 - move to own database instance
 - improvements to Bustard processing
 - caching of big queries to improve performance
 - statistical graph by run

release 1.0
 - api to process Bustard files into xml, and post them to webservice
 - webservice to process bustard xml and save to database
 - set-up of database schema
 - tests
 - views showing graphs and tables
 - swift summary processed
 - heatmaps of tile data
 - alerts for out of scope metrics<|MERGE_RESOLUTION|>--- conflicted
+++ resolved
@@ -11,13 +11,10 @@
  - update_outcome method of mqc entities renamed to update_nonfinal_outcome
  - a new update_outcome method allows for update of final outcomes
  - method to toggle stored final manual qc outcomes
-<<<<<<< HEAD
  - mqc reporter - reporting might cause a loss of link between the product and
    flowcell data in the ml warehouse, so prepare all data, then report
-=======
  - SeqQC
    - New functionality to allow export summary table to CSV
->>>>>>> 454bdd3e
 
 release 59.3
  - transparent search query for autoqc objects irrespectively of the details of
