LIST OF CHANGES FOR NPG-QC PACKAGE
<<<<<<< HEAD
 
 - autoqc results db loader: an option to force a re-build of related objects
 - SeqQC: fix warning about undef value in the adapter template
=======

 - SeqQC
   - fix warning about undef value in the adapter template
   - fix closing div tag in verify bam id template 
>>>>>>> 262284c2
 - travis ci testing perl modules for npg_qc and npg_qc_viewer
 - require DBD::SQLite@1.48 to run tests

release 59.4
 - saving manual qc values for libraries - allow for an undefined or empty
   list of tag indices
 - tags in lanes from GCLP runs are not subject to library qc
 - composition-based autoqc results - disable version checking between the version
   of the module that serialized the object and the version of the same module that
   is performing de-serialization
 - script to import manual qc values from the old warehouse RT#493757
 - update_outcome method of mqc entities renamed to update_nonfinal_outcome
 - a new update_outcome method allows for update of final outcomes
 - method to toggle stored final manual qc outcomes
 - mqc reporter - reporting might cause a loss of link between the product and
   flowcell data in the ml warehouse, so prepare all data, then report
 - SeqQC
   - New functionality to allow export summary table to CSV

release 59.3
 - transparent search query for autoqc objects irrespectively of the details of
   object's database implementation (in-table identifies or composition)
 - custom parent class for resultset objects
 - calling ->new() on resultset object to create a new result replaced with
   calling more intuitive ->new_result()
 - upgrade genotype check to use samtools1 and bcftools1
 - SeqQC
   - New dictionary table for plex level library MQC. (Issue 238)

release 59.2
 - library-level manual QC for individual plexes.

release 59.1
 - 'write2file' method of autoqc result objects removed since it duplicated
     the 'store' method
 - alternative base class npg_qc::autoqc::results::base for autoqc results objects,
     able to represent results that are derived from merged files and described by
     a composition of multiple components
 - autoqc result objects for samtools stats file, sam/bam headers and digests
     derived from the new base class
 - bam_flagstats result extension to produce samtools_stats and sequence_summary
     results (related objects) either at run time or later
 - database tables for storing component and composition objects
 - autoqc db loader extension
     - to load data represented by classes derived from the new base class
     - to build related objects in memory and to load them to the database
       bypassing serialization to a file - a way to save cram headers and stats
       file where the analysis pipeline did not run the current code that
       produces samtools_stats and sequence_summary objects as individual files
     - ability to mark records as current
 - reporter for manual QC results retrieves LIMs info from ml warehouse;
     it skips GCLP runs RT#480489.
 - tag_sniff new option to truncate tag sequences
 - tag_sniff checks common tag sequences against tag sets in the warehouse
 - SeqQC
   - add the total yield in library view RT#488973
   - summary table: display supplier sample name along the library barcode RT#488964,
     remove separate sample column
   - fix missing composite genotype check visualisation broken when cleaning
     template for ml warehouse
   - fix missing space between forward and reverse when reporting percent gc 
     fraction
 - genotype check data extraction scripts - updated scripts to fail more readily
    and informatively when an iRODS error occurs

release 59.0
 - SeqQC 
   - remove ajax proxy controller
   - stop 00 tests accessing live db credentials and databases
   - using mlwarehouse for dwh information displayed in SeqQC viewer
   - removing tests related to template compilation
   - providing links to lims for pool/library/sample
 - autoqc check and autoqc objects: remove unused 'sequence_type' attribute
 - autoqc check and result objects - use existing roles for id_run and
   position definitions
 - result object - to remove dependency on id run, position and tag index,
     allow individual results to overwrite the root of the output file name
 - refactor autoqc check to use file_type attribute name instead of
   input_file_ext
 - tags_reporters check - remove hardcoded solexa path
 - genotype and verify_bam_id_checks - use standard way of reporting run-time
   problems
 - bam_flagstats
     - one call to compute all metrics
     - method for finding stats files
     - if id_run not given, derive the root of the output file name from
       the input sequence file name 

release 58.9
 - move method for file name creation from SeqQC to autoqc so that it's
   more accessible
 - SeqQC
     - upstream_tags template - do not report potentially confusing tag index value when
        there is no id_run in the high-scoring tags table
 - remove misleading bam_flagstats check info

release 58.8
 - SeqQC
     - display insert size normal fit confidence and number of modes in the 
       summary table
     - do not show adaptor plots for low contamination
     - provenance in lane title not in every check
     - prepend all page titles with application name and version
     - different page title colour if running in non-live environment
     - use updated LIMs server url
     - link to NPG tracking web server running on the same host as this app
     - showing reference species and version below lane titles
 - Using container configuration for travis

release 58.7
 - bam_flagstats autoqc result object:
     new field, subset, added to be used instead of human_split
     human_split is retained for now to be compatible with existing data and code
 - autoqc loader will only load fields that correspond to database columns

release 58.6
 - Using "jquery-unveil" plugin for heatmaps
 - Removing data from DOM after passing them to local variables
 - Nulling variables after using them for bcviz to free memory
 - Moved simplified file name generation to this package
 - Removing gc bias and qX Yield checks when looking at non-run views
 - Removing collapser
 - Using latest release of bcviz (1.2.1)

release 58.5
 - stop using depricated Class::MOP::load_class method
 - use namespace::autoclean instead of "no Moose" in Moose objects
 - using make_immutable in Moose objects

release 58.4
 - Creating a cache in SeqStore model to reduce file system access. 
    Improving query - using keys for tables.
 - Moving FileFinder functionality into SeqQC from seq_commons.
 - Cache of catalyst actions and uri in template.
 - Templates are configured to be checked for changes every 10 hours.
 - Connections to database for fastqcheck are passed to model from 
    template.
 - Test modules catch/test for warnings for unitilized ids and for 
    cases where it was not possible to locate a folder.

release 58.3.1
 - Updating Readme in npg_qc_viewer for changes in deploy procedure.
 - Fixing qXYield total for run and sample, now it calculates from actual values 
    in the table, does not recalculate from collection.
 - genotype check: reduce min_sample_call_rate parameter for genotype match from 95% to 75%, and
     min_common_snps from 21 to 20. This will allow (Fluidigm) qc genotypes with 20 calls to be
    identified as possible duplicates when using the standard set of 26 QC SNPS (W30467)

release 58.3
 - default autoqc result object creation - do not set tag index to undef to
   avoid this field being set when serializing to json with newer Moose

release 58.2
 - convert local path to nfs for linked tools when building fastq_summ

release 58.1
 - compile fastq_summ with samtools-1.2 and htslib-1.2.1
 - Removing global functions from manual_qc.js
 - Logic for preliminary outcomes for MQC
 - New undecided outcome for MQC
 - update scripts for genotype check data preparation
    - to allow specification of iRODS zone with an environment variable
    - perlcritic issues and version strings
 - gt_pack recognises version 02 headers in append mode
 - DBIx binding generation - keep column name case when generating accessors

release 58.0
 - skip running legacy gcbias if window_depth not available
 - compile fastq_summ executable during the npg_qc build, skip
     compilation if samtools is not on the path
 - C code clean-up to remove warnings in compilation
 - SeqQC daemon to set CATALYST_HOME relative to bin so that
     the production user does not have to have this definition
 - SeqQC build optionally fetches javascript dependencies
 - added scripts to handle generation of data for autoqc genotype checks

release 57.12
 - Removing MQC logic from templates and moving it to JS
 - Adding a controller to provide MQC status for a run using REST
 - Adding a role to provide functionality for 401 responses
 - Validation for DWH->MQC outcome integrity during mqc for logged mqc-ing user
 - Fixing id-username data in test data to fix patches in controllers 
     which validate username

release 57.11
 - take into account old-style tag metrics results when deciding
     whether the lane has plexes
 - be compatible with latest changes to the db_connect role
 - ensure that tests do not access user's home directory

release 57.10
 - total_reads now returns 0 when num_total_reads is 0 rather than undef
 - add support for metrics files produced by bamstreamingmarkduplicates
 - npg_qc build for web server does not compile executables
 - functionality of the util package in SeqQC merged into the rpt_key autoqc role,
     the package removed
 - api::error package moved to Util::Error
 - using node-qunit-phantomjs to run headless tests
 - tests for basic functionality for mqc Javascript code
 - adding configuration for blanket
 - updating readme for changes in testing procedure

release 57.9
 - autoqc results collection class - add a method for inferring whether
     a lane has plexes from results themselves
 - SeqQC - steps towards making display of autoqc results and manual qc process
   independent of availability of warehouse data:
    - use the new collection method to decide whether to display a link to
       plex results (previously warehouse data were used for this)
    - if plex results are available, always display a link to them
 - SeqQC - remove vestigial code for batch id retrieval 
 - SeqQC build: remove --linkable-bcviz-path option since dependency on bcviz
   is now managed by bower
 - SeqQC: Ajax controller removed (was used as a proxy for now discontinued
   requests to LIMs web server)
 - following restructuring of bcviz, amend statements for import of bcviz libraries
 - changes to allow genotype checks to be run on cram files
 - list of human references (with chr.naming convention) used by genotype check
     moved to file in the genotype repository
 - GRCh38 human references added to the list
 - gt_utils (gt_pack and find_gt_match C programs) added to Build install

release 57.8.1
 - add temporary file name option to bamtofastq command

release 57.8
 - Using bower to manage javascript component dependencies.
 - Using bcviz v1.1.0 which now supports bower.
 - use Biobambam bamtofastq in place of Picard utility in adapter qc check

release 57.7
 - removed redundant methods from NpgDB model
 - New javascript functionality to process mqc. MQC outcomes are changed using AJAX 
   calls to the controller directly.
 - mqc controller now provides with the functionality for mqc through asynchronous calls.
 - mqc controller does not saves a log in the tracking database when mqc outcomes are
   updated.

release 57.6
 - Added mqc_outcome_reporter
 - Added a new column to the mqc entity and historic table to keep separate track of who
    updates the record through the web page and who was the last user to modify the row.
    Updates to tests to deal with the new schema.
 - MqcOutcomeEnt validates outcomes are final before updating them as reported.

release 57.5
 - amend location of composite genotype data (composite_results_loc) in npg_qc_viewer.conf

release 57.4
 - in order to be able to retrieve values of foreign keys without
     fetching the row in the parent table, DBIx classes generated with
     an option to drop id_ at the start of the relation name
 - InflateColumn::Serializer component added selectively to autoqc classes
     rather than to all classes
 - mqc models (DBIx) functionality extended to create a method for
   updating/creating outcomes
 - column name fixed in the mqc_outcome_hist table
 - SeqQC viewer: top horizontal menu removed, Help link added to the menu on the right
 - SeqQC viewer: NPG links point to correct production/dev servers
 - SeqQC viewer: superfluous javascript code removed
 - SeqQC viewer: checks/runs page removed
 - SeqQC viewer: links to individual entities on the right removed
 - SeqQC viewer: if results for one run only are displayed and the request was not explicitly
     from staging or path, a link back to the run SeqQC page is displayed on the right

release 57.3
 - SeqQC: removed pages that are not used any more (studies, samples, libraries,
   people, weekly reports)

release 57.2
 - updated the way bcviz functions are called from SeqQC
 - Added tables for manual qc.

release 57.1

 - d3 bcviz rendering of adapter, insert size and sequence mismatch plots
 - page rearrangement to display ref match and old contamination results side-by-side removed
 - SeqQC templates, client-side scripts and config files installed to a directory
   under the install_base path; if a bcviz path is given, a link to it is created,
   old bcviz link is overwitten in this case
 - removed generation of google chart api urls

release 57.0
 - incorporated SeqQC viewer

release 56.16
 - changed default data source for call_gtck_composite_rpt.pl to combined Sequenom/Fluidigm results

release 56.15
 - if norm_fit test produces no output, e.g. if no peaks after filtering, simply add a comment

release 56.14
 - updates to norm_fit code
     more informative log messages 
     added checks for zero peaks 
     do not run norm_fit test if there is not enough variation in the insert size

release 56.13
 - correct size of genotype_data_set column of genotype table

release 56.12
 - insert_size.norm_fit_confidence from integer to float

release 56.11
 - changes to genoype check and utils to use combined Sequenom
    and Fluidigm results for the 26 QC SNPS (W30467)
-  fixed RE when parsing norm_fit output
-  fixed a bug and cleaned up norm_fit code

release 56.10
 - support for search for autoqc objects without tag_index attrubute
 - Build.PL extended to compile and deploy norm_fit executable
 - only run verify_bam_id if single sample expected (helps cope with 
   single plex in pool)

release 56.9
 - database name-agnostic database dump file

release 56.8
 - increase DB field sizes for genotype qc check results

release 56.7
 - only insert cluster densities which exist

release 56.6
 - use length of index read from tag0 bam file rather than length of tag in
     decode metrics file to derive barcode file, added new tests and test data
 - do not croak if a Bustard_Summary file does not exist (as is the case
     for HX instruments)
 - made interop parsing code more generic

release 56.5
 - phix bam_flagstat to have default serialisation name including phix

release 56.4 
 - get cluster densities from InterOp/TileMetricsOut.bin
 - added test data for tracking database

release 56.3 
 - added check for alignments, reference and library_type to can_run() 

release 56.2
 - relax regexp for class name in result role to allow git or svn version numbering

release 56.1
 - git-based module and script versions
 - RSC keywords removed

release 56.0
 - use test data that are publicly available
 - getting autoqc module versions made to work with non-numeric versions
 - redundant Gerald summary loader code removed
 - unused test data removed
 - in test runfolders that are used GERALD directories renamed to PB_cal
     since gerald_path is going to be removed from npg_tracking::illumina::run::folder

release 55.10
 - remove default for verify_bam_id.pass

release 55.9
 - minor bug fix for verify_bam_id

release 55.8
 - remove Fey modules from npg_qc::autoqc::db namespace, t/60-autoqc-db*.t tests 
   and test data not used elsewhere
 - qc_db_delete_autoqc script:
     updated help message
     fix for a bug that resulted in no data deleted unless a list of checks to
       delete was given explicitly 

release 55.7
 - tag sniff usage message
 - minor code changes to a couple of checks
 - test/test data for verify_bam_id
 - preserve case when generating DBIx binding since verify_bam_id
   has mixed case column names

release 55.6
 - exclude verify_bam_id (not run by the pipeline yet) from checking a set
   of archived autoqc results for completeness

release 55.5
 - patch for bin/call_gtck_composite_rpt.pl

release 55.4
 - patch for npg_qc::autoqc::checks::upstream_tags - extra imports required

release 55.3
 - 'check' option for the script deleting autoqc results from a database
 - unused Fey-based autoqc loader module removed
 - contamination autoqc check table: drop not-null constrain for fields with
   serialized data and replace empty strings there with nulls -
   InflateColumn::Serializer DBIx plugin gived error trying to convert
   empty string to JSON
 - DBIx binding generation extension - DBIx result classes for tables
     with autoqc results consume autoqc roles
 - autoqc data retrieval via the DBIx db binding

release 55.2
 - run upstream_tags check on whole bam file, not just forward read, otherwise check fails if there is an inline index in read 2

release 55.1
 - bug fix in using roles for finding runfolder path

release 55.00
 - schema and bindings re-generated from an copy of a live database
   with db updates applied
 - verify_bam_id autoqc check added
 - changes to database schema, code, tests and test data to enable a database
   switch to sql strict mode, in particular,
     bam_flagstats check to treat library size -1 as undefined,
     bustard summary loader to use zeros where N/A value is in the summary file
 - DBIx Result class for the fastqcheck table and a loader for fastqcheck files changed
   to accommodate a switch to the InflateColumn plugin, which is used for
   other classes
 - DBIx schema loader:
     removed dependency on the soon to be discontinued npg_common::config module;
     custom post-generation filter to make generated classes comply with perlcritic
     binding generated as Moose classes
 - in/de-flators are set for all relevant columns for autoqc results tables
 - swich from Fey to DBIx ORM in a database loader for autoqc data
 - call_gtck_composite_rpt.pl script moved from lib/* to bin directory; its
   dependency on srpipe::runfolder removed
 - standard way to run perl critic tests - on all perl modules and scripts in bin

release 54.11
 - changes to allow use of multiple SNP sets with the genotype check
 - changes to role for pulldown_metrics check to format percentage values correctly and consistently

release 54.10
 - use mocked jar file
 - podcoverage test runs for all files
 - during build, change shebang line of cgi script to perl interpreter
   used similar to Build.PL default for scripts
 - a reg expr fix in the tags_reporters autoqc check

release 54.9
 - add tags_reporters to IGNORE_AUTO_QC_CHECK list in DB.pm to allow runs to be deletable without results for that check.

release 54.8
 - add new tags_reporters check

release 54.7
 - upstream_tags check: correct determination of archive_qc_path, use position when fetching qc_store results, use db_lookup attribute with qc_store

release 54.6
 - randomise order in which references are used by ref match (to work around Lustre client caching bug)
 - upstream_tags check uses qc_store to fetch tag information for upstream runs instead of st::api::lims

release 54.5
 - corrections to upstream_tags check 1) fix can_run condition, and 2) use CLASSPATH correctly (remove hard-coded path)

release 54.4
 - correct upstream_tags check to use the tag indexes from the decode tag set when counting perfect_matches in previous runs

release 54.3
 - correct path determination from path attribute to work correctly with value supplied by pipeline

release 54.2
 - changes to upstream_tags check
    added 5 base tag set (probably should be removed when TraDIS detection is added)
    added a java_xmx_flag attribute  for BamIndexDecoder invocation (default: -Xmx1000m)
    use path attribute (set from qc_in in the pipeline) to locate both tag#0 bam file and for location of BamIndexDecoder metrics file output
    added min_percent_match attribute to allow this cutoff to be set at runtime if needed
    added recal_path attribute, use it to construct paths to tag0_bam_file and metrics_output_file
    changed can_run to detect !lims->is_pool (only run when lane is plexed)

release 54.1
 - changes to upstream_tags check
     unset NPG_WEBSERVICE_CACHE_DIR to avoid relying on cached data for lims lookup of tag set information
     changed parameters of BamIndexDecoder run to allow one mismatch (and added attributes to allow this and the MAX_MISMATCHES parameter to be reset by the caller as required)

release 54.0
 - cache_list_query_movez_tiles removed
    reason - last run loded to move_z table is  5302
 - npg_qc::api::loader::Qcal_Report removed;
    reason - table qcal last run loaded 6918
 - npg_qc::api::loader::Run_Config removed;
    reason - table run_config last run loaded 6927
 - npg_qc::api::loader::Tile_Score removed;
    lots of tables error_.., errors_.., most_.. last run loaded 6927

 - new namesopace for illumina-data related modules - npg_qc::illumina
 - npg_qc::api namespace removed, modules that are in use moved to npg_qc::illumina
 - where DBI connection is used, both AutoCommit and mysql_auto_reconnect are switched on
 - bin/npg_qc_api_monitoring.pl removed, its functionality  merged into npg_qc_illumina_analysis_loader
 - runfolder checking removed for run loader since it's called from the pipeline,
   for loading all runs the globs of runfolders come from the tracking database
 - to avoid post requests from 'run_is_deletable' script, npg_qc::illumina::loader module
     implements npg-qc-related functionality needed for this script (lane_summary_saved method)

release 53.5
 - add functional upstream_tags check

release 53.4
 - patch release to add upstream_tags check to IGNORE_AUTO_QC_CHECK list of DB.pm to run to be deletable without this checks results.

release 53.3
 - added new upstream_tags check. Check itself currently non-functional, but results should be displayed in Seq-QC pages

release 53.2
 - changes to remove most regular warnings when rendering the pages

release 53.1
 - changes needed to move NPG QC web server from intweb to webteam's VMs
 - lightbox for IVC plots dropped

release 53.0
 - notification of perlcritic test failure: include policy name
 - to eliminate a separate db configuration file for the code running
   on the farm, autoqc & api db interface gets db credentials from a dbix connection
 - autoqc & api db-related tests deploy and populate db through dbix binding, take
   db credentials from ~/.npg directory
 - unused code removed from test util module, test api util module removed

release 52.7
 - pulldown_metrics: error message fix and criterion description addition 

release 52.6
 - dbix binding updated

release 52.5
 - ref match check - cache abs path of the default strain/version to avoid being cought out when
   the link is switched to a different strain/version
 - pulldown metrics check: check now fails when result->on_bait_bases_percent < 20 and when bait_path is found but interval files are not found. Otherwise pass remains undefined.

release 52.4
 - removed from Build.PL dependency that installs as a part of other package
 - ensure 'use Readonly';  and 'Readonly::Scalar our $VERSION' are on one line to help
   with inferring the version
 - amend pulldown_metrics check
    - "can_run" allows missing baits intervals files
    - "execute" fails the check when the baits intervals files are missing
    - if the intervals files (bait and target regions) are identical, this is flagged in the result. Seq-QC will be amended to detect this.
    - added "pass" and "interval_files_identical" columns to pulldown_metrics table in npg_qc database

release 52.3
 - extended the build file to deploy qc bias R script
 - made id_run and position attributes optional in genotype check
 - added flag to allow specification of reference and position to SNP name mapping file

release 52.2
 - genotype check alternative match bug fix
 - gc bias check command string bug fix

release 52.1
 - pulldown metrics check bug fix - use correct function name for getting picard jar version

release 52.0
 - explicit dependency on /software amd /software/solexa removed
 - autoqc checks use software_location role to access third party tools
 - following loading failure under perl 5.14.2 on precise,
   illumina analysis loader code uses standard DBIx transaction
 - illumina analysis loader and monitor use standard way of getting DBIx connection
 - unused npg_qc::api::run namespace removed
 - unused scripts and one-off code removed
 - some tests improved, made more robust
 - package is build with Build.PL
 - all scripts that have to be deployed are moved from scripts to bin

release 51.9
 - mysql client does not read configuration in default places to avoid readign wrong configuration
 - use password for the root user on a local test database
 - removed old unused scripts and modules
 - moved window_depth.d source file from bin to src
 - removed the specification of the samtools_path from call_gtck_composite_rpt.pl (default should be OK), and changed the name of the requested samtools executable to "samtools_irods".

release 51.8
 - tweak spatial filter to deal with output when reads removed rather than marked with fail bit

release 51.7
 - Fey2DBIxRedesign document added
 - changes to allow genotype check to be run on more than one bam file
 - temporary exclusion of Chlorocebus aethiops reference from ref_match check

release 51.6
- bug fix - cope with spatial_filter classes (without tag_index) cat run deletion check time

release 51.5
 - bug fix - custom type name update

release 51.4
 - reflect that a number of npg_common mudules has been moved to the npg_tracking namespace
 - some compatibility changes for perl 5.14.2 on precise
 - insert size check can_run method relies only on npg::api::run when
   determining whether the run has paired reads

release 51.3
 - add spatial_filter to test to ignore when checking for deletion

release 51.2
 - autoqc spatial_filter can run as QC check (reading stderr of PB_cal spatial_filter on stdin)

release 51.1
 - bug fix for attribute custom type mismatch

release 51.0
 - add auto qc for recording spatial filter application
 - serializing to file moved from the autoqc check object to the autoqc result role
 - use npg-tracking custom Moose types
 - reflect the fact that db_connect and run, lane and tag definition roles moved to npg-tracking
 - remove live and dev db configuration from svn copy of the db config file
   set test db configuration to localhost
   make tests run against a localhost when the socket is defined

release 50.7
 - amended database connection details for the QC database npgqcp (in data/config.ini)

release 50.6
 - tileviz removed; it now lives in pbcal
 - a script for generating DBIx bindings changed to include explicit names
   for some autoqc tables in order to provide an easy mapping between autoqc
   and DBIx class names
 - a script for deleting lanes from autoqc and fastqcheck tables of the qc database
 - unused scripts for a dev npg-qc server, bin/npg_qc, removed

release 50.5
 - use QC fail counts in bam flagstat QC (so numbers add up for spatial filtered BAM files)

release 50.4
 - patch for pulldown metrics to treat ? as null in the picard output RT#282664
 - patch for divide by zero bug in the alignment_filter_metrics role when total number of reads is zero RT#282703

release 50.3
 - patch to the web server  post callback - exclude a check for data presence in qcal table that is not loaded any more

release 50.2
 - displaying q values in npg qc web app refactored to use the fastqcheck table
 - qcal values are not rendered in xml
 - remove loading qcal table from illumina loader

release 50.1
 - patch to allow larger lane numbers

release 50.0
 - fastqcheck table extended with columns fully describing the file id (id_run, position, tag_index, section, split)
 - script loading fastqcheck files to the database amended to fill in new columns along with old ones
 - old fastqcheck data supplied with data for new columns, see RT#277477 for details
 - pulldown_metrics npgqc db table: drop the fold_80_base_penalty column RT#268666
 - removed scripts/database_dump since it looks at live db only

release 49.4
 - DBIx schema for npg_qc::api::loader is created in non-standard way with autocommit off. Therefore, a commit is restored in npg_qc::api::loader::Fastqcheck

release 49.3
 - sequence error fields are too long in total for a 250 long reads to load to a database  "DBD::mysql::st execute failed: Got error 139 from storage engine", see #RT277981; introduced client-side compression on most of text type fields

release 49.2
 - tileviz: filtering by quality; reads and displays old qualities if available; uses a different executable - 'spatial_filter -d'
 - npg_qc::api::loader::Fastqcheck refactored: uses npg_common::fastqcheck module to get qX values from the fastqcheck files instead of its own calculation; file name filtering simplified since files that previously had to be skipped do not exist any more; tests improved
 - pulldown_metrics and tag_decode_stats roles, cv coeff calculation - return explicitly a number, not a pdl onject
 - removed scripts/get_qcal.pl which seems to ba a predecessor of pg_qc::api::loader::Fastqcheck and is currently not used
 - removed unused scripts scripts/get_run_tiles.pl and scripts/get_signal_means.pl

release 49.1
 - convert "#' to its HTML code in the tileviz html page image links
 - in cigar string chart - create arrays of zeros if a data series is null and is going to be added to the chart. RT 274105
 - pulldown metrics check - problem with picard exiting with an error code when stderr is not redirected to a file is fixed

release 49.0
 - tile visualization tool
 
release 48.9
 - get paired_read information from runfolder before using npg api in insert_size check

release 48.8
 - reduce size of cigar chart urls by removing H,N,P series, and change colours to something less gaudy.

release 48.7
 - alignment filter metrics check: store one reference fragment per reference since some of our references have too many fragments.both  RT #267938
 - alignment filter metrics role: correct handling of unaligned output. RT #267938
 - sequence error check: use BAM bitfield rather than interpret cigar * as no alignment

release 48.6
 - alignment filter metrics: stored number of alignments does not have to correspond to the number of references.

release 48.5
 - added cigar charts
 - FOLD_80_BASE_PENALTY in the HS metrics Picard output is sometimes '?', which causes problems when creating a result object (RT #268429). The users do not want this value anyway, hence this field is removed from teh result object. The db column stays for time being.

release 48.4
 - matrix qc data loading copes with dual indexing run
 - bugfix - don't die in sequence_error check when no successful alignments

release 48.3
 - report criteria for sequence error check: fail on insertion or deletion in most common cigar

release 48.2
 - add pass to sequence error check: fail on insertion or deletion in most common cigar

release 48.1
 - a patch to alignment filter metrics role to fix a typo
 - a patch to the code that checks that all autoqc results loaded - should disregard alignment filter metrics check

release 48.0
 - enhance sequence_error (mismatch) test to record most common cigar strings and cigar char counts per cycle
 - a new autoqc check - alignment_filter_metrics - to capture statistics about split by reference of bam files (spiked phix - unconsented human - target sequence split)

release 47.1
 - a patch to pulldown metrics check to specify the max java vm heap size (min was specified by mistake)
 - a patch to the code that checks that all autoqc results loaded - should disregard pulldown metrics check

release 47.0
 - some optimisation of the genotype check
 - a new autoqc check - pulldown metrics
 - dbix binding updated - a table for the new check added

release 46.1
 - record read_pairs_examined and picard metrics header infomation in bam_flag_stats

release 46.0
 - SangerPath and SangerWeb dependencies removed from npg-qc ClearPress web application and all supplimentary scripts
 - top-level changes to controller, view and util modules to allow for running stand-alone
 - hardcoded server urls removed from heatmap generation
 - can run as mod-perl
 - json feeds removed
 - page header to match npg-tracking

release 45.0
 - SangerPath dependency removed from tests
 - use of bound to disappear npg_common::graph::* and similar modules replaced by npg::util::image::* modules
 - new dev database - a full copy of live database taken on 21/03/2012; unfortunately, the name is the same as live db, see RT#258559 for explanation and a way to do it in future

release 44.1
 - DBIx interface regenerated with inflated date columns; they will return DateTime object
 - npg_qc::api::run_timeline
     replaced use of npg xml interface that is not available any more by a direct access to the tracking db to get a list of existing runs RT#257047
     rewrote loading to npgqc database; uses DBIx now
 - unused script npg_qc_api_run_timeline.pl removed

release 44.0
 - genotype check - sample names containing spaces are now handled correctly
 - npg-qc web app - unused dependency on old st::api calls removed
 - source code for the C executable generating fastq and fastqcheck files from bam files added to the package

release 43.4
 - fixed two bugs in genotype check

release 43.3
 - genotype check changes:
     check now copes when illegal allele for SNP is called in genotype from bam 
     locations of data and executables adjusted to standard location
     calling of genotypes moved from stand-alone script to bam_genotypes module which is used by the check
     attributes added to check to allow adjustment of parameters for finding genotype matches
     check now saves bam_file name, bam_file_md5, genotype_data_set and snp_call_set to allow later replication of check results
 - tag_metrics: changed the way the error is calculated in tag_metrics role to allow for non complete data

release 43.2
 - based on staging tag to find runs to load recipe, runinfo and cluster density data and stop looking for runlog data to load

release 43.1
 - ignore spiked phix plex nonhuman bam flagstats in runfolder deletion

release 43.0
 - provisions for finding human/non-human bam files removed from autoqc; naming convention changes in the pipeline
 - gc bias check - dependency on fastq files removed

release 42.5
- runfolder deletion: cope with the results from new bam-based pipeline

release 42.4
 - cope with empty lane summary for Miseq run
 - adapter check: use symbolic constant instead of octal for user rw only mode

release 42.3
 - tests that went live to npg server fixed
 - t/data/autoqc st and npg caches updated to use xml files that they need; lots of xml files purged
 - evaluation to pass/fail added to tag_metrics check
 - the autoqc adapter check to work with bam input
 - minor fix for the genotype autoqc check

release 42.2
 - fixed a bug in the sorting procedure for tag_metrics result

release 42.1
 - ignore tag_metrics if missing in archive

release 42.0
 - SangerPath dependency is added to npg_qc::util so that it can be removed in autoqc db-related tests
 - SangerPath import removed from autoqc db-related tests
 - explicit setting of PERL5LIB through 'use lib' removed from autoqc db-related tests
 - error checking in autoqc db-related consistently via Test::Exception
 - autoqc::check::check object to use a new simpler function from npg_common for generating file names
 - tag_metrics check added; it parses the output of the picard tag decoder
 - dbix binding ipdared
 - to_string function added to autoqc result objects
 - better options to the blat command in the adapter check

release 41.0
 - autoqc check loading from staging: enable using stored globs
 - autoqc collection object - remove depricated code
 - autoqc qc loader object - remove definition of max id run on staging area since
   this is difficult to maintain; also globbing is now reduced since most old runs have
   autoqc data

release 40.2
 - Add required properties to genotype check and result modules, added basic tests for genotype

release 40.1
 - ignore genotype qc result checking when deleting runfolder

release 40.0
 - add genotype check
 
release 39.6
 - cope with miseq qc data loading

release 39.5
 - bugfix in producing single ended run sequence error plots

release 39.4
 - percent_split method on split_stats to return undef rather than empty string on no reads

release 39.3
 - add percent_split method to split_stats
 - coefficient of variance calculation (tag decode stats autoqc check): disregard spiked phix; unfortunately, spiked phix tag hardcoded

release 39.2
 - bam flagstats role percent methods to return percentages not fractions

release 39.1
 - coefficient of varaince calculation (in autoqc/role/tag_decode_stats.pm) changed to use root mean square instead of mean absolute deviation

release 39.0
 - autoqc modules refactored to use the new single point lims interface

release 38.1
 - bugfix - N's should only be counted when the base they represent aligns, but is a mismatch or softclip, not when it is an insertion/deletion 

release 38.0
 - the concept of the tmp_path for autoqc checks simplifies: just a temp dir by default
 - module for calculating isizes moved to the new parse subpackage
 - insert size check not to use own module for alignment
 - functionality reshuffle between the insert size module and the parsing module to live parsing module to parse and generate bins
 - insert size check uses both usual and reverse complemented fastq files, the latter in order to get insert size for outward looking long range libraries
 - reference and adapter repository can be set through the autoqc option
 - autoqc check tests prevented from looking for the live location of the reference repository
 - ref match and contamination percents - display 1 decimal digit only
 - sequence error now calculates number of bases of <15, <30 and >30, and displays these bins

release 37.2
 - cope with bam flagstat out from new version of samtools

release 37.1
 - n counts shown as on top of sequence errors, rather than be included, so that the curve is smoother

release 37.0
 - test staging path renamed, lote of tests fixed following this
 - coeff of variance computation for tag decode stats

release 36.4
 - ignore lane bam flagstats for mulitplexed run for archived autoqc result checking

release 36.3
 - remove study and library name table from run summary page because sequencescape time out problem
 - stop loading offset data because file format changed

release 36.2
 - added check for HiSeq, amended threshold calculation parameters

release 36.1
 - bug fix to get positon number from fastqcheck file name for single-end run

release 36.0
 - changed the name of the file that lists adapters
 - test for file_store module uses sqlite instead of msql db

release 35.2
 - qc checks can be loaded from multiple paths

release 35.1
 - insert size check filters out reads that are not properly mapped and does not cut off the top 1% of the insert sizes

release 35.0
 - adapter check takes the location of the adapter fasta directly from the reference finder role

release 34.4
 - adapter check not to write tmp files
 - adapter check takes the location of the adapter fasta from the reference finder role

release 34.3
 - add sf32-45 into the npgqc data monitor list and use path_info for runfolder glob_pattern
 - bugfix in q20/25/30 saving for coping for phix runs
 - check autoqc data fully archived in the database
 - ref_match not to fail if the read length is too short

release  34.2
 - make aligner_version of the check object work for bowtie - sometimes hands
 - refactore ref_match and contamination checks to pipe the output of aligners directly
   to the consuming code - no saving to temp files

release  34.1
 - add number of total reads in bam flag stats result and table 

release 34.0
 - tests for ref_match
 - generic aligner_version method in npg_qc::autoqc::checks:check
 - autoqc loader - an option to glob only for recent runs from staging
 - ref_match: if error in trimming the reads, try trimming to 1bp less
 - check and result objects to have sequence_type attribute (optional for result objects)
 - sequence_error check for spiked phix

release 33.0
 - new 'contamination' check - ref_match
 - adapter check: produce counts for the match start
 - upgrade schema scripts moved to a subdirectory of scripts
 - one-off scripts moved to one-offs subdirectory
 - split stats extended to cope with PhiX split
 - image for split stats
 - add ref_name into unique key of split_stats table
 - autoqc loader script to check completeness only if no records for a run existed prior to loading
 - autoqc insert size and sequence error checks: updated deprecated methods to get 10000 reads
 - collection adding from staging: load only files whose name starts with a requested run number

release 32.0
 - rpt key code moved from result role to a separate role
 - replace project with study in model summary for study name
 - allow insert size and sequence mismatch checks on files with a small number of reads
 - generate_filename method of the base check class is now inherited from a stand-alone role
 - get_input_files method of the check class is bam-file aware for a specofic case of human/nonhuman split
 - gc_bias check refactored to use common methods for retrieving bam and fastq files (to fix a problem with plexes)
 - additional options for the qc script so the the reference can be preset and the type of reference search set
 - using role long_info to get cycle, lane, tile numbers for npg_qc data loading and cope with missing recipe file for hiseq runs
 - cope with hiseq run for run info xml and cluster denstiy data loading, and ignore missing runlog and run recipe files
 - cope with hiseq matrix file name and content format change, missing gerald config file and get run date from run_folder name
 - added a directory for one off scripts and placed there scripts for running and archiving autoqc checks for old runs

release 31.0
 - added a table to store fastqcheck files for plexes, a module and a script to load files to this table
 - dbix binding regenerated
 - a script for generating the dbix binding updated to force plurals in names of Result classes for some tables
 - added a script for fixing expected insert sizes in the db where there was an overflow
 - added a script for backfilling tag decodin info

release 30.1
 - do not sort collection before returning it from qc_store
 - gc bias check - do not croak if problems with read length
 - do not check sequence error using first reference when multiple references available
 - contamination result object and role changes to work around an empty string for hashes in the npg-qc database

release 30.0
 - autoqc result and check objects and the autoqc object take tag_index definition from a tag role from npg_common
 - insert size autoqc check uses tag-specific expected insert size
 - the autoqc collection object looses id_run attribute, its add_from_staging method should be used with id_run attribute
 - a collection object method to return a list and a map of actually present check names
 - no croaking if multiple references are found by autoqc checks
 - options for qc results retrieval: particular lanes and either plexes or lanes or all
 - collection's sort and search methods can take tag_index into account

release 29.3
 - npg_qc::autoqc::qc_store can retrieve db configuration from a config file
 - add bam_flagstats into auto qc check list

release 29.2
 - DBIx schema can read config files
 - one extra field for bam_flagstats to distinguish whether bam file is human, nonhuman, or not split

release 29.1
 - add bam_flagstats result class and database table to record stats from Picard MarkDuplicate and Samtools flagstats

release 29.0
 - FEY binding for the default value for tag_index column for autoqc tables made to work for sqlite
 - a script generating a dbix binding reconfigured to avoid pluralisating certain class names for tables ; the binding regenerated
 - check names for the qX_yield and sequence error result objects changed to 'qX yield' and 'sequence mismatch' respectively since check names are now displayed in the QSea interface instead of class names
 - a method in the autoqc collection object to return mapping of result class names to check names
 - add run_folder validation against NPG when loading illumina qc data
 - bug fix about run recipe file name should be stored without any path
 - don't save anything when no id_run_pair information returned from NPG
 - excluding insertion from mismatch rate calculation, and add two extra fileds in sequence_error result and database table to store the total number of match and mismatch bases for each cycle

release 28.0
 - add basic check for gc bias

release 27.0
 - sequence_error role: a new method, google_charts, returning two equally scaled error plots
 - sequence_error role: the width of the image for the plot is not hard-coded, it is proportional to the number of cycles
 - bug fix, the cycle number in the matrix file name not necessary 2 digits now
 - remove the display options in the main page of npgqc, now only display illumina analysis qc result
 - send two movez_tiles caching request if paired-end run
 - change cycle column data type from tinyint to smallint for table signal_mean, errors_by_cycle etc
 - contamination test check: stopped from looking in the live reference repository
 - autoqc::db::DB object test: objects in the fetched collection are ordered alphabetically so the order of fetching, which differs from test to test, does not affect the outcome
 - backported from trunk a change to cope with a new format of the bowtie output
 - sort check names as returned by npg_qc::autoqc::autoqc->checks_list
 - introduction of multiplexing
 - tag decoding stats autoqc result and database module

release 26.0
 - bug fix for tile-based error tables and image viewer
 - remove swift related tables and moduels
 - remove tile_all table and modules, which are related tile-based IVC plots
 - remove separate lane_summary and qcalreport loader script
 - remove other obsolete modules and testing file and data, tidy up api modules
 - directly retrieve data from QC files to save into the database, skip the step transfering the data into xml
 - stop sending any xml to the webserver to save data into database, only send the request to do caching now
 - new data loader modules using dbix class: tile_score, signal_mean, fastqcheck, run_config, matrix and offset
 - new staging monitoring role and modules for loading recipe, runlog, runinfo and cluster_density files

release 25.0
 - addition to the expected_size_range of the insert_size role to cope with multiple expected insert sizes im multiplexed lanes, ie return the minimun value of min sizes and the max value of max sizes
 - when the expected inser size is a single value or the from and to range boundaries ar eequal, the evaluation is performed against the simmetrical range of 25% either side of the supplied value
 - a new attribute, tmp_path, is added to the check oject in autoqc; it sets the directory for writing temporary files to
 - the adapter check refactored to write  the temporary files to the directory given by tmp_path and to use a different location of the repository for adapters fasta file
 - the contamination check refactored to (1) write  the temporary files to the directory given by tmp_path, (2) use reference finder role to query the reference repository, and (3) use extractor::fastq module to count the number of reads in a fastq file
 - dbix shcema class added
 - load lane summary data and tile-based data from both bustard and gerald summary xml files instead of just gerald summary html file using dbix class
 - load qcalreport text files separately from lane summary data loading, use dbix class now
 - change end column data type from tinyint to char to allow use 't' as end value for multiplex run
 - add unique key for analysis_lane table
 - remove unsigned for column cycle_10_20_av_perc_loss_pf and cycle_2_10_av_perc_loss_pf to allow negative value inserted
 - be able to load multiplex run qc data

release 24.0
 - display cluster density per lane data in the run qc summary table
 - added a new gc_fraction autoqc check
 - refactored qX_yield autoqc check to rely on npg_common::fastqcheck module in all operations with fasqcheck files

release 23.0
 - cluster density report data by lane are stored in the database now
 - statistics for move_z values for rta runs are now read based

release 22.0
 - npg_qc::autoqc::autoqc object; default for check name removed, 'check' and 'position' field become compulsory
 - listing of checks in npg_qc::autoqc::autoqc is done though a plugin look-up
 - code for detecting expected insert size is moved from npg_qc::autoqc::checks::insert_size to st::api::asset
 - 00-distribution.t test is made TEST_AUTHOR dependent since some versions of the test suit cannot make a distinction between own and inhereted fields/methods in Moose objects
 - contamination check - a dodgy fastq read count fixed

release 21.0
 - reference interface moved to npg_common namespace
 - insert_size and seqience_error check object refactored following changes in the reference role and its new namespace

release 20.0
 - store and display RunInfo xml
 - bug fix to display project and sample names for each lane
 - bug fix to improve loading speed of the front page because no need to try npg api to get the paired id_run for a RTA piared read run.
 - bug fix about extra <hr> tag (not <hr/>) in summary.htm file for qc data loading
 - not use libxml to parse offset xml anywhere
 - set end value for single read run as 1 in qcal table
 - ignore error rate data missing when a run no control lanes

release 19.0
 - load offset values for a run from a merged offset file, and stop using libxml to parse offset xml because of megered file too big
 - be able to get id_run and position from json filename and add them to json object if missing there
 - split_stats_coverages for table split_stats is not dependent on the relationship of the two tables. Fey::ORM no need to get foreign key info from the database currently, this can be disabled in order to improve database schema loading speed.
 - New illumina analysis loader module which makes use of some of the common roles, and should gel better, and be faster, than the current npg_qc_api.pl loader with the pipeline
 - using npg::api::run_lane to get organism of lane instead of run
 - bug fix to add eval_error to sequence_error check comments
 - count soft clipped bases as error when calculting sequence_error
 - add extra attribute info for each autoqc result, along with comments they are in result superclass or role
 - the module name and version number for autoqc check modules are stored in their result info hash
 - aligner name, version and options for contamination, insert_size, sequence_error and split_stats are stored in their result info hash

release 18.0
 - data-servise module is incorporated into a more generic qc_store model
 - the npg_qc::autoqc::results::collection class has ability to load qc results from teh staging area without specifying a path explicitly
 - run_graph table with extra columna end and most statistical graphs are read based
 - analysis and analysis_lane with extra column end
 - autoqc sequence_eror check added

release 17.0
 - command line options processing for the bin/qc script is done by MooseX::Getopt
 - the collection object for autoqc is backed by an array class from MooseX
 - the display features in the autoqc result objects are removed
 - the result objects are refactored into a combination of roles and classes to allow for a smooth object creation directly from a BD
 - insert size check now fails if there are problems in extracting reads from fasq files due to unmatched reads

release 16.0
 - added the adaptor check
 - added a field to record a path to a reference in the insert size check
 - store expected insert size range instead of expected mean; evaluate against the lower range boundary
 - refactored the autoqc part that performs the check so that it uses Moose roles from npg_common to deal with runfolder information
 - autoqc result roles added
 - Fey schema and table classes only load database schema and table when you call the loading method, and database parameters can be passed in when loading
 - autoqc database table classes now share the same role with result class, not directly inherit from result class
 - be able to read split_stats data back from database


release 15.0
 - given an id_run, return a collection of autoqc data objects from database or json files in runfolder
 - fastq split_stats class is added to autoqc result package
 - add two tables split_stats and split_stats_coverage to store fastq splitting statistics

release 14.0
 - autoqc: output is encapsulated in result classes and saved to json only. XML support discontinued
 - autoqc insert size stats and histogram calculations is performed with the help of PDL
 - generic serialization of Moose classes to a database
 - serialization of autoqc result objects from a json string to a database
 - npg_qc_api.pl - now has option to only load a single id_run
 - Fey::ORM schema and autoqc result table classes are added, which can save JSON data into database and get data back as objects

release 13.0
 - created a namespace for autoqc libraries, added code for q20 and insert size check there
 - add npg home page link in the top menu
 - show average values in the statistical graphs
 - display statistical data by run with cycle numbers for each graph
 - using read length of each read of a run to calculate the lane yield instead of using the cycle number of the whole run
 - add average yield per lane per read by week graph
 - allow end value of a run to be a non-digit

release 12.0
 - add view for recipe file and the link in the summary page
 - display cycle or read length details in the chip summary page
 - remove swift link in the summary page

release 11.0
 - add recipe_file table to store the recipe file name, contents and md5 value
 - store the first and last indexing cycle number if any
 - store cycle number for read 1 and read 2 if there are two reads in one run

release 10.0x
 - update the database if the data already in the database, or delete the old data before inserting the new data
 - add unique index to qcal table and set end value as 0 if the qcal value is for single run or merged paired runs
 - modules to load qc data from other directories, especially for fastqcheck files from the repository
 - handle different cycle numbers of the paired runs for cache_query table
 - IVC base call plot all in the same scale 100%
 - stop read Q value from qcalreport file if fastqcheck files created for all lanes
 - store first indexing cycle number into database for multiplex run
 - query run recipe table for cycle count of a run
 - display cycle count for both ends of a pair of runs, which may be different
 - display qcal value for each lane

release 9.0
 - add api to delete qc data for one run
 - add graph view of cluster number against tile number as an alternative of heatmap
 - add view to show error rates of the latest runs per instrument
 - bugfix about getting the control lane data from lane_qc table to populate run_graph table
 - increase the x, y field length of table offset in database schema
 - display statistical data by week with the graph
 - store cycle number, tile number per lane in database from recipe and tile layout xml files
 - back populate run_recipe table by counting current QC or runlog data
 - display phasing information on summary page
 - retrieve project name and library name for each lane from sequence scape and display in the run summary page
 - QC data complete, check number of cycles, tiles and lanes in table lane_qc, signal_mean, errors_by_cycle and qcal against values in table run_recipe, not just check lane_qc table with startard number of tiles, lanes
 - only cache lane_summary data into cache_query table if data complete
 - get a list of runs from cahce_query table with lane_summary infomation to cache run_graph and instrument_statistics tables, and for npg_qc data loader and main page runlist
 - check whether lane summary cached in cache_query table to report data completely loaded for XML web API
 - check runlog data fully loaded against the actual number of tiles and lanes from run_recipe

release 8.0
 - analysis and analysis_lane api modules, initially set for ability to obtain data for analysis_report script, which is under npg-tracking
 - store frequency response matrix and offset data into database and simple web interface
 - add avgerage error per run by instrument statistics graph
 - get cycle number from move_z table if can't get it from errors_by_cycle table
 - store cycle number for a run into run_graph table
 - add cycle length filter to the statistics graphs
 - bug fix about getting the run end number from a single run qcalreport file name
 - bug fix to get correct lane number from fastqcheck file name of single end run
 - cope with relocation of score, rescore files of the pipeline software 1.3rc1
 - add caching scripts to the runlog loading script, to add them in the cron job list
 - get different levels of run folder directly from Latest Summary symbolic link if not given

release 7.0
 - api direct loading now gets database credentials from config.ini
 - heatmaps for pf_perc_error_rate now scales upt to 10+ (anything 10+ is considered to high, and is therefore all very hot)
 - all thumbnails for error plot view
 - store the run start, complete and end time in the database
 - add run statistics by time graph

release 6.0
 - Change to json output format for run_tile list for a run (default - single run, data structure streamlined)
 - IVC thumbnail plots now horizontal, merged image with a area map using DHTML.
 - IVC large plots now loaded using a lightbox to sit over the rotated IVC thumbnails
 - image_store table to store png that are regularly acessed for speed improvement
 - lane_qc table - change to column definitions for control lane only columns - from text to float (unknown stored as NULL)
 - indexes added to many tables, in order to improve speed efficiency.
 - Uniqueness checked for rows where applicable.

release 5.0
 - API modules to obtain summary, run list, run_tile and signal mean data
 - bugfix to ensure only single loading of rows into database
 - yield per run per instrument graph
 - blank base error rate per tile by cycle
 - bugfix to ensure most common words to be loaded into database
 - graph image now uses gray lines instead of black for clarity
 - first cycle intensities heatmap now scaled rather than linear

release 4.0
 - JSON service - run_tiles obtained but now in order, and with qc data already packaged in for the tile
 - JSON list of run ids that have data
 - caching for instrument statistical graphs
 - Error graph scale to 5% on Y-axis
 - XML feed to query if run is loaded /run/<id_run>.xml

release 3.0
 - Link to NPG run pages from the id_run/id_run_pair in the chip summary
 - Y Scale max for IVC plots set to default to 1500 if 100 tiles per lane (i.e. GA2)
 - JSON services - summary for run, obtain tiles, some stats for tile
 - different graph views possible on statistical graphs
 - run tile view - linked to when you select a tile on a heatmap or run alert
 - statistical graphs for instruments - tile count of errors by run

release 2.0
 - api to process Runlogs for move z data
 - display for move z data
 - hoverable heatmaps with clicking to run tile viewer
 - move to own database instance
 - improvements to Bustard processing
 - caching of big queries to improve performance
 - statistical graph by run

release 1.0
 - api to process Bustard files into xml, and post them to webservice
 - webservice to process bustard xml and save to database
 - set-up of database schema
 - tests
 - views showing graphs and tables
 - swift summary processed
 - heatmaps of tile data
 - alerts for out of scope metrics<|MERGE_RESOLUTION|>--- conflicted
+++ resolved
@@ -1,14 +1,9 @@
 LIST OF CHANGES FOR NPG-QC PACKAGE
-<<<<<<< HEAD
  
  - autoqc results db loader: an option to force a re-build of related objects
- - SeqQC: fix warning about undef value in the adapter template
-=======
-
  - SeqQC
    - fix warning about undef value in the adapter template
    - fix closing div tag in verify bam id template 
->>>>>>> 262284c2
  - travis ci testing perl modules for npg_qc and npg_qc_viewer
  - require DBD::SQLite@1.48 to run tests
 
