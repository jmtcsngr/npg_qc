LIST OF CHANGES FOR NPG-QC PACKAGE

<<<<<<< HEAD
 - modified spatial filter qc check to read all run_lane filter.stats files
 - upstream_tags qc check - replaced bamindexdecoder with bambi decode
 - dropped ability for qc checks to sub-sample input fastq
   instead run the checks directly off the cached fastq files
 - added fastqcheck code and replaced fastq_summ in Build.PL with fastqcheck
 - NovaSeq changes, new InterOp file format and per lane read counts now 64-bit unsigned ints
=======
release 64.6.1
 - tweak to GbS library type check in genotype call as arrived as GBS (now case-insensitive).
 - Exit rna seqc gracefully if bam has no reads
 - more stringent ref check now required for Pf3D7_v3.fa/hs37d5__Pf3D7_v3.fa
   in genotype check

release 64.6
 - add new metric glogin_pct_tpm to RNA-SeQC check
 - DBIx schema loader script: alter table to add new globin metric column
 - add functionality to pass some of the files necessary to run RNA-SeQC
   as CLI options for program qc for more flexibility for stand alone run
 - add new role for rna_seqc to implement ability to extract values from
   column other_metrics to be stored in ml warehouse database.
 - add tag_hops_power and tag_hops_percent columns to tag metrics
>>>>>>> 28a96910
 - remove run_timeline component on the Illumina QC loader
 - stop generating DBIx class for run_timeline db table
 - remove unused methods of the run_graph Clearpress model
 - add new role for rna_seqc to implement ability to extract values from
   column other_metrics to be stored in ml warehouse database
 - changes for GbS genotype calling check 
 - tag_sniff
    handle separators in BC tags for dual-index runs
    allow dual-index runs to be revcomped independantly
    when tag has a separator -t option operates on subtags
    allowed to ignore an index when the BC tag contains a separator 

release 64.5
 - qc outcomes model: code generalisation to simplify addition of
   further qc types
 - uqc outcomes - saving and updating enabled
 - switch to node 6.12.2 in travis
 - stop generating DBIx classes for unused tables
 - tiny tweaks to rna and verify bam id help links
 - ensure, where practical, that saving and retrieving qc outcomes
     works for multi-component compositions
 - add functionality to allow more columns to be added to table dynamically
 - add data for new extra column for sample_name in summary table
 - treat all dynamically added methods in the same way

release 64.4.1
 - fix bam_flagstats check library_size bug

release 64.4 
 - utility QC feature: db tables, DBIx classes, retrieval
 - Add STAR aligner bams as a valid RNA alignments
 - update bam_flagstats to be able run when no markdups metrics file exists

release 64.3.1
 - error in a statement for data update is fixed

release 64.3 
 - DBIx schema loader script: automatically add npg_qc::Schema::Composition
 - drop unique consctraint for (id_run, position and tag_index) columns;
 - make a foreign key to seq_composition table not nullable and set
     a unique constraint on the foreign key column in entity tables;
 - do not use id_run, position and tag index column values from
     entity tables, compute rpt lists from compositions;
 - do not list explisitly id_run, position and tag_index in return
     datastructes for both get and save outcomes methods
 - a method to find a composition without creating one

release 64.2
 - Cannot have default Moose constructor in derived DBIx classes - fix for
     custom MqcOutcomeEnt resultset
 - DBIx achema loader script: automatically add npg_qc::Schema::Composition
     role when generating result classes for autoqc tables
 - DBIx classes for autoqc db tables:
     remove 'create_component' factory method which was only needed
      for back-filling composition foreign key;
     inherit 'composition' attribute from a newly created
      npg_qc::Schema::Composition role;
     document 'composition' attribute
 - composition-enabled manual qc:
     db tables linked to the seq_composition table;
     search proceeds via releated composition tables;
     when mqc outcomes are saved, a composition is created if it does not exist;
     'composition' attribute is added to mqc entity result classes;
 - upgrade bower to 1.8.2 in travis
 - stop building on Travis under Perl 5.16,
   see https://rt.cpan.org/Public/Bug/Display.html?id=123310

release 64.1
 - SeqQC viewer - function to draw readonly representation of the
   utility flag
 - autoqc checks parect object - refactore to use a new factory for
   rpt list to composition transformation
 - upstream_tags modified so it can work with the rpt_list argument
 - constraints in autoqc db tables are reset to allow for saving
   results for multi-component compositions
 - tag_sniff modified to load the whole tag table upfront
     revcomp matches now output in reverse video

release 64.0
 - composition-enabled autoqc objects storage
     schema changes
     DBIx binding updates
     script for back-filling foreign keys to composition table
 - bug fix on search_autoqc method
 - db composition creation via a factory method
 - db autoqc loader - unused 'update' option removed
 - db autoqc loader - will retry a transaction that failed because
     a db lock could not be aquired
 - saving a component with subset attribute value 'all' gives an error
 - npg_qc::autoqc::results::collection
     remove unused functionality;
     ensure existing methods work with objects that do not have id_run,
     position, etc
 - remove superfluous method call from a template
 - db query for tag_index NULL or NOT NULL: undef as a string
   might not give problems now, but will when all db records are
   linked to compositions
 - remove unused qc_chema property from TransferObjectFactory 
 - set explicit dist to precise in travis yml
 - simplify and optmise pool detection in the viewer
 - remove links to Clarity LIMs, generalise code for linking to LIMs
 - deleted VC (view-controller) part of the Clearpress npg_qc web server
 - index unq_seq_compos_rp for seq_component becomes unique

release 63.1
 - label fix for rna_seqc in SeqQC viewer
 - MySQL does not save correctly integers to float columns;
   change column definitions for rna_seqc

release 63.0
 - update script for deleting autoqc database results so that it
   can handle composition-based tables
 - remove attribute qc_report_dir from check object: the output directory
   is created by default using the sample's filename root
 - npg_qc::autoqc::qc_store - load rna_seqc results into new rna_seqc
   table in npg_qc database.
 - SeqQC:
   - added template for rna_seqc check with selected metrics shown
     in summary
   - include a link to original RNA-SeQC report in check's template
   - Build will fail if no node, npm or bower are available in path
 - stop using multiple versions of samtools
 - do not install NPGQC web app
 - increase HTTP timeout when reporting manual qc outcomes to LIMs

release 62.9
 - fix for GD image generation test in response to a change in constructor
   behaviour in GD.pm
 - compute expected path in tests in a way that takes into account
   substitutions
 - genotype and verify_bam_id checks:
     speed up pipeline job submission for deeply plexed lanes by
     moving calls that involde access to reference repository out of the
     can_run method
 - composition-based autoqc results db search via DBIx: allow for
   a search query that contains fields from the main table

release 62.8
 - tag_sniff modified clip and revcomp options to handle split tags
 - Sort results for merged genotypes as well - to avoid out of order failure.
 - specify an appropriate "accept" header when sending manual qc
   outcomes to LIMs (header was not set resulting in 406 responce
   code)

release 62.7
 - current staging directories do not have autoqc results in
   bustard_path; stop looking there
 - ClearPress Perl library is pinned to v. 473.0.5
 - upstream_tags autoqc check: stop falling back on files in IRODs

release 62.6
 - make building the iRODS handle of npg_qc::autoqc::checks::genotype
   lazy to avoid calling baton until required at runtime
 - translation from a database composition representation to the
     npg_tracking::glossary::composition type object
 - db query for compisition-based tables should include a condition
     on tag_index if only lanes or plexes are being retrieved
 - Fix in npg_qc::utils::bam_genotype for rare out of order mpileup failures 
 - Travis CI build: when building dependencies, us the same
   branch as the one the pull request is made to.
 - back to testing with mysql 5.7.13 in travis
 - drop node 0.12 from node travis matrix
 - add perl 5.22-shrplib to travis matrix
 - to reduce uncertainty in ranking close results, increase precision
   used for ranking contamination results
 - call_gtck_composite_rpt.pl - supply rpt list to genotype check
 - Code and tests changes to reduce number of warnings under Perl 5.22.2
 - sequence mismatch - do not return PDL special values, treat NaN as
   a bad value and return undefined instead

release 62.5
 - a very concise replacement for NPG_QC pages
 - no templates rna_seqc results - we should not try rendering

release 62.4
 - autoqc loader does not try loading a result for which there is
   no coresponding DBIx binding

release 62.3
 - make bam_flagstats check runnable under the qc script
 - remove autoqc loader backwards compatibility with analysis code
   that does not generate related results for the bam_flagstats results
 - Arguments given to the qc script are passed through to the relevant
   qc check object.
 - QC script does not try to infer the location of input files.
 - QC script accepts the rpt_list argument.
 - tag_index attribute of the check object cannot be assigned to undef.
 - added Broad Institute's RNA-SeQC to autoqc QC checks
 - SeqQC - genotype view fixed (escaping)

release 62.1
 - Bug fix in build action for cgi files.

release 62.0
 - Towards composition-based autoqc:
   - npg_qc::autoqc::results::result - Composition-aware,
     id_run, position and path attributes become optional.
   - npg_qc::autoqc::qc_store - Use DBIx syntax for quering on tag_index
     (future compatibility with planned table schema changes), db load
     compositions of size 1 only.
   - npg_qc::autoqc::db_loader - Result classes support composition,
     but most tables have not been converted yet. Do not generate
     composition if no support in the result table.
   - npg_qc::Schema::ResultSet - Enchancement for a search for tables that
     do not yet support compositions: convert undefined values
     for columns under a unique constraint to database defaults.
 - SeqQC - outdated template for split_stats removed
 - genotype role refactored to remove hardcoded uri encoding            
 - remove contamination check that is not run any longer,
   result object remains
 - to keep similar code together and to avoid listing explicitly
   an increasing number of non-runnable checks, move checks_list()
   method to the collection object
 - genotype check, croak if error closing samtools pileup command
 - norm_fit
     - modify peak finding to allow for peaks in first/last bin
     - added monotonity condition when estimating stdev
     - drop stdev when outputting filtered modes
 
release 61.2
 - SeqQC:
   - Reintroduce collapser
   - using grunt/npm to automate js testing
 - VerifyBAMId changed condition MIN_AVG_DEPTH from > 4 to > 2 for fail

release 61.1
 - SeqQC
   - Using --force-latest for bower install deps during Build
 - improve test robustness (larger page sample for mech to check)

release 61.0
 - using test matrix with node 4.4.2 and 0.12.9 for travis
 - help page for manual qc
 - redesign of both client and server side for generic qc outcome updates
 - updates to already stored outcomes, including final outcomes,
     are not an error, will be skipped
 - require that all library outcomes are marked explicitly before the
     final sequencing outcome is saved
 - custom class for authentication in tests - works with JSON POST requests
 - mqc widgets not shown if no lims data available
 - title for pages with data for one id run show run status
 - SeqQC
   - bugfix only build request for qc_outcomes if rptkeys in page
   - upgrading jquery to 2.2.3 from 2.1.4
   - upgrading requirejs to 2.2.0 from 2.1.20
   - upgrading bcviz to 1.3.2 from 1.3.1
   - upgrading table-export to 1.5.0 from 1.2.2
   - upgrading qunit to 1.23.0 from 1.20.0
 - add unique db constraint for short descriptions in qc outcome
   dictionaries; the constraints should have been set when the tables
   were created 

release 60.0
 - JSON service (retrieval) for qc outcomes
 - update link to picard in POD
 - SeqQC:
   - remove use of autocrud plugin - it's never been used
   - simplify the authorisation and it make more secure (do not fetch
     user credentials from the url), move the code to a new User model
   - in tests extend the User model to allow for getting user credentials
     from the url
   - avoid warnings in tests by setting the default for the username to
     an empty string
   - if the user is logged in and is authorised to do manual qc, display
     a visual cue on the top of the page
   - tag metrics column moved next to the column with tag index and tag sequence
   - show deplexing percent for individual tags in tag metrics column
   - retrieve qc outcomes from npg_qc_viewer qcoutcomes JSON service for
     initial page rendering

release 59.8
 - give LIMs time to process posting qc outcomes as individual events
 - SeqQC
   - upgrading bcviz to 1.3.1 from 1.3.0 (individual minified files)

release 59.7
 - SeqQC
   - bower configuration files in npg_qc/npg_qc_viewer
   - moving client test files to npg_qc/npg_qc_viewer/t/client
   - fix regression, missing require for table-export

release 59.6
 - SeqQC
   - generating bcviz plots only when they will become visible and remove
     them when they will not be visible
   - set max number of plexes for manual QC as 400

release 59.5
 - autoqc results db loader: an option to force a re-build of related objects
 - SeqQC
   - fix warning about undef value in the adapter template
   - fix closing div tag in verify bam id template 
   - upgrading jquery to 2.1.4 from 2.0.3
   - upgrading requirejs to 2.1.20 from 2.1.8
   - upgrading qunit to 1.20.0 from 1.15.0
   - upgrading bcviz to 1.3.0 from 1.2.1
 - travis ci testing perl modules for npg_qc and npg_qc_viewer
 - require DBD::SQLite@1.48 to run tests

release 59.4
 - saving manual qc values for libraries - allow for an undefined or empty
   list of tag indices
 - tags in lanes from GCLP runs are not subject to library qc
 - composition-based autoqc results - disable version checking between the version
   of the module that serialized the object and the version of the same module that
   is performing de-serialization
 - script to import manual qc values from the old warehouse RT#493757
 - update_outcome method of mqc entities renamed to update_nonfinal_outcome
 - a new update_outcome method allows for update of final outcomes
 - method to toggle stored final manual qc outcomes
 - mqc reporter - reporting might cause a loss of link between the product and
   flowcell data in the ml warehouse, so prepare all data, then report
 - SeqQC
   - New functionality to allow export summary table to CSV

release 59.3
 - transparent search query for autoqc objects irrespectively of the details of
   object's database implementation (in-table identifies or composition)
 - custom parent class for resultset objects
 - calling ->new() on resultset object to create a new result replaced with
   calling more intuitive ->new_result()
 - upgrade genotype check to use samtools1 and bcftools1
 - SeqQC
   - New dictionary table for plex level library MQC. (Issue 238)

release 59.2
 - library-level manual QC for individual plexes.

release 59.1
 - 'write2file' method of autoqc result objects removed since it duplicated
     the 'store' method
 - alternative base class npg_qc::autoqc::results::base for autoqc results objects,
     able to represent results that are derived from merged files and described by
     a composition of multiple components
 - autoqc result objects for samtools stats file, sam/bam headers and digests
     derived from the new base class
 - bam_flagstats result extension to produce samtools_stats and sequence_summary
     results (related objects) either at run time or later
 - database tables for storing component and composition objects
 - autoqc db loader extension
     - to load data represented by classes derived from the new base class
     - to build related objects in memory and to load them to the database
       bypassing serialization to a file - a way to save cram headers and stats
       file where the analysis pipeline did not run the current code that
       produces samtools_stats and sequence_summary objects as individual files
     - ability to mark records as current
 - reporter for manual QC results retrieves LIMs info from ml warehouse;
     it skips GCLP runs RT#480489.
 - tag_sniff new option to truncate tag sequences
 - tag_sniff checks common tag sequences against tag sets in the warehouse
 - SeqQC
   - add the total yield in library view RT#488973
   - summary table: display supplier sample name along the library barcode RT#488964,
     remove separate sample column
   - fix missing composite genotype check visualisation broken when cleaning
     template for ml warehouse
   - fix missing space between forward and reverse when reporting percent gc 
     fraction
 - genotype check data extraction scripts - updated scripts to fail more readily
    and informatively when an iRODS error occurs

release 59.0
 - SeqQC 
   - remove ajax proxy controller
   - stop 00 tests accessing live db credentials and databases
   - using mlwarehouse for dwh information displayed in SeqQC viewer
   - removing tests related to template compilation
   - providing links to lims for pool/library/sample
 - autoqc check and autoqc objects: remove unused 'sequence_type' attribute
 - autoqc check and result objects - use existing roles for id_run and
   position definitions
 - result object - to remove dependency on id run, position and tag index,
     allow individual results to overwrite the root of the output file name
 - refactor autoqc check to use file_type attribute name instead of
   input_file_ext
 - tags_reporters check - remove hardcoded solexa path
 - genotype and verify_bam_id_checks - use standard way of reporting run-time
   problems
 - bam_flagstats
     - one call to compute all metrics
     - method for finding stats files
     - if id_run not given, derive the root of the output file name from
       the input sequence file name 

release 58.9
 - move method for file name creation from SeqQC to autoqc so that it's
   more accessible
 - SeqQC
     - upstream_tags template - do not report potentially confusing tag index value when
        there is no id_run in the high-scoring tags table
 - remove misleading bam_flagstats check info

release 58.8
 - SeqQC
     - display insert size normal fit confidence and number of modes in the 
       summary table
     - do not show adaptor plots for low contamination
     - provenance in lane title not in every check
     - prepend all page titles with application name and version
     - different page title colour if running in non-live environment
     - use updated LIMs server url
     - link to NPG tracking web server running on the same host as this app
     - showing reference species and version below lane titles
 - Using container configuration for travis

release 58.7
 - bam_flagstats autoqc result object:
     new field, subset, added to be used instead of human_split
     human_split is retained for now to be compatible with existing data and code
 - autoqc loader will only load fields that correspond to database columns

release 58.6
 - Using "jquery-unveil" plugin for heatmaps
 - Removing data from DOM after passing them to local variables
 - Nulling variables after using them for bcviz to free memory
 - Moved simplified file name generation to this package
 - Removing gc bias and qX Yield checks when looking at non-run views
 - Removing collapser
 - Using latest release of bcviz (1.2.1)

release 58.5
 - stop using depricated Class::MOP::load_class method
 - use namespace::autoclean instead of "no Moose" in Moose objects
 - using make_immutable in Moose objects

release 58.4
 - Creating a cache in SeqStore model to reduce file system access. 
    Improving query - using keys for tables.
 - Moving FileFinder functionality into SeqQC from seq_commons.
 - Cache of catalyst actions and uri in template.
 - Templates are configured to be checked for changes every 10 hours.
 - Connections to database for fastqcheck are passed to model from 
    template.
 - Test modules catch/test for warnings for unitilized ids and for 
    cases where it was not possible to locate a folder.

release 58.3.1
 - Updating Readme in npg_qc_viewer for changes in deploy procedure.
 - Fixing qXYield total for run and sample, now it calculates from actual values 
    in the table, does not recalculate from collection.
 - genotype check: reduce min_sample_call_rate parameter for genotype match from 95% to 75%, and
     min_common_snps from 21 to 20. This will allow (Fluidigm) qc genotypes with 20 calls to be
    identified as possible duplicates when using the standard set of 26 QC SNPS (W30467)

release 58.3
 - default autoqc result object creation - do not set tag index to undef to
   avoid this field being set when serializing to json with newer Moose

release 58.2
 - convert local path to nfs for linked tools when building fastq_summ

release 58.1
 - compile fastq_summ with samtools-1.2 and htslib-1.2.1
 - Removing global functions from manual_qc.js
 - Logic for preliminary outcomes for MQC
 - New undecided outcome for MQC
 - update scripts for genotype check data preparation
    - to allow specification of iRODS zone with an environment variable
    - perlcritic issues and version strings
 - gt_pack recognises version 02 headers in append mode
 - DBIx binding generation - keep column name case when generating accessors

release 58.0
 - skip running legacy gcbias if window_depth not available
 - compile fastq_summ executable during the npg_qc build, skip
     compilation if samtools is not on the path
 - C code clean-up to remove warnings in compilation
 - SeqQC daemon to set CATALYST_HOME relative to bin so that
     the production user does not have to have this definition
 - SeqQC build optionally fetches javascript dependencies
 - added scripts to handle generation of data for autoqc genotype checks

release 57.12
 - Removing MQC logic from templates and moving it to JS
 - Adding a controller to provide MQC status for a run using REST
 - Adding a role to provide functionality for 401 responses
 - Validation for DWH->MQC outcome integrity during mqc for logged mqc-ing user
 - Fixing id-username data in test data to fix patches in controllers 
     which validate username

release 57.11
 - take into account old-style tag metrics results when deciding
     whether the lane has plexes
 - be compatible with latest changes to the db_connect role
 - ensure that tests do not access user's home directory

release 57.10
 - total_reads now returns 0 when num_total_reads is 0 rather than undef
 - add support for metrics files produced by bamstreamingmarkduplicates
 - npg_qc build for web server does not compile executables
 - functionality of the util package in SeqQC merged into the rpt_key autoqc role,
     the package removed
 - api::error package moved to Util::Error
 - using node-qunit-phantomjs to run headless tests
 - tests for basic functionality for mqc Javascript code
 - adding configuration for blanket
 - updating readme for changes in testing procedure

release 57.9
 - autoqc results collection class - add a method for inferring whether
     a lane has plexes from results themselves
 - SeqQC - steps towards making display of autoqc results and manual qc process
   independent of availability of warehouse data:
    - use the new collection method to decide whether to display a link to
       plex results (previously warehouse data were used for this)
    - if plex results are available, always display a link to them
 - SeqQC - remove vestigial code for batch id retrieval 
 - SeqQC build: remove --linkable-bcviz-path option since dependency on bcviz
   is now managed by bower
 - SeqQC: Ajax controller removed (was used as a proxy for now discontinued
   requests to LIMs web server)
 - following restructuring of bcviz, amend statements for import of bcviz libraries
 - changes to allow genotype checks to be run on cram files
 - list of human references (with chr.naming convention) used by genotype check
     moved to file in the genotype repository
 - GRCh38 human references added to the list
 - gt_utils (gt_pack and find_gt_match C programs) added to Build install

release 57.8.1
 - add temporary file name option to bamtofastq command

release 57.8
 - Using bower to manage javascript component dependencies.
 - Using bcviz v1.1.0 which now supports bower.
 - use Biobambam bamtofastq in place of Picard utility in adapter qc check

release 57.7
 - removed redundant methods from NpgDB model
 - New javascript functionality to process mqc. MQC outcomes are changed using AJAX 
   calls to the controller directly.
 - mqc controller now provides with the functionality for mqc through asynchronous calls.
 - mqc controller does not saves a log in the tracking database when mqc outcomes are
   updated.

release 57.6
 - Added mqc_outcome_reporter
 - Added a new column to the mqc entity and historic table to keep separate track of who
    updates the record through the web page and who was the last user to modify the row.
    Updates to tests to deal with the new schema.
 - MqcOutcomeEnt validates outcomes are final before updating them as reported.

release 57.5
 - amend location of composite genotype data (composite_results_loc) in npg_qc_viewer.conf

release 57.4
 - in order to be able to retrieve values of foreign keys without
     fetching the row in the parent table, DBIx classes generated with
     an option to drop id_ at the start of the relation name
 - InflateColumn::Serializer component added selectively to autoqc classes
     rather than to all classes
 - mqc models (DBIx) functionality extended to create a method for
   updating/creating outcomes
 - column name fixed in the mqc_outcome_hist table
 - SeqQC viewer: top horizontal menu removed, Help link added to the menu on the right
 - SeqQC viewer: NPG links point to correct production/dev servers
 - SeqQC viewer: superfluous javascript code removed
 - SeqQC viewer: checks/runs page removed
 - SeqQC viewer: links to individual entities on the right removed
 - SeqQC viewer: if results for one run only are displayed and the request was not explicitly
     from staging or path, a link back to the run SeqQC page is displayed on the right

release 57.3
 - SeqQC: removed pages that are not used any more (studies, samples, libraries,
   people, weekly reports)

release 57.2
 - updated the way bcviz functions are called from SeqQC
 - Added tables for manual qc.

release 57.1

 - d3 bcviz rendering of adapter, insert size and sequence mismatch plots
 - page rearrangement to display ref match and old contamination results side-by-side removed
 - SeqQC templates, client-side scripts and config files installed to a directory
   under the install_base path; if a bcviz path is given, a link to it is created,
   old bcviz link is overwitten in this case
 - removed generation of google chart api urls

release 57.0
 - incorporated SeqQC viewer

release 56.16
 - changed default data source for call_gtck_composite_rpt.pl to combined Sequenom/Fluidigm results

release 56.15
 - if norm_fit test produces no output, e.g. if no peaks after filtering, simply add a comment

release 56.14
 - updates to norm_fit code
     more informative log messages 
     added checks for zero peaks 
     do not run norm_fit test if there is not enough variation in the insert size

release 56.13
 - correct size of genotype_data_set column of genotype table

release 56.12
 - insert_size.norm_fit_confidence from integer to float

release 56.11
 - changes to genoype check and utils to use combined Sequenom
    and Fluidigm results for the 26 QC SNPS (W30467)
-  fixed RE when parsing norm_fit output
-  fixed a bug and cleaned up norm_fit code

release 56.10
 - support for search for autoqc objects without tag_index attrubute
 - Build.PL extended to compile and deploy norm_fit executable
 - only run verify_bam_id if single sample expected (helps cope with 
   single plex in pool)

release 56.9
 - database name-agnostic database dump file

release 56.8
 - increase DB field sizes for genotype qc check results

release 56.7
 - only insert cluster densities which exist

release 56.6
 - use length of index read from tag0 bam file rather than length of tag in
     decode metrics file to derive barcode file, added new tests and test data
 - do not croak if a Bustard_Summary file does not exist (as is the case
     for HX instruments)
 - made interop parsing code more generic

release 56.5
 - phix bam_flagstat to have default serialisation name including phix

release 56.4 
 - get cluster densities from InterOp/TileMetricsOut.bin
 - added test data for tracking database

release 56.3 
 - added check for alignments, reference and library_type to can_run() 

release 56.2
 - relax regexp for class name in result role to allow git or svn version numbering

release 56.1
 - git-based module and script versions
 - RSC keywords removed

release 56.0
 - use test data that are publicly available
 - getting autoqc module versions made to work with non-numeric versions
 - redundant Gerald summary loader code removed
 - unused test data removed
 - in test runfolders that are used GERALD directories renamed to PB_cal
     since gerald_path is going to be removed from npg_tracking::illumina::run::folder

release 55.10
 - remove default for verify_bam_id.pass

release 55.9
 - minor bug fix for verify_bam_id

release 55.8
 - remove Fey modules from npg_qc::autoqc::db namespace, t/60-autoqc-db*.t tests 
   and test data not used elsewhere
 - qc_db_delete_autoqc script:
     updated help message
     fix for a bug that resulted in no data deleted unless a list of checks to
       delete was given explicitly 

release 55.7
 - tag sniff usage message
 - minor code changes to a couple of checks
 - test/test data for verify_bam_id
 - preserve case when generating DBIx binding since verify_bam_id
   has mixed case column names

release 55.6
 - exclude verify_bam_id (not run by the pipeline yet) from checking a set
   of archived autoqc results for completeness

release 55.5
 - patch for bin/call_gtck_composite_rpt.pl

release 55.4
 - patch for npg_qc::autoqc::checks::upstream_tags - extra imports required

release 55.3
 - 'check' option for the script deleting autoqc results from a database
 - unused Fey-based autoqc loader module removed
 - contamination autoqc check table: drop not-null constrain for fields with
   serialized data and replace empty strings there with nulls -
   InflateColumn::Serializer DBIx plugin gived error trying to convert
   empty string to JSON
 - DBIx binding generation extension - DBIx result classes for tables
     with autoqc results consume autoqc roles
 - autoqc data retrieval via the DBIx db binding

release 55.2
 - run upstream_tags check on whole bam file, not just forward read, otherwise check fails if there is an inline index in read 2

release 55.1
 - bug fix in using roles for finding runfolder path

release 55.00
 - schema and bindings re-generated from an copy of a live database
   with db updates applied
 - verify_bam_id autoqc check added
 - changes to database schema, code, tests and test data to enable a database
   switch to sql strict mode, in particular,
     bam_flagstats check to treat library size -1 as undefined,
     bustard summary loader to use zeros where N/A value is in the summary file
 - DBIx Result class for the fastqcheck table and a loader for fastqcheck files changed
   to accommodate a switch to the InflateColumn plugin, which is used for
   other classes
 - DBIx schema loader:
     removed dependency on the soon to be discontinued npg_common::config module;
     custom post-generation filter to make generated classes comply with perlcritic
     binding generated as Moose classes
 - in/de-flators are set for all relevant columns for autoqc results tables
 - swich from Fey to DBIx ORM in a database loader for autoqc data
 - call_gtck_composite_rpt.pl script moved from lib/* to bin directory; its
   dependency on srpipe::runfolder removed
 - standard way to run perl critic tests - on all perl modules and scripts in bin

release 54.11
 - changes to allow use of multiple SNP sets with the genotype check
 - changes to role for pulldown_metrics check to format percentage values correctly and consistently

release 54.10
 - use mocked jar file
 - podcoverage test runs for all files
 - during build, change shebang line of cgi script to perl interpreter
   used similar to Build.PL default for scripts
 - a reg expr fix in the tags_reporters autoqc check

release 54.9
 - add tags_reporters to IGNORE_AUTO_QC_CHECK list in DB.pm to allow runs to be deletable without results for that check.

release 54.8
 - add new tags_reporters check

release 54.7
 - upstream_tags check: correct determination of archive_qc_path, use position when fetching qc_store results, use db_lookup attribute with qc_store

release 54.6
 - randomise order in which references are used by ref match (to work around Lustre client caching bug)
 - upstream_tags check uses qc_store to fetch tag information for upstream runs instead of st::api::lims

release 54.5
 - corrections to upstream_tags check 1) fix can_run condition, and 2) use CLASSPATH correctly (remove hard-coded path)

release 54.4
 - correct upstream_tags check to use the tag indexes from the decode tag set when counting perfect_matches in previous runs

release 54.3
 - correct path determination from path attribute to work correctly with value supplied by pipeline

release 54.2
 - changes to upstream_tags check
    added 5 base tag set (probably should be removed when TraDIS detection is added)
    added a java_xmx_flag attribute  for BamIndexDecoder invocation (default: -Xmx1000m)
    use path attribute (set from qc_in in the pipeline) to locate both tag#0 bam file and for location of BamIndexDecoder metrics file output
    added min_percent_match attribute to allow this cutoff to be set at runtime if needed
    added recal_path attribute, use it to construct paths to tag0_bam_file and metrics_output_file
    changed can_run to detect !lims->is_pool (only run when lane is plexed)

release 54.1
 - changes to upstream_tags check
     unset NPG_WEBSERVICE_CACHE_DIR to avoid relying on cached data for lims lookup of tag set information
     changed parameters of BamIndexDecoder run to allow one mismatch (and added attributes to allow this and the MAX_MISMATCHES parameter to be reset by the caller as required)

release 54.0
 - cache_list_query_movez_tiles removed
    reason - last run loded to move_z table is  5302
 - npg_qc::api::loader::Qcal_Report removed;
    reason - table qcal last run loaded 6918
 - npg_qc::api::loader::Run_Config removed;
    reason - table run_config last run loaded 6927
 - npg_qc::api::loader::Tile_Score removed;
    lots of tables error_.., errors_.., most_.. last run loaded 6927

 - new namesopace for illumina-data related modules - npg_qc::illumina
 - npg_qc::api namespace removed, modules that are in use moved to npg_qc::illumina
 - where DBI connection is used, both AutoCommit and mysql_auto_reconnect are switched on
 - bin/npg_qc_api_monitoring.pl removed, its functionality  merged into npg_qc_illumina_analysis_loader
 - runfolder checking removed for run loader since it's called from the pipeline,
   for loading all runs the globs of runfolders come from the tracking database
 - to avoid post requests from 'run_is_deletable' script, npg_qc::illumina::loader module
     implements npg-qc-related functionality needed for this script (lane_summary_saved method)

release 53.5
 - add functional upstream_tags check

release 53.4
 - patch release to add upstream_tags check to IGNORE_AUTO_QC_CHECK list of DB.pm to run to be deletable without this checks results.

release 53.3
 - added new upstream_tags check. Check itself currently non-functional, but results should be displayed in Seq-QC pages

release 53.2
 - changes to remove most regular warnings when rendering the pages

release 53.1
 - changes needed to move NPG QC web server from intweb to webteam's VMs
 - lightbox for IVC plots dropped

release 53.0
 - notification of perlcritic test failure: include policy name
 - to eliminate a separate db configuration file for the code running
   on the farm, autoqc & api db interface gets db credentials from a dbix connection
 - autoqc & api db-related tests deploy and populate db through dbix binding, take
   db credentials from ~/.npg directory
 - unused code removed from test util module, test api util module removed

release 52.7
 - pulldown_metrics: error message fix and criterion description addition 

release 52.6
 - dbix binding updated

release 52.5
 - ref match check - cache abs path of the default strain/version to avoid being cought out when
   the link is switched to a different strain/version
 - pulldown metrics check: check now fails when result->on_bait_bases_percent < 20 and when bait_path is found but interval files are not found. Otherwise pass remains undefined.

release 52.4
 - removed from Build.PL dependency that installs as a part of other package
 - ensure 'use Readonly';  and 'Readonly::Scalar our $VERSION' are on one line to help
   with inferring the version
 - amend pulldown_metrics check
    - "can_run" allows missing baits intervals files
    - "execute" fails the check when the baits intervals files are missing
    - if the intervals files (bait and target regions) are identical, this is flagged in the result. Seq-QC will be amended to detect this.
    - added "pass" and "interval_files_identical" columns to pulldown_metrics table in npg_qc database

release 52.3
 - extended the build file to deploy qc bias R script
 - made id_run and position attributes optional in genotype check
 - added flag to allow specification of reference and position to SNP name mapping file

release 52.2
 - genotype check alternative match bug fix
 - gc bias check command string bug fix

release 52.1
 - pulldown metrics check bug fix - use correct function name for getting picard jar version

release 52.0
 - explicit dependency on /software amd /software/solexa removed
 - autoqc checks use software_location role to access third party tools
 - following loading failure under perl 5.14.2 on precise,
   illumina analysis loader code uses standard DBIx transaction
 - illumina analysis loader and monitor use standard way of getting DBIx connection
 - unused npg_qc::api::run namespace removed
 - unused scripts and one-off code removed
 - some tests improved, made more robust
 - package is build with Build.PL
 - all scripts that have to be deployed are moved from scripts to bin

release 51.9
 - mysql client does not read configuration in default places to avoid readign wrong configuration
 - use password for the root user on a local test database
 - removed old unused scripts and modules
 - moved window_depth.d source file from bin to src
 - removed the specification of the samtools_path from call_gtck_composite_rpt.pl (default should be OK), and changed the name of the requested samtools executable to "samtools_irods".

release 51.8
 - tweak spatial filter to deal with output when reads removed rather than marked with fail bit

release 51.7
 - Fey2DBIxRedesign document added
 - changes to allow genotype check to be run on more than one bam file
 - temporary exclusion of Chlorocebus aethiops reference from ref_match check

release 51.6
- bug fix - cope with spatial_filter classes (without tag_index) cat run deletion check time

release 51.5
 - bug fix - custom type name update

release 51.4
 - reflect that a number of npg_common mudules has been moved to the npg_tracking namespace
 - some compatibility changes for perl 5.14.2 on precise
 - insert size check can_run method relies only on npg::api::run when
   determining whether the run has paired reads

release 51.3
 - add spatial_filter to test to ignore when checking for deletion

release 51.2
 - autoqc spatial_filter can run as QC check (reading stderr of PB_cal spatial_filter on stdin)

release 51.1
 - bug fix for attribute custom type mismatch

release 51.0
 - add auto qc for recording spatial filter application
 - serializing to file moved from the autoqc check object to the autoqc result role
 - use npg-tracking custom Moose types
 - reflect the fact that db_connect and run, lane and tag definition roles moved to npg-tracking
 - remove live and dev db configuration from svn copy of the db config file
   set test db configuration to localhost
   make tests run against a localhost when the socket is defined

release 50.7
 - amended database connection details for the QC database npgqcp (in data/config.ini)

release 50.6
 - tileviz removed; it now lives in pbcal
 - a script for generating DBIx bindings changed to include explicit names
   for some autoqc tables in order to provide an easy mapping between autoqc
   and DBIx class names
 - a script for deleting lanes from autoqc and fastqcheck tables of the qc database
 - unused scripts for a dev npg-qc server, bin/npg_qc, removed

release 50.5
 - use QC fail counts in bam flagstat QC (so numbers add up for spatial filtered BAM files)

release 50.4
 - patch for pulldown metrics to treat ? as null in the picard output RT#282664
 - patch for divide by zero bug in the alignment_filter_metrics role when total number of reads is zero RT#282703

release 50.3
 - patch to the web server  post callback - exclude a check for data presence in qcal table that is not loaded any more

release 50.2
 - displaying q values in npg qc web app refactored to use the fastqcheck table
 - qcal values are not rendered in xml
 - remove loading qcal table from illumina loader

release 50.1
 - patch to allow larger lane numbers

release 50.0
 - fastqcheck table extended with columns fully describing the file id (id_run, position, tag_index, section, split)
 - script loading fastqcheck files to the database amended to fill in new columns along with old ones
 - old fastqcheck data supplied with data for new columns, see RT#277477 for details
 - pulldown_metrics npgqc db table: drop the fold_80_base_penalty column RT#268666
 - removed scripts/database_dump since it looks at live db only

release 49.4
 - DBIx schema for npg_qc::api::loader is created in non-standard way with autocommit off. Therefore, a commit is restored in npg_qc::api::loader::Fastqcheck

release 49.3
 - sequence error fields are too long in total for a 250 long reads to load to a database  "DBD::mysql::st execute failed: Got error 139 from storage engine", see #RT277981; introduced client-side compression on most of text type fields

release 49.2
 - tileviz: filtering by quality; reads and displays old qualities if available; uses a different executable - 'spatial_filter -d'
 - npg_qc::api::loader::Fastqcheck refactored: uses npg_common::fastqcheck module to get qX values from the fastqcheck files instead of its own calculation; file name filtering simplified since files that previously had to be skipped do not exist any more; tests improved
 - pulldown_metrics and tag_decode_stats roles, cv coeff calculation - return explicitly a number, not a pdl onject
 - removed scripts/get_qcal.pl which seems to ba a predecessor of pg_qc::api::loader::Fastqcheck and is currently not used
 - removed unused scripts scripts/get_run_tiles.pl and scripts/get_signal_means.pl

release 49.1
 - convert "#' to its HTML code in the tileviz html page image links
 - in cigar string chart - create arrays of zeros if a data series is null and is going to be added to the chart. RT 274105
 - pulldown metrics check - problem with picard exiting with an error code when stderr is not redirected to a file is fixed

release 49.0
 - tile visualization tool
 
release 48.9
 - get paired_read information from runfolder before using npg api in insert_size check

release 48.8
 - reduce size of cigar chart urls by removing H,N,P series, and change colours to something less gaudy.

release 48.7
 - alignment filter metrics check: store one reference fragment per reference since some of our references have too many fragments.both  RT #267938
 - alignment filter metrics role: correct handling of unaligned output. RT #267938
 - sequence error check: use BAM bitfield rather than interpret cigar * as no alignment

release 48.6
 - alignment filter metrics: stored number of alignments does not have to correspond to the number of references.

release 48.5
 - added cigar charts
 - FOLD_80_BASE_PENALTY in the HS metrics Picard output is sometimes '?', which causes problems when creating a result object (RT #268429). The users do not want this value anyway, hence this field is removed from teh result object. The db column stays for time being.

release 48.4
 - matrix qc data loading copes with dual indexing run
 - bugfix - don't die in sequence_error check when no successful alignments

release 48.3
 - report criteria for sequence error check: fail on insertion or deletion in most common cigar

release 48.2
 - add pass to sequence error check: fail on insertion or deletion in most common cigar

release 48.1
 - a patch to alignment filter metrics role to fix a typo
 - a patch to the code that checks that all autoqc results loaded - should disregard alignment filter metrics check

release 48.0
 - enhance sequence_error (mismatch) test to record most common cigar strings and cigar char counts per cycle
 - a new autoqc check - alignment_filter_metrics - to capture statistics about split by reference of bam files (spiked phix - unconsented human - target sequence split)

release 47.1
 - a patch to pulldown metrics check to specify the max java vm heap size (min was specified by mistake)
 - a patch to the code that checks that all autoqc results loaded - should disregard pulldown metrics check

release 47.0
 - some optimisation of the genotype check
 - a new autoqc check - pulldown metrics
 - dbix binding updated - a table for the new check added

release 46.1
 - record read_pairs_examined and picard metrics header infomation in bam_flag_stats

release 46.0
 - SangerPath and SangerWeb dependencies removed from npg-qc ClearPress web application and all supplimentary scripts
 - top-level changes to controller, view and util modules to allow for running stand-alone
 - hardcoded server urls removed from heatmap generation
 - can run as mod-perl
 - json feeds removed
 - page header to match npg-tracking

release 45.0
 - SangerPath dependency removed from tests
 - use of bound to disappear npg_common::graph::* and similar modules replaced by npg::util::image::* modules
 - new dev database - a full copy of live database taken on 21/03/2012; unfortunately, the name is the same as live db, see RT#258559 for explanation and a way to do it in future

release 44.1
 - DBIx interface regenerated with inflated date columns; they will return DateTime object
 - npg_qc::api::run_timeline
     replaced use of npg xml interface that is not available any more by a direct access to the tracking db to get a list of existing runs RT#257047
     rewrote loading to npgqc database; uses DBIx now
 - unused script npg_qc_api_run_timeline.pl removed

release 44.0
 - genotype check - sample names containing spaces are now handled correctly
 - npg-qc web app - unused dependency on old st::api calls removed
 - source code for the C executable generating fastq and fastqcheck files from bam files added to the package

release 43.4
 - fixed two bugs in genotype check

release 43.3
 - genotype check changes:
     check now copes when illegal allele for SNP is called in genotype from bam 
     locations of data and executables adjusted to standard location
     calling of genotypes moved from stand-alone script to bam_genotypes module which is used by the check
     attributes added to check to allow adjustment of parameters for finding genotype matches
     check now saves bam_file name, bam_file_md5, genotype_data_set and snp_call_set to allow later replication of check results
 - tag_metrics: changed the way the error is calculated in tag_metrics role to allow for non complete data

release 43.2
 - based on staging tag to find runs to load recipe, runinfo and cluster density data and stop looking for runlog data to load

release 43.1
 - ignore spiked phix plex nonhuman bam flagstats in runfolder deletion

release 43.0
 - provisions for finding human/non-human bam files removed from autoqc; naming convention changes in the pipeline
 - gc bias check - dependency on fastq files removed

release 42.5
- runfolder deletion: cope with the results from new bam-based pipeline

release 42.4
 - cope with empty lane summary for Miseq run
 - adapter check: use symbolic constant instead of octal for user rw only mode

release 42.3
 - tests that went live to npg server fixed
 - t/data/autoqc st and npg caches updated to use xml files that they need; lots of xml files purged
 - evaluation to pass/fail added to tag_metrics check
 - the autoqc adapter check to work with bam input
 - minor fix for the genotype autoqc check

release 42.2
 - fixed a bug in the sorting procedure for tag_metrics result

release 42.1
 - ignore tag_metrics if missing in archive

release 42.0
 - SangerPath dependency is added to npg_qc::util so that it can be removed in autoqc db-related tests
 - SangerPath import removed from autoqc db-related tests
 - explicit setting of PERL5LIB through 'use lib' removed from autoqc db-related tests
 - error checking in autoqc db-related consistently via Test::Exception
 - autoqc::check::check object to use a new simpler function from npg_common for generating file names
 - tag_metrics check added; it parses the output of the picard tag decoder
 - dbix binding ipdared
 - to_string function added to autoqc result objects
 - better options to the blat command in the adapter check

release 41.0
 - autoqc check loading from staging: enable using stored globs
 - autoqc collection object - remove depricated code
 - autoqc qc loader object - remove definition of max id run on staging area since
   this is difficult to maintain; also globbing is now reduced since most old runs have
   autoqc data

release 40.2
 - Add required properties to genotype check and result modules, added basic tests for genotype

release 40.1
 - ignore genotype qc result checking when deleting runfolder

release 40.0
 - add genotype check
 
release 39.6
 - cope with miseq qc data loading

release 39.5
 - bugfix in producing single ended run sequence error plots

release 39.4
 - percent_split method on split_stats to return undef rather than empty string on no reads

release 39.3
 - add percent_split method to split_stats
 - coefficient of variance calculation (tag decode stats autoqc check): disregard spiked phix; unfortunately, spiked phix tag hardcoded

release 39.2
 - bam flagstats role percent methods to return percentages not fractions

release 39.1
 - coefficient of varaince calculation (in autoqc/role/tag_decode_stats.pm) changed to use root mean square instead of mean absolute deviation

release 39.0
 - autoqc modules refactored to use the new single point lims interface

release 38.1
 - bugfix - N's should only be counted when the base they represent aligns, but is a mismatch or softclip, not when it is an insertion/deletion 

release 38.0
 - the concept of the tmp_path for autoqc checks simplifies: just a temp dir by default
 - module for calculating isizes moved to the new parse subpackage
 - insert size check not to use own module for alignment
 - functionality reshuffle between the insert size module and the parsing module to live parsing module to parse and generate bins
 - insert size check uses both usual and reverse complemented fastq files, the latter in order to get insert size for outward looking long range libraries
 - reference and adapter repository can be set through the autoqc option
 - autoqc check tests prevented from looking for the live location of the reference repository
 - ref match and contamination percents - display 1 decimal digit only
 - sequence error now calculates number of bases of <15, <30 and >30, and displays these bins

release 37.2
 - cope with bam flagstat out from new version of samtools

release 37.1
 - n counts shown as on top of sequence errors, rather than be included, so that the curve is smoother

release 37.0
 - test staging path renamed, lote of tests fixed following this
 - coeff of variance computation for tag decode stats

release 36.4
 - ignore lane bam flagstats for mulitplexed run for archived autoqc result checking

release 36.3
 - remove study and library name table from run summary page because sequencescape time out problem
 - stop loading offset data because file format changed

release 36.2
 - added check for HiSeq, amended threshold calculation parameters

release 36.1
 - bug fix to get positon number from fastqcheck file name for single-end run

release 36.0
 - changed the name of the file that lists adapters
 - test for file_store module uses sqlite instead of msql db

release 35.2
 - qc checks can be loaded from multiple paths

release 35.1
 - insert size check filters out reads that are not properly mapped and does not cut off the top 1% of the insert sizes

release 35.0
 - adapter check takes the location of the adapter fasta directly from the reference finder role

release 34.4
 - adapter check not to write tmp files
 - adapter check takes the location of the adapter fasta from the reference finder role

release 34.3
 - add sf32-45 into the npgqc data monitor list and use path_info for runfolder glob_pattern
 - bugfix in q20/25/30 saving for coping for phix runs
 - check autoqc data fully archived in the database
 - ref_match not to fail if the read length is too short

release  34.2
 - make aligner_version of the check object work for bowtie - sometimes hands
 - refactore ref_match and contamination checks to pipe the output of aligners directly
   to the consuming code - no saving to temp files

release  34.1
 - add number of total reads in bam flag stats result and table 

release 34.0
 - tests for ref_match
 - generic aligner_version method in npg_qc::autoqc::checks:check
 - autoqc loader - an option to glob only for recent runs from staging
 - ref_match: if error in trimming the reads, try trimming to 1bp less
 - check and result objects to have sequence_type attribute (optional for result objects)
 - sequence_error check for spiked phix

release 33.0
 - new 'contamination' check - ref_match
 - adapter check: produce counts for the match start
 - upgrade schema scripts moved to a subdirectory of scripts
 - one-off scripts moved to one-offs subdirectory
 - split stats extended to cope with PhiX split
 - image for split stats
 - add ref_name into unique key of split_stats table
 - autoqc loader script to check completeness only if no records for a run existed prior to loading
 - autoqc insert size and sequence error checks: updated deprecated methods to get 10000 reads
 - collection adding from staging: load only files whose name starts with a requested run number

release 32.0
 - rpt key code moved from result role to a separate role
 - replace project with study in model summary for study name
 - allow insert size and sequence mismatch checks on files with a small number of reads
 - generate_filename method of the base check class is now inherited from a stand-alone role
 - get_input_files method of the check class is bam-file aware for a specofic case of human/nonhuman split
 - gc_bias check refactored to use common methods for retrieving bam and fastq files (to fix a problem with plexes)
 - additional options for the qc script so the the reference can be preset and the type of reference search set
 - using role long_info to get cycle, lane, tile numbers for npg_qc data loading and cope with missing recipe file for hiseq runs
 - cope with hiseq run for run info xml and cluster denstiy data loading, and ignore missing runlog and run recipe files
 - cope with hiseq matrix file name and content format change, missing gerald config file and get run date from run_folder name
 - added a directory for one off scripts and placed there scripts for running and archiving autoqc checks for old runs

release 31.0
 - added a table to store fastqcheck files for plexes, a module and a script to load files to this table
 - dbix binding regenerated
 - a script for generating the dbix binding updated to force plurals in names of Result classes for some tables
 - added a script for fixing expected insert sizes in the db where there was an overflow
 - added a script for backfilling tag decodin info

release 30.1
 - do not sort collection before returning it from qc_store
 - gc bias check - do not croak if problems with read length
 - do not check sequence error using first reference when multiple references available
 - contamination result object and role changes to work around an empty string for hashes in the npg-qc database

release 30.0
 - autoqc result and check objects and the autoqc object take tag_index definition from a tag role from npg_common
 - insert size autoqc check uses tag-specific expected insert size
 - the autoqc collection object looses id_run attribute, its add_from_staging method should be used with id_run attribute
 - a collection object method to return a list and a map of actually present check names
 - no croaking if multiple references are found by autoqc checks
 - options for qc results retrieval: particular lanes and either plexes or lanes or all
 - collection's sort and search methods can take tag_index into account

release 29.3
 - npg_qc::autoqc::qc_store can retrieve db configuration from a config file
 - add bam_flagstats into auto qc check list

release 29.2
 - DBIx schema can read config files
 - one extra field for bam_flagstats to distinguish whether bam file is human, nonhuman, or not split

release 29.1
 - add bam_flagstats result class and database table to record stats from Picard MarkDuplicate and Samtools flagstats

release 29.0
 - FEY binding for the default value for tag_index column for autoqc tables made to work for sqlite
 - a script generating a dbix binding reconfigured to avoid pluralisating certain class names for tables ; the binding regenerated
 - check names for the qX_yield and sequence error result objects changed to 'qX yield' and 'sequence mismatch' respectively since check names are now displayed in the QSea interface instead of class names
 - a method in the autoqc collection object to return mapping of result class names to check names
 - add run_folder validation against NPG when loading illumina qc data
 - bug fix about run recipe file name should be stored without any path
 - don't save anything when no id_run_pair information returned from NPG
 - excluding insertion from mismatch rate calculation, and add two extra fileds in sequence_error result and database table to store the total number of match and mismatch bases for each cycle

release 28.0
 - add basic check for gc bias

release 27.0
 - sequence_error role: a new method, google_charts, returning two equally scaled error plots
 - sequence_error role: the width of the image for the plot is not hard-coded, it is proportional to the number of cycles
 - bug fix, the cycle number in the matrix file name not necessary 2 digits now
 - remove the display options in the main page of npgqc, now only display illumina analysis qc result
 - send two movez_tiles caching request if paired-end run
 - change cycle column data type from tinyint to smallint for table signal_mean, errors_by_cycle etc
 - contamination test check: stopped from looking in the live reference repository
 - autoqc::db::DB object test: objects in the fetched collection are ordered alphabetically so the order of fetching, which differs from test to test, does not affect the outcome
 - backported from trunk a change to cope with a new format of the bowtie output
 - sort check names as returned by npg_qc::autoqc::autoqc->checks_list
 - introduction of multiplexing
 - tag decoding stats autoqc result and database module

release 26.0
 - bug fix for tile-based error tables and image viewer
 - remove swift related tables and moduels
 - remove tile_all table and modules, which are related tile-based IVC plots
 - remove separate lane_summary and qcalreport loader script
 - remove other obsolete modules and testing file and data, tidy up api modules
 - directly retrieve data from QC files to save into the database, skip the step transfering the data into xml
 - stop sending any xml to the webserver to save data into database, only send the request to do caching now
 - new data loader modules using dbix class: tile_score, signal_mean, fastqcheck, run_config, matrix and offset
 - new staging monitoring role and modules for loading recipe, runlog, runinfo and cluster_density files

release 25.0
 - addition to the expected_size_range of the insert_size role to cope with multiple expected insert sizes im multiplexed lanes, ie return the minimun value of min sizes and the max value of max sizes
 - when the expected inser size is a single value or the from and to range boundaries ar eequal, the evaluation is performed against the simmetrical range of 25% either side of the supplied value
 - a new attribute, tmp_path, is added to the check oject in autoqc; it sets the directory for writing temporary files to
 - the adapter check refactored to write  the temporary files to the directory given by tmp_path and to use a different location of the repository for adapters fasta file
 - the contamination check refactored to (1) write  the temporary files to the directory given by tmp_path, (2) use reference finder role to query the reference repository, and (3) use extractor::fastq module to count the number of reads in a fastq file
 - dbix shcema class added
 - load lane summary data and tile-based data from both bustard and gerald summary xml files instead of just gerald summary html file using dbix class
 - load qcalreport text files separately from lane summary data loading, use dbix class now
 - change end column data type from tinyint to char to allow use 't' as end value for multiplex run
 - add unique key for analysis_lane table
 - remove unsigned for column cycle_10_20_av_perc_loss_pf and cycle_2_10_av_perc_loss_pf to allow negative value inserted
 - be able to load multiplex run qc data

release 24.0
 - display cluster density per lane data in the run qc summary table
 - added a new gc_fraction autoqc check
 - refactored qX_yield autoqc check to rely on npg_common::fastqcheck module in all operations with fasqcheck files

release 23.0
 - cluster density report data by lane are stored in the database now
 - statistics for move_z values for rta runs are now read based

release 22.0
 - npg_qc::autoqc::autoqc object; default for check name removed, 'check' and 'position' field become compulsory
 - listing of checks in npg_qc::autoqc::autoqc is done though a plugin look-up
 - code for detecting expected insert size is moved from npg_qc::autoqc::checks::insert_size to st::api::asset
 - 00-distribution.t test is made TEST_AUTHOR dependent since some versions of the test suit cannot make a distinction between own and inhereted fields/methods in Moose objects
 - contamination check - a dodgy fastq read count fixed

release 21.0
 - reference interface moved to npg_common namespace
 - insert_size and seqience_error check object refactored following changes in the reference role and its new namespace

release 20.0
 - store and display RunInfo xml
 - bug fix to display project and sample names for each lane
 - bug fix to improve loading speed of the front page because no need to try npg api to get the paired id_run for a RTA piared read run.
 - bug fix about extra <hr> tag (not <hr/>) in summary.htm file for qc data loading
 - not use libxml to parse offset xml anywhere
 - set end value for single read run as 1 in qcal table
 - ignore error rate data missing when a run no control lanes

release 19.0
 - load offset values for a run from a merged offset file, and stop using libxml to parse offset xml because of megered file too big
 - be able to get id_run and position from json filename and add them to json object if missing there
 - split_stats_coverages for table split_stats is not dependent on the relationship of the two tables. Fey::ORM no need to get foreign key info from the database currently, this can be disabled in order to improve database schema loading speed.
 - New illumina analysis loader module which makes use of some of the common roles, and should gel better, and be faster, than the current npg_qc_api.pl loader with the pipeline
 - using npg::api::run_lane to get organism of lane instead of run
 - bug fix to add eval_error to sequence_error check comments
 - count soft clipped bases as error when calculting sequence_error
 - add extra attribute info for each autoqc result, along with comments they are in result superclass or role
 - the module name and version number for autoqc check modules are stored in their result info hash
 - aligner name, version and options for contamination, insert_size, sequence_error and split_stats are stored in their result info hash

release 18.0
 - data-servise module is incorporated into a more generic qc_store model
 - the npg_qc::autoqc::results::collection class has ability to load qc results from teh staging area without specifying a path explicitly
 - run_graph table with extra columna end and most statistical graphs are read based
 - analysis and analysis_lane with extra column end
 - autoqc sequence_eror check added

release 17.0
 - command line options processing for the bin/qc script is done by MooseX::Getopt
 - the collection object for autoqc is backed by an array class from MooseX
 - the display features in the autoqc result objects are removed
 - the result objects are refactored into a combination of roles and classes to allow for a smooth object creation directly from a BD
 - insert size check now fails if there are problems in extracting reads from fasq files due to unmatched reads

release 16.0
 - added the adaptor check
 - added a field to record a path to a reference in the insert size check
 - store expected insert size range instead of expected mean; evaluate against the lower range boundary
 - refactored the autoqc part that performs the check so that it uses Moose roles from npg_common to deal with runfolder information
 - autoqc result roles added
 - Fey schema and table classes only load database schema and table when you call the loading method, and database parameters can be passed in when loading
 - autoqc database table classes now share the same role with result class, not directly inherit from result class
 - be able to read split_stats data back from database


release 15.0
 - given an id_run, return a collection of autoqc data objects from database or json files in runfolder
 - fastq split_stats class is added to autoqc result package
 - add two tables split_stats and split_stats_coverage to store fastq splitting statistics

release 14.0
 - autoqc: output is encapsulated in result classes and saved to json only. XML support discontinued
 - autoqc insert size stats and histogram calculations is performed with the help of PDL
 - generic serialization of Moose classes to a database
 - serialization of autoqc result objects from a json string to a database
 - npg_qc_api.pl - now has option to only load a single id_run
 - Fey::ORM schema and autoqc result table classes are added, which can save JSON data into database and get data back as objects

release 13.0
 - created a namespace for autoqc libraries, added code for q20 and insert size check there
 - add npg home page link in the top menu
 - show average values in the statistical graphs
 - display statistical data by run with cycle numbers for each graph
 - using read length of each read of a run to calculate the lane yield instead of using the cycle number of the whole run
 - add average yield per lane per read by week graph
 - allow end value of a run to be a non-digit

release 12.0
 - add view for recipe file and the link in the summary page
 - display cycle or read length details in the chip summary page
 - remove swift link in the summary page

release 11.0
 - add recipe_file table to store the recipe file name, contents and md5 value
 - store the first and last indexing cycle number if any
 - store cycle number for read 1 and read 2 if there are two reads in one run

release 10.0x
 - update the database if the data already in the database, or delete the old data before inserting the new data
 - add unique index to qcal table and set end value as 0 if the qcal value is for single run or merged paired runs
 - modules to load qc data from other directories, especially for fastqcheck files from the repository
 - handle different cycle numbers of the paired runs for cache_query table
 - IVC base call plot all in the same scale 100%
 - stop read Q value from qcalreport file if fastqcheck files created for all lanes
 - store first indexing cycle number into database for multiplex run
 - query run recipe table for cycle count of a run
 - display cycle count for both ends of a pair of runs, which may be different
 - display qcal value for each lane

release 9.0
 - add api to delete qc data for one run
 - add graph view of cluster number against tile number as an alternative of heatmap
 - add view to show error rates of the latest runs per instrument
 - bugfix about getting the control lane data from lane_qc table to populate run_graph table
 - increase the x, y field length of table offset in database schema
 - display statistical data by week with the graph
 - store cycle number, tile number per lane in database from recipe and tile layout xml files
 - back populate run_recipe table by counting current QC or runlog data
 - display phasing information on summary page
 - retrieve project name and library name for each lane from sequence scape and display in the run summary page
 - QC data complete, check number of cycles, tiles and lanes in table lane_qc, signal_mean, errors_by_cycle and qcal against values in table run_recipe, not just check lane_qc table with startard number of tiles, lanes
 - only cache lane_summary data into cache_query table if data complete
 - get a list of runs from cahce_query table with lane_summary infomation to cache run_graph and instrument_statistics tables, and for npg_qc data loader and main page runlist
 - check whether lane summary cached in cache_query table to report data completely loaded for XML web API
 - check runlog data fully loaded against the actual number of tiles and lanes from run_recipe

release 8.0
 - analysis and analysis_lane api modules, initially set for ability to obtain data for analysis_report script, which is under npg-tracking
 - store frequency response matrix and offset data into database and simple web interface
 - add avgerage error per run by instrument statistics graph
 - get cycle number from move_z table if can't get it from errors_by_cycle table
 - store cycle number for a run into run_graph table
 - add cycle length filter to the statistics graphs
 - bug fix about getting the run end number from a single run qcalreport file name
 - bug fix to get correct lane number from fastqcheck file name of single end run
 - cope with relocation of score, rescore files of the pipeline software 1.3rc1
 - add caching scripts to the runlog loading script, to add them in the cron job list
 - get different levels of run folder directly from Latest Summary symbolic link if not given

release 7.0
 - api direct loading now gets database credentials from config.ini
 - heatmaps for pf_perc_error_rate now scales upt to 10+ (anything 10+ is considered to high, and is therefore all very hot)
 - all thumbnails for error plot view
 - store the run start, complete and end time in the database
 - add run statistics by time graph

release 6.0
 - Change to json output format for run_tile list for a run (default - single run, data structure streamlined)
 - IVC thumbnail plots now horizontal, merged image with a area map using DHTML.
 - IVC large plots now loaded using a lightbox to sit over the rotated IVC thumbnails
 - image_store table to store png that are regularly acessed for speed improvement
 - lane_qc table - change to column definitions for control lane only columns - from text to float (unknown stored as NULL)
 - indexes added to many tables, in order to improve speed efficiency.
 - Uniqueness checked for rows where applicable.

release 5.0
 - API modules to obtain summary, run list, run_tile and signal mean data
 - bugfix to ensure only single loading of rows into database
 - yield per run per instrument graph
 - blank base error rate per tile by cycle
 - bugfix to ensure most common words to be loaded into database
 - graph image now uses gray lines instead of black for clarity
 - first cycle intensities heatmap now scaled rather than linear

release 4.0
 - JSON service - run_tiles obtained but now in order, and with qc data already packaged in for the tile
 - JSON list of run ids that have data
 - caching for instrument statistical graphs
 - Error graph scale to 5% on Y-axis
 - XML feed to query if run is loaded /run/<id_run>.xml

release 3.0
 - Link to NPG run pages from the id_run/id_run_pair in the chip summary
 - Y Scale max for IVC plots set to default to 1500 if 100 tiles per lane (i.e. GA2)
 - JSON services - summary for run, obtain tiles, some stats for tile
 - different graph views possible on statistical graphs
 - run tile view - linked to when you select a tile on a heatmap or run alert
 - statistical graphs for instruments - tile count of errors by run

release 2.0
 - api to process Runlogs for move z data
 - display for move z data
 - hoverable heatmaps with clicking to run tile viewer
 - move to own database instance
 - improvements to Bustard processing
 - caching of big queries to improve performance
 - statistical graph by run

release 1.0
 - api to process Bustard files into xml, and post them to webservice
 - webservice to process bustard xml and save to database
 - set-up of database schema
 - tests
 - views showing graphs and tables
 - swift summary processed
 - heatmaps of tile data
 - alerts for out of scope metrics<|MERGE_RESOLUTION|>--- conflicted
+++ resolved
@@ -1,13 +1,13 @@
 LIST OF CHANGES FOR NPG-QC PACKAGE
 
-<<<<<<< HEAD
+
  - modified spatial filter qc check to read all run_lane filter.stats files
  - upstream_tags qc check - replaced bamindexdecoder with bambi decode
  - dropped ability for qc checks to sub-sample input fastq
    instead run the checks directly off the cached fastq files
  - added fastqcheck code and replaced fastq_summ in Build.PL with fastqcheck
  - NovaSeq changes, new InterOp file format and per lane read counts now 64-bit unsigned ints
-=======
+
 release 64.6.1
  - tweak to GbS library type check in genotype call as arrived as GBS (now case-insensitive).
  - Exit rna seqc gracefully if bam has no reads
@@ -22,7 +22,6 @@
  - add new role for rna_seqc to implement ability to extract values from
    column other_metrics to be stored in ml warehouse database.
  - add tag_hops_power and tag_hops_percent columns to tag metrics
->>>>>>> 28a96910
  - remove run_timeline component on the Illumina QC loader
  - stop generating DBIx class for run_timeline db table
  - remove unused methods of the run_graph Clearpress model
