--- conflicted
+++ resolved
@@ -1,20 +1,14 @@
 LIST OF CHANGES FOR NPG-QC PACKAGE
 
-<<<<<<< HEAD
  - composition-enabled autoqc objects storage
      schema changes
      DBIx binding updates
      script for back-filling foreign keys to composition table
- - db composition creation via a factory method autoqc
- - db loader - unused 'update' option removed
- - saving a component with subset attribute value 'all' errors
-=======
  - db composition creation via a factory method
  - db autoqc loader - unused 'update' option removed
  - db autoqc loader - will retry a transaction that failed because
      a db lock could not be aquired
  - saving a component with subset attribute value 'all' gives an error
->>>>>>> 5da2fd88
 
 release 63.1
  - label fix for rna_seqc in SeqQC viewer
