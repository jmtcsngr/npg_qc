--- conflicted
+++ resolved
@@ -1,12 +1,9 @@
 LIST OF CHANGES FOR NPG-QC PACKAGE
 
-<<<<<<< HEAD
- - add option to restrict to a single gbs_plex to genotype_call_results_reporter
-=======
  - mqc skipper - following a change in RoboQC creteria for real samples
    (artic QC pass requirement is dropped), add a threshold for the number
    of artic fails
->>>>>>> 1d478b57
+ - add option to restrict to a single gbs_plex to genotype_call_results_reporter  
 
 release 69.2.0
  - the mqc skipper script is changed to always take into account the outcome
