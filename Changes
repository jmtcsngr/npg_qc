--- conflicted
+++ resolved
@@ -1,9 +1,5 @@
 LIST OF CHANGES FOR NPG-QC PACKAGE
 
-<<<<<<< HEAD
- - tag_sniff handle separators in BC tags for dual-index runs
- - tag_sniff allow dual-index runs to be revcomped independantly
-=======
 release 64.6
  - add new metric glogin_pct_tpm to RNA-SeQC check
  - DBIx schema loader script: alter table to add new globin metric column
@@ -13,13 +9,14 @@
    column other_metrics to be stored in ml warehouse database.
  - add tag_hops_power column to tag metrics
  - add tag_hops_percent column to tag metrics
->>>>>>> 74665f2f
  - remove run_timeline component on the Illumina QC loader
  - stop generating DBIx class for run_timeline db table
  - remove unused methods of the run_graph Clearpress model
  - add new role for rna_seqc to implement ability to extract values from
    column other_metrics to be stored in ml warehouse database
  - changes for GbS genotype calling check 
+ - tag_sniff handle separators in BC tags for dual-index runs
+ - tag_sniff allow dual-index runs to be revcomped independantly
 
 release 64.5
  - qc outcomes model: code generalisation to simplify addition of
