--- conflicted
+++ resolved
@@ -1,14 +1,12 @@
 LIST OF CHANGES FOR NPG-QC PACKAGE
 
-<<<<<<< HEAD
-release 64.4.1
- - fix bam_flagstats check library_size bug
-=======
  - ensure, where practical, that saving and retrieving qc outcomes
      works for multi-component compositions
  - add functionality to allow more columns to be added to table dynamically
  - add data for new extra column for sample_name in summary table
->>>>>>> 9cb2e3cb
+
+release 64.4.1
+ - fix bam_flagstats check library_size bug
 
 release 64.4 
  - utility QC feature: db tables, DBIx classes, retrieval
