--- conflicted
+++ resolved
@@ -1,14 +1,11 @@
 LIST OF CHANGES FOR NPG-QC PACKAGE
 
-<<<<<<< HEAD
  - MQC reporter now uses MLWH to fetch lane information to report MQC outcomes
      it also handles missing data for GCLP runs.
-=======
  - SeqQC
    - add the total yield in library view RT#488973
    - summary table: display supplier sample name along the library barcode RT#488964,
      remove separate sample column
->>>>>>> 1cb25b97
 
 release 59.0
  - SeqQC 
