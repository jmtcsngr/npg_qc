--- conflicted
+++ resolved
@@ -1,18 +1,13 @@
 LIST OF CHANGES FOR NPG-QC PACKAGE
-
-<<<<<<< HEAD
- - genotype check: reduce min_sample_call_rate parameter for genotype match from 95% to 75%, and
-     min_common_snps from 21 to 20. This will allow (Fluidigm) qc genotypes with 20 calls to be
-    identified as possible duplicates when using the standard set of 26 QC SNPS (W30467)
-
-=======
 
 release 58.3.1
  - Updating Readme in npg_qc_viewer for changes in deploy procedure.
  - Fixing qXYield total for run and sample, now it calculates from actual values 
     in the table, does not recalculate from collection.
-    
->>>>>>> 1816b16a
+ - genotype check: reduce min_sample_call_rate parameter for genotype match from 95% to 75%, and
+     min_common_snps from 21 to 20. This will allow (Fluidigm) qc genotypes with 20 calls to be
+    identified as possible duplicates when using the standard set of 26 QC SNPS (W30467)
+
 release 58.3
  - default autoqc result object creation - do not set tag index to undef to
    avoid this field being set when serializing to json with newer Moose
