--- conflicted
+++ resolved
@@ -1,6 +1,5 @@
 LIST OF CHANGES FOR NPG-QC PACKAGE
 
-<<<<<<< HEAD
  - composition-enabled autoqc objects storage
      schema changes
      DBIx binding updates
@@ -11,13 +10,11 @@
  - db autoqc loader - will retry a transaction that failed because
      a db lock could not be aquired
  - saving a component with subset attribute value 'all' gives an error
-=======
  - npg_qc::autoqc::results::collection
      remove unused functionality;
      ensure existing methods work with objects that do not have id_run,
      position, etc
  - remove superfluous method call from a template
->>>>>>> 52ce9e45
 
 release 63.1
  - label fix for rna_seqc in SeqQC viewer
