--- conflicted
+++ resolved
@@ -1,14 +1,10 @@
 LIST OF CHANGES FOR NPG-QC PACKAGE
-
-<<<<<<< HEAD
 
  - Removing global functions from manual_qc.js
  - Logic for preliminary outcomes for MQC
  - New undecided outcome for MQC
-=======
  - update scripts for genotype check data preparation (perlcritic issues and version strings)
  - gt_pack recognises version 02 headers in append mode
->>>>>>> 1e8cc885
 
 release 58.0
  - skip running legacy gcbias if window_depth not available
