LIST OF CHANGES FOR NPG-QC PACKAGE

<<<<<<< HEAD
 - ability to invoke, via the qc script, specialised versions of
   autoqc checks
=======
 - reusable methods for autoqc generic check
>>>>>>> f32e1cf5

release 68.6.0
 - autoqc generic result object:
     rename 'desc' attribute to 'pp_name' since 'desc' is a reserved
     word in some SQL flavours; hence qouting the column name, which
     DBI(x) does not do, might be required;
     to be able to produce distinct visual representation in SeqQC for
     different external pipelines check_name method to return the
     name of the class concatenated with the name of the pipeline
 - npg_autoqc_generic4artic:
     uses sample control flags instead of sample
     supplier names to distinguish between real samples and different
     sample control types
 - SeqQC view for the autoqc generic result

release 68.5.0
 - npg_simple_robo4artic:
     uses sample control flags instead of sample
     supplier names to decide on the robo evaluation criteria and the
     proposed manual QC outcome;
     evaluates positive controls in the same way as real samples 

release 68.4.0
 - npg_qc::autoqc::checks::generic and npg_qc::autoqc::results::generic -
   check and result objects for generic autoqc
 - DBIx class for the generic result
 - a new script, npg_autoqc_generic4artic, to generate generic autoqc
   results for artic pp

release 68.3.0
 - npg_simple_robo4artic:
     extended to consider negative and positive controls;
     no action (skip) for positive control, a separate set of evaluation
     criteria for negative controls;
     all outcomes are recorded as preliminary manual QC outcomes;
     QC summary is is recorded in the 'info' attribute of the review
     autoqc check
 - type of the 'info' attribute for file-based autoqc results is relaxed,
   changed from a hash of strings to a hash of arbitrary entities to allow
   for a nested data structure

release 68.2.1
 - allow the dot character in QC outcomes column values

release 68.2.0
 - tweak for genome coverage figure in qc summary - fall back to target 
   if no default autosomes only number available.
 - a new script - npg_simple_robo4artic - to generate autoqc review
   results from third party QC data
 - skip ref_match autoqc checks only for true GBS samples
 - SeqQC viewer: make visual cues for utility (user) QC  outcomes always
   visible regardless of whether they concur with the manual QC outcome
   or not

release 68.1.0
 - criteria_md5 attribute is added to the review autoqc result object;
   previously it was computed at a point of loading to the database
   and was available only in objects retrieved from the database;
   availability of this value at check execution time will be useful
   for planned generalisation of the review check
 - ability to save autoqc review outcomes to uqc is added
 - autoqc review check: enable public 'lims' attribute for the
   object's constructor - needed to speed up pipeline's setup
 - remove old InterOp file parsers and database loaders

release 68.0.0
 - interop parser - extra tests and a fix for some result hash keys
 - provisions for having an array of result objects in the result
   attribute of the autoqc check object
 - ability to pass multiple qc_out directories to the check
 - using moniker role to generate file name root in a standard way
   from a composition - needed if the result attribute is an array
   since passing the file name root to the check will not be the right
   thing to do (multiple file names are needed in this case)
 - redundant result role methods filename_root_from_filename and
   is_old_style_result are removed
 - pass, info and comments attributes moved from the result to the
   its parent base class (both in npg_qc::autoqc::result namespace)
   to make these attributes available for results objects that are
   derived directly from the base class.
 - new interop autoqc check
 - retrieval of interop autoqc check results by SeqQC web app is
   currently supressed
 - division by zero bug fixed in npg_qc::autoqc::role::bam_flagstats
   for cases when nothing mappes in target regions 

release 67.5.0
 - npg_qc::illumina::interop::parser - a stand-alone custom parser
   for Illumina InterOp files; unlike Illumina's own parser, this
   parser does not round the results of the calculation

release 67.4.0
 - bug fix for mqc skipper script which, because of filtering on
   study name always gave count of unique studies on a run as one
 - bam_flagstats autoqc check - detect and parse samtools markdup metrics

release 67.3.0
  - change default file type to cram for genotype check
  - script for skipping manual QC step: an additional filter
    to ensure that the all lanes for a run that bypasses
    manual QC deplexed properly

release 67.2.0
  - script to move NovaSeq runs for a particular study
  - change default file type to cram for bam_flagstats

release 67.1.0
  - if DO_NOT_USE reference selected don't run VerifyBamID but provide
      explanatory comment in json output file
  - in qc store, capture error inferring a path to the archive dir,
      which we need to retrieve autoqc data, rather from inferring
      some other path

 release 67.0.0
  - fix regular expression used in collapser after change in template
  - adapter check switched to use cram files; fixed an old bug in
      parsing blat output which resulted in incorrect adapter counters
      per cycle
  - record absolute path of the verifyBamID executable
  - remove provisions for retrieval of autoqc results from old style
      run folders

release 66.6.0
 - review autoqc check: do not exit on criteria evaluation error
 - table and DBIx class for the review autoqc check
 - SeqQC display for review autoqc results
 - qc_store retrieval from a database reimplemented to ensure that
     merged data are not retrieved when run data are required
 - SeqQC templates updated to conform with Template::Toolkit v2.29

release 66.5.1
 - add placeholder results file for bcfstats where no ref genotypes exist
 - ensure immutability of a private attribute in autoqc checks review

release 66.5
 - update spatial_filter results parsing
 - add target autosome stats to bam_flagstats qc check
 - allow 'last_modified' date in mqc tables to be pre-set
 - new autoqc check 'review' to evaluate results of other
   checks against configurable criteria
 - SeqQC: add a visual que for failed autoqc review results

release 66.4
 - allow to finalise undecided library manual qc outcomes for
   all entities
 - remove library type restriction from genotype_call can_run (retained as double check in seq_alignment)

release 66.3
 - sequence_summary table - extend storage for the header column
 - remove fastqcheck database loader
 - autoqc database deletion script update

release 66.2
 - SeqQC: heatmaps from samtools stats files as a source
 - relax JSON parser (allow non-utf8 characters) when loading sequence_summary
   results to the db
 - ref match results sort order - make deterministic (important for consistency
   of data we load to the warehouse), also add a method to return top two results
 - fixes for composite genotype script following previous release 

release 66.1.1
 - composite genotype check script (call_gtck_composite_rpt.pl) search
     for run folders disabled - only use iRODS cram files

release 66.1
 - autoqc results loader to check for potential composition digest clashes
 - amend upstream_tags check to find previous runs which have reached
     status "analysis complete" (instead of "run complete")

release 66.0
 - GUI for utility QC (inactive)
 - add new bcfstats qc check + viewer change
 - skip incomplete tag zero results in genotype_call POSTing to LIMs
 - minor changes to genotype qc check to support checking against externally
   supplied genotypes instead if they exist
 - handle target samtools stats file - parsing, archiving and viewing.
 - queries to qc_store should always have support for tracking db look-up
 - methods for loading autoqc results moved from npg_qc::autoqc::collection
   to npg_qc::autoqc::qc_store
 - little-used method load_run of npg_qc::autoqc::qc_store class, which did
   not support propagation of tracking db handle, is removed
 - unused public methods in npg_qc::autoqc namespace removed
 - mqc outcomes API - a new method, get_library_outcomes, for retrieving
   library qc outcomes as boolean values
 - deciding whether the entity is subject to manual QC:
     remove special provisions for GCLP;
     enforce that libraries and lanes cannot be qc-ed on the same page
 - enable saving qc outcomes for multi-component compositions
 - SeqQC GUI changes for multi-component compositions:
     enable display of autoqc results;
     enable manual QC
 - changes to allow for SeqQC display of results corresponding to multi-
   component compositions
 - Illumina QC data loader restricted to loading cluster density data, its
    data pre-loading functionality dropped
 - amend spatial_filter check to take a directory name to search instead
    of an explicit list of input files (that approach became unworkable
    with highly plexed lanes)
 - add result_file_path attribute to file-based result objects
 - samtools stats file parser
 - qX_yield and gc_fraction autoqc checks to use samtools stats files
   instead of fastqcheck file
 - SeqQC:
     links for latest ivc and analysis removed since the target files are
       no longer produced;
     link for full rna seqc analysis follows info in the result object
  - remove can_run restriction of verify_bam_id check for (cD|R)NA libraries

release 65.4.1
 - store value of output_dir from the RNA-SeQC check into the database

release 65.4
 - qX_yield autoqc check extension: capture and save yields for q30 and q40

release 65.3
 - fixed bug in cluster_density calculation where no TileMetrics interop
   file exists

release 65.2
 - add new metric mitochondrial genes content as mt_pct_tpm to RNA-SeQC check
 - can_run returns false for pulldown_metrics check for tag 0
 - genotype check does not require the existence of irods: input_files

release 65.1.1
 - explicitly use pre v6 bwa for rna_seqc rRNA alignment as input not name sorted 
   (tolerated in old version but not bwa0_6)

release 65.1
 - bwa to bwa0_6 for rna_seqc rRNA alignment

release 65.0
 - adapter autoqc check - discard code for fastq input
 - add genotype_call_results_reporter script to report genotype_call
   results to the LIMs
 - tag_metics matches_pf_percent only stored to three decimals places now
   so trim in viewer
 - modified spatial filter qc check to read all run_lane filter.stats files
 - changed naming of spatial_filter stats files to <run>_<lane>*.spatial_filter.stats
 - upstream_tags qc check - replaced bamindexdecoder with bambi decode
 - dropped ability for qc checks to sub-sample input fastq
     instead run the checks directly off the cached fastq files
 - NovaSeq changes, new InterOp file format and per lane read counts now 64-bit unsigned ints
 - make travis happy as running apt-get update by default was disabled.
 - NovaSeq run info file size is around 95KB, too large for the text column type.
     Column type changed to mediumtext.
 - upstream_tags autoqc check: standardise access to the tracking database
 - 'execute' method of the parent autoqc check to error if input files do not exist
 - dependency on tracking XML feeds removed
 - bwa0_6 (newer bwa) expalicitly requested where bwa aligner is used
 - all C source code moved to https://github.com/wtsi-npg/npg_qc_utils, executables are
   built by Conda https://github.com/wtsi-npg/npg_conda/tree/devel/recipes/npg_qc_utils/65.0;
   Build.PL changed accordingly

release 64.6.3
 - update parsing of spatial filter stats in spatial_filter QC check

release 64.6.2
 - QC viewer changes for genotype call

release 64.6.1
 - tweak to GbS library type check in genotype call as arrived as GBS (now case-insensitive).
 - Exit rna seqc gracefully if bam has no reads
 - more stringent ref check now required for Pf3D7_v3.fa/hs37d5__Pf3D7_v3.fa
   in genotype check

release 64.6
 - add new metric glogin_pct_tpm to RNA-SeQC check
 - DBIx schema loader script: alter table to add new globin metric column
 - add functionality to pass some of the files necessary to run RNA-SeQC
   as CLI options for program qc for more flexibility for stand alone run
 - add new role for rna_seqc to implement ability to extract values from
   column other_metrics to be stored in ml warehouse database.
 - add tag_hops_power and tag_hops_percent columns to tag metrics
 - remove run_timeline component on the Illumina QC loader
 - stop generating DBIx class for run_timeline db table
 - remove unused methods of the run_graph Clearpress model
 - add new role for rna_seqc to implement ability to extract values from
   column other_metrics to be stored in ml warehouse database
 - changes for GbS genotype calling check 
 - tag_sniff
    handle separators in BC tags for dual-index runs
    allow dual-index runs to be revcomped independantly
    when tag has a separator -t option operates on subtags
    allowed to ignore an index when the BC tag contains a separator 

release 64.5
 - qc outcomes model: code generalisation to simplify addition of
   further qc types
 - uqc outcomes - saving and updating enabled
 - switch to node 6.12.2 in travis
 - stop generating DBIx classes for unused tables
 - tiny tweaks to rna and verify bam id help links
 - ensure, where practical, that saving and retrieving qc outcomes
     works for multi-component compositions
 - add functionality to allow more columns to be added to table dynamically
 - add data for new extra column for sample_name in summary table
 - treat all dynamically added methods in the same way

release 64.4.1
 - fix bam_flagstats check library_size bug

release 64.4 
 - utility QC feature: db tables, DBIx classes, retrieval
 - Add STAR aligner bams as a valid RNA alignments
 - update bam_flagstats to be able run when no markdups metrics file exists

release 64.3.1
 - error in a statement for data update is fixed

release 64.3 
 - DBIx schema loader script: automatically add npg_qc::Schema::Composition
 - drop unique consctraint for (id_run, position and tag_index) columns;
 - make a foreign key to seq_composition table not nullable and set
     a unique constraint on the foreign key column in entity tables;
 - do not use id_run, position and tag index column values from
     entity tables, compute rpt lists from compositions;
 - do not list explisitly id_run, position and tag_index in return
     datastructes for both get and save outcomes methods
 - a method to find a composition without creating one

release 64.2
 - Cannot have default Moose constructor in derived DBIx classes - fix for
     custom MqcOutcomeEnt resultset
 - DBIx achema loader script: automatically add npg_qc::Schema::Composition
     role when generating result classes for autoqc tables
 - DBIx classes for autoqc db tables:
     remove 'create_component' factory method which was only needed
      for back-filling composition foreign key;
     inherit 'composition' attribute from a newly created
      npg_qc::Schema::Composition role;
     document 'composition' attribute
 - composition-enabled manual qc:
     db tables linked to the seq_composition table;
     search proceeds via releated composition tables;
     when mqc outcomes are saved, a composition is created if it does not exist;
     'composition' attribute is added to mqc entity result classes;
 - upgrade bower to 1.8.2 in travis
 - stop building on Travis under Perl 5.16,
   see https://rt.cpan.org/Public/Bug/Display.html?id=123310

release 64.1
 - SeqQC viewer - function to draw readonly representation of the
   utility flag
 - autoqc checks parect object - refactore to use a new factory for
   rpt list to composition transformation
 - upstream_tags modified so it can work with the rpt_list argument
 - constraints in autoqc db tables are reset to allow for saving
   results for multi-component compositions
 - tag_sniff modified to load the whole tag table upfront
     revcomp matches now output in reverse video

release 64.0
 - composition-enabled autoqc objects storage
     schema changes
     DBIx binding updates
     script for back-filling foreign keys to composition table
 - bug fix on search_autoqc method
 - db composition creation via a factory method
 - db autoqc loader - unused 'update' option removed
 - db autoqc loader - will retry a transaction that failed because
     a db lock could not be aquired
 - saving a component with subset attribute value 'all' gives an error
 - npg_qc::autoqc::results::collection
     remove unused functionality;
     ensure existing methods work with objects that do not have id_run,
     position, etc
 - remove superfluous method call from a template
 - db query for tag_index NULL or NOT NULL: undef as a string
   might not give problems now, but will when all db records are
   linked to compositions
 - remove unused qc_chema property from TransferObjectFactory 
 - set explicit dist to precise in travis yml
 - simplify and optmise pool detection in the viewer
 - remove links to Clarity LIMs, generalise code for linking to LIMs
 - deleted VC (view-controller) part of the Clearpress npg_qc web server
 - index unq_seq_compos_rp for seq_component becomes unique

release 63.1
 - label fix for rna_seqc in SeqQC viewer
 - MySQL does not save correctly integers to float columns;
   change column definitions for rna_seqc

release 63.0
 - update script for deleting autoqc database results so that it
   can handle composition-based tables
 - remove attribute qc_report_dir from check object: the output directory
   is created by default using the sample's filename root
 - npg_qc::autoqc::qc_store - load rna_seqc results into new rna_seqc
   table in npg_qc database.
 - SeqQC:
   - added template for rna_seqc check with selected metrics shown
     in summary
   - include a link to original RNA-SeQC report in check's template
   - Build will fail if no node, npm or bower are available in path
 - stop using multiple versions of samtools
 - do not install NPGQC web app
 - increase HTTP timeout when reporting manual qc outcomes to LIMs

release 62.9
 - fix for GD image generation test in response to a change in constructor
   behaviour in GD.pm
 - compute expected path in tests in a way that takes into account
   substitutions
 - genotype and verify_bam_id checks:
     speed up pipeline job submission for deeply plexed lanes by
     moving calls that involde access to reference repository out of the
     can_run method
 - composition-based autoqc results db search via DBIx: allow for
   a search query that contains fields from the main table

release 62.8
 - tag_sniff modified clip and revcomp options to handle split tags
 - Sort results for merged genotypes as well - to avoid out of order failure.
 - specify an appropriate "accept" header when sending manual qc
   outcomes to LIMs (header was not set resulting in 406 responce
   code)

release 62.7
 - current staging directories do not have autoqc results in
   bustard_path; stop looking there
 - ClearPress Perl library is pinned to v. 473.0.5
 - upstream_tags autoqc check: stop falling back on files in IRODs

release 62.6
 - make building the iRODS handle of npg_qc::autoqc::checks::genotype
   lazy to avoid calling baton until required at runtime
 - translation from a database composition representation to the
     npg_tracking::glossary::composition type object
 - db query for compisition-based tables should include a condition
     on tag_index if only lanes or plexes are being retrieved
 - Fix in npg_qc::utils::bam_genotype for rare out of order mpileup failures 
 - Travis CI build: when building dependencies, us the same
   branch as the one the pull request is made to.
 - back to testing with mysql 5.7.13 in travis
 - drop node 0.12 from node travis matrix
 - add perl 5.22-shrplib to travis matrix
 - to reduce uncertainty in ranking close results, increase precision
   used for ranking contamination results
 - call_gtck_composite_rpt.pl - supply rpt list to genotype check
 - Code and tests changes to reduce number of warnings under Perl 5.22.2
 - sequence mismatch - do not return PDL special values, treat NaN as
   a bad value and return undefined instead

release 62.5
 - a very concise replacement for NPG_QC pages
 - no templates rna_seqc results - we should not try rendering

release 62.4
 - autoqc loader does not try loading a result for which there is
   no coresponding DBIx binding

release 62.3
 - make bam_flagstats check runnable under the qc script
 - remove autoqc loader backwards compatibility with analysis code
   that does not generate related results for the bam_flagstats results
 - Arguments given to the qc script are passed through to the relevant
   qc check object.
 - QC script does not try to infer the location of input files.
 - QC script accepts the rpt_list argument.
 - tag_index attribute of the check object cannot be assigned to undef.
 - added Broad Institute's RNA-SeQC to autoqc QC checks
 - SeqQC - genotype view fixed (escaping)

release 62.1
 - Bug fix in build action for cgi files.

release 62.0
 - Towards composition-based autoqc:
   - npg_qc::autoqc::results::result - Composition-aware,
     id_run, position and path attributes become optional.
   - npg_qc::autoqc::qc_store - Use DBIx syntax for quering on tag_index
     (future compatibility with planned table schema changes), db load
     compositions of size 1 only.
   - npg_qc::autoqc::db_loader - Result classes support composition,
     but most tables have not been converted yet. Do not generate
     composition if no support in the result table.
   - npg_qc::Schema::ResultSet - Enchancement for a search for tables that
     do not yet support compositions: convert undefined values
     for columns under a unique constraint to database defaults.
 - SeqQC - outdated template for split_stats removed
 - genotype role refactored to remove hardcoded uri encoding            
 - remove contamination check that is not run any longer,
   result object remains
 - to keep similar code together and to avoid listing explicitly
   an increasing number of non-runnable checks, move checks_list()
   method to the collection object
 - genotype check, croak if error closing samtools pileup command
 - norm_fit
     - modify peak finding to allow for peaks in first/last bin
     - added monotonity condition when estimating stdev
     - drop stdev when outputting filtered modes
 
release 61.2
 - SeqQC:
   - Reintroduce collapser
   - using grunt/npm to automate js testing
 - VerifyBAMId changed condition MIN_AVG_DEPTH from > 4 to > 2 for fail

release 61.1
 - SeqQC
   - Using --force-latest for bower install deps during Build
 - improve test robustness (larger page sample for mech to check)

release 61.0
 - using test matrix with node 4.4.2 and 0.12.9 for travis
 - help page for manual qc
 - redesign of both client and server side for generic qc outcome updates
 - updates to already stored outcomes, including final outcomes,
     are not an error, will be skipped
 - require that all library outcomes are marked explicitly before the
     final sequencing outcome is saved
 - custom class for authentication in tests - works with JSON POST requests
 - mqc widgets not shown if no lims data available
 - title for pages with data for one id run show run status
 - SeqQC
   - bugfix only build request for qc_outcomes if rptkeys in page
   - upgrading jquery to 2.2.3 from 2.1.4
   - upgrading requirejs to 2.2.0 from 2.1.20
   - upgrading bcviz to 1.3.2 from 1.3.1
   - upgrading table-export to 1.5.0 from 1.2.2
   - upgrading qunit to 1.23.0 from 1.20.0
 - add unique db constraint for short descriptions in qc outcome
   dictionaries; the constraints should have been set when the tables
   were created 

release 60.0
 - JSON service (retrieval) for qc outcomes
 - update link to picard in POD
 - SeqQC:
   - remove use of autocrud plugin - it's never been used
   - simplify the authorisation and it make more secure (do not fetch
     user credentials from the url), move the code to a new User model
   - in tests extend the User model to allow for getting user credentials
     from the url
   - avoid warnings in tests by setting the default for the username to
     an empty string
   - if the user is logged in and is authorised to do manual qc, display
     a visual cue on the top of the page
   - tag metrics column moved next to the column with tag index and tag sequence
   - show deplexing percent for individual tags in tag metrics column
   - retrieve qc outcomes from npg_qc_viewer qcoutcomes JSON service for
     initial page rendering

release 59.8
 - give LIMs time to process posting qc outcomes as individual events
 - SeqQC
   - upgrading bcviz to 1.3.1 from 1.3.0 (individual minified files)

release 59.7
 - SeqQC
   - bower configuration files in npg_qc/npg_qc_viewer
   - moving client test files to npg_qc/npg_qc_viewer/t/client
   - fix regression, missing require for table-export

release 59.6
 - SeqQC
   - generating bcviz plots only when they will become visible and remove
     them when they will not be visible
   - set max number of plexes for manual QC as 400

release 59.5
 - autoqc results db loader: an option to force a re-build of related objects
 - SeqQC
   - fix warning about undef value in the adapter template
   - fix closing div tag in verify bam id template 
   - upgrading jquery to 2.1.4 from 2.0.3
   - upgrading requirejs to 2.1.20 from 2.1.8
   - upgrading qunit to 1.20.0 from 1.15.0
   - upgrading bcviz to 1.3.0 from 1.2.1
 - travis ci testing perl modules for npg_qc and npg_qc_viewer
 - require DBD::SQLite@1.48 to run tests

release 59.4
 - saving manual qc values for libraries - allow for an undefined or empty
   list of tag indices
 - tags in lanes from GCLP runs are not subject to library qc
 - composition-based autoqc results - disable version checking between the version
   of the module that serialized the object and the version of the same module that
   is performing de-serialization
 - script to import manual qc values from the old warehouse RT#493757
 - update_outcome method of mqc entities renamed to update_nonfinal_outcome
 - a new update_outcome method allows for update of final outcomes
 - method to toggle stored final manual qc outcomes
 - mqc reporter - reporting might cause a loss of link between the product and
   flowcell data in the ml warehouse, so prepare all data, then report
 - SeqQC
   - New functionality to allow export summary table to CSV

release 59.3
 - transparent search query for autoqc objects irrespectively of the details of
   object's database implementation (in-table identifies or composition)
 - custom parent class for resultset objects
 - calling ->new() on resultset object to create a new result replaced with
   calling more intuitive ->new_result()
 - upgrade genotype check to use samtools1 and bcftools1
 - SeqQC
   - New dictionary table for plex level library MQC. (Issue 238)

release 59.2
 - library-level manual QC for individual plexes.

release 59.1
 - 'write2file' method of autoqc result objects removed since it duplicated
     the 'store' method
 - alternative base class npg_qc::autoqc::results::base for autoqc results objects,
     able to represent results that are derived from merged files and described by
     a composition of multiple components
 - autoqc result objects for samtools stats file, sam/bam headers and digests
     derived from the new base class
 - bam_flagstats result extension to produce samtools_stats and sequence_summary
     results (related objects) either at run time or later
 - database tables for storing component and composition objects
 - autoqc db loader extension
     - to load data represented by classes derived from the new base class
     - to build related objects in memory and to load them to the database
       bypassing serialization to a file - a way to save cram headers and stats
       file where the analysis pipeline did not run the current code that
       produces samtools_stats and sequence_summary objects as individual files
     - ability to mark records as current
 - reporter for manual QC results retrieves LIMs info from ml warehouse;
     it skips GCLP runs RT#480489.
 - tag_sniff new option to truncate tag sequences
 - tag_sniff checks common tag sequences against tag sets in the warehouse
 - SeqQC
   - add the total yield in library view RT#488973
   - summary table: display supplier sample name along the library barcode RT#488964,
     remove separate sample column
   - fix missing composite genotype check visualisation broken when cleaning
     template for ml warehouse
   - fix missing space between forward and reverse when reporting percent gc 
     fraction
 - genotype check data extraction scripts - updated scripts to fail more readily
    and informatively when an iRODS error occurs

release 59.0
 - SeqQC 
   - remove ajax proxy controller
   - stop 00 tests accessing live db credentials and databases
   - using mlwarehouse for dwh information displayed in SeqQC viewer
   - removing tests related to template compilation
   - providing links to lims for pool/library/sample
 - autoqc check and autoqc objects: remove unused 'sequence_type' attribute
 - autoqc check and result objects - use existing roles for id_run and
   position definitions
 - result object - to remove dependency on id run, position and tag index,
     allow individual results to overwrite the root of the output file name
 - refactor autoqc check to use file_type attribute name instead of
   input_file_ext
 - tags_reporters check - remove hardcoded solexa path
 - genotype and verify_bam_id_checks - use standard way of reporting run-time
   problems
 - bam_flagstats
     - one call to compute all metrics
     - method for finding stats files
     - if id_run not given, derive the root of the output file name from
       the input sequence file name 

release 58.9
 - move method for file name creation from SeqQC to autoqc so that it's
   more accessible
 - SeqQC
     - upstream_tags template - do not report potentially confusing tag index value when
        there is no id_run in the high-scoring tags table
 - remove misleading bam_flagstats check info

release 58.8
 - SeqQC
     - display insert size normal fit confidence and number of modes in the 
       summary table
     - do not show adaptor plots for low contamination
     - provenance in lane title not in every check
     - prepend all page titles with application name and version
     - different page title colour if running in non-live environment
     - use updated LIMs server url
     - link to NPG tracking web server running on the same host as this app
     - showing reference species and version below lane titles
 - Using container configuration for travis

release 58.7
 - bam_flagstats autoqc result object:
     new field, subset, added to be used instead of human_split
     human_split is retained for now to be compatible with existing data and code
 - autoqc loader will only load fields that correspond to database columns

release 58.6
 - Using "jquery-unveil" plugin for heatmaps
 - Removing data from DOM after passing them to local variables
 - Nulling variables after using them for bcviz to free memory
 - Moved simplified file name generation to this package
 - Removing gc bias and qX Yield checks when looking at non-run views
 - Removing collapser
 - Using latest release of bcviz (1.2.1)

release 58.5
 - stop using depricated Class::MOP::load_class method
 - use namespace::autoclean instead of "no Moose" in Moose objects
 - using make_immutable in Moose objects

release 58.4
 - Creating a cache in SeqStore model to reduce file system access. 
    Improving query - using keys for tables.
 - Moving FileFinder functionality into SeqQC from seq_commons.
 - Cache of catalyst actions and uri in template.
 - Templates are configured to be checked for changes every 10 hours.
 - Connections to database for fastqcheck are passed to model from 
    template.
 - Test modules catch/test for warnings for unitilized ids and for 
    cases where it was not possible to locate a folder.

release 58.3.1
 - Updating Readme in npg_qc_viewer for changes in deploy procedure.
 - Fixing qXYield total for run and sample, now it calculates from actual values 
    in the table, does not recalculate from collection.
 - genotype check: reduce min_sample_call_rate parameter for genotype match from 95% to 75%, and
     min_common_snps from 21 to 20. This will allow (Fluidigm) qc genotypes with 20 calls to be
    identified as possible duplicates when using the standard set of 26 QC SNPS (W30467)

release 58.3
 - default autoqc result object creation - do not set tag index to undef to
   avoid this field being set when serializing to json with newer Moose

release 58.2
 - convert local path to nfs for linked tools when building fastq_summ

release 58.1
 - compile fastq_summ with samtools-1.2 and htslib-1.2.1
 - Removing global functions from manual_qc.js
 - Logic for preliminary outcomes for MQC
 - New undecided outcome for MQC
 - update scripts for genotype check data preparation
    - to allow specification of iRODS zone with an environment variable
    - perlcritic issues and version strings
 - gt_pack recognises version 02 headers in append mode
 - DBIx binding generation - keep column name case when generating accessors

release 58.0
 - skip running legacy gcbias if window_depth not available
 - compile fastq_summ executable during the npg_qc build, skip
     compilation if samtools is not on the path
 - C code clean-up to remove warnings in compilation
 - SeqQC daemon to set CATALYST_HOME relative to bin so that
     the production user does not have to have this definition
 - SeqQC build optionally fetches javascript dependencies
 - added scripts to handle generation of data for autoqc genotype checks

release 57.12
 - Removing MQC logic from templates and moving it to JS
 - Adding a controller to provide MQC status for a run using REST
 - Adding a role to provide functionality for 401 responses
 - Validation for DWH->MQC outcome integrity during mqc for logged mqc-ing user
 - Fixing id-username data in test data to fix patches in controllers 
     which validate username

release 57.11
 - take into account old-style tag metrics results when deciding
     whether the lane has plexes
 - be compatible with latest changes to the db_connect role
 - ensure that tests do not access user's home directory

release 57.10
 - total_reads now returns 0 when num_total_reads is 0 rather than undef
 - add support for metrics files produced by bamstreamingmarkduplicates
 - npg_qc build for web server does not compile executables
 - functionality of the util package in SeqQC merged into the rpt_key autoqc role,
     the package removed
 - api::error package moved to Util::Error
 - using node-qunit-phantomjs to run headless tests
 - tests for basic functionality for mqc Javascript code
 - adding configuration for blanket
 - updating readme for changes in testing procedure

release 57.9
 - autoqc results collection class - add a method for inferring whether
     a lane has plexes from results themselves
 - SeqQC - steps towards making display of autoqc results and manual qc process
   independent of availability of warehouse data:
    - use the new collection method to decide whether to display a link to
       plex results (previously warehouse data were used for this)
    - if plex results are available, always display a link to them
 - SeqQC - remove vestigial code for batch id retrieval 
 - SeqQC build: remove --linkable-bcviz-path option since dependency on bcviz
   is now managed by bower
 - SeqQC: Ajax controller removed (was used as a proxy for now discontinued
   requests to LIMs web server)
 - following restructuring of bcviz, amend statements for import of bcviz libraries
 - changes to allow genotype checks to be run on cram files
 - list of human references (with chr.naming convention) used by genotype check
     moved to file in the genotype repository
 - GRCh38 human references added to the list
 - gt_utils (gt_pack and find_gt_match C programs) added to Build install

release 57.8.1
 - add temporary file name option to bamtofastq command

release 57.8
 - Using bower to manage javascript component dependencies.
 - Using bcviz v1.1.0 which now supports bower.
 - use Biobambam bamtofastq in place of Picard utility in adapter qc check

release 57.7
 - removed redundant methods from NpgDB model
 - New javascript functionality to process mqc. MQC outcomes are changed using AJAX 
   calls to the controller directly.
 - mqc controller now provides with the functionality for mqc through asynchronous calls.
 - mqc controller does not saves a log in the tracking database when mqc outcomes are
   updated.

release 57.6
 - Added mqc_outcome_reporter
 - Added a new column to the mqc entity and historic table to keep separate track of who
    updates the record through the web page and who was the last user to modify the row.
    Updates to tests to deal with the new schema.
 - MqcOutcomeEnt validates outcomes are final before updating them as reported.

release 57.5
 - amend location of composite genotype data (composite_results_loc) in npg_qc_viewer.conf

release 57.4
 - in order to be able to retrieve values of foreign keys without
     fetching the row in the parent table, DBIx classes generated with
     an option to drop id_ at the start of the relation name
 - InflateColumn::Serializer component added selectively to autoqc classes
     rather than to all classes
 - mqc models (DBIx) functionality extended to create a method for
   updating/creating outcomes
 - column name fixed in the mqc_outcome_hist table
 - SeqQC viewer: top horizontal menu removed, Help link added to the menu on the right
 - SeqQC viewer: NPG links point to correct production/dev servers
 - SeqQC viewer: superfluous javascript code removed
 - SeqQC viewer: checks/runs page removed
 - SeqQC viewer: links to individual entities on the right removed
 - SeqQC viewer: if results for one run only are displayed and the request was not explicitly
     from staging or path, a link back to the run SeqQC page is displayed on the right

release 57.3
 - SeqQC: removed pages that are not used any more (studies, samples, libraries,
   people, weekly reports)

release 57.2
 - updated the way bcviz functions are called from SeqQC
 - Added tables for manual qc.

release 57.1

 - d3 bcviz rendering of adapter, insert size and sequence mismatch plots
 - page rearrangement to display ref match and old contamination results side-by-side removed
 - SeqQC templates, client-side scripts and config files installed to a directory
   under the install_base path; if a bcviz path is given, a link to it is created,
   old bcviz link is overwitten in this case
 - removed generation of google chart api urls

release 57.0
 - incorporated SeqQC viewer

release 56.16
 - changed default data source for call_gtck_composite_rpt.pl to combined Sequenom/Fluidigm results

release 56.15
 - if norm_fit test produces no output, e.g. if no peaks after filtering, simply add a comment

release 56.14
 - updates to norm_fit code
     more informative log messages 
     added checks for zero peaks 
     do not run norm_fit test if there is not enough variation in the insert size

release 56.13
 - correct size of genotype_data_set column of genotype table

release 56.12
 - insert_size.norm_fit_confidence from integer to float

release 56.11
 - changes to genoype check and utils to use combined Sequenom
    and Fluidigm results for the 26 QC SNPS (W30467)
-  fixed RE when parsing norm_fit output
-  fixed a bug and cleaned up norm_fit code

release 56.10
 - support for search for autoqc objects without tag_index attrubute
 - Build.PL extended to compile and deploy norm_fit executable
 - only run verify_bam_id if single sample expected (helps cope with 
   single plex in pool)

release 56.9
 - database name-agnostic database dump file

release 56.8
 - increase DB field sizes for genotype qc check results

release 56.7
 - only insert cluster densities which exist

release 56.6
 - use length of index read from tag0 bam file rather than length of tag in
     decode metrics file to derive barcode file, added new tests and test data
 - do not croak if a Bustard_Summary file does not exist (as is the case
     for HX instruments)
 - made interop parsing code more generic

release 56.5
 - phix bam_flagstat to have default serialisation name including phix

release 56.4 
 - get cluster densities from InterOp/TileMetricsOut.bin
 - added test data for tracking database

release 56.3 
 - added check for alignments, reference and library_type to can_run() 

release 56.2
 - relax regexp for class name in result role to allow git or svn version numbering

release 56.1
 - git-based module and script versions
 - RSC keywords removed

release 56.0
 - use test data that are publicly available
 - getting autoqc module versions made to work with non-numeric versions
 - redundant Gerald summary loader code removed
 - unused test data removed
 - in test runfolders that are used GERALD directories renamed to PB_cal
     since gerald_path is going to be removed from npg_tracking::illumina::run::folder

release 55.10
 - remove default for verify_bam_id.pass

release 55.9
 - minor bug fix for verify_bam_id

release 55.8
 - remove Fey modules from npg_qc::autoqc::db namespace, t/60-autoqc-db*.t tests 
   and test data not used elsewhere
 - qc_db_delete_autoqc script:
     updated help message
     fix for a bug that resulted in no data deleted unless a list of checks to
       delete was given explicitly 

release 55.7
 - tag sniff usage message
 - minor code changes to a couple of checks
 - test/test data for verify_bam_id
 - preserve case when generating DBIx binding since verify_bam_id
   has mixed case column names

release 55.6
 - exclude verify_bam_id (not run by the pipeline yet) from checking a set
   of archived autoqc results for completeness

release 55.5
 - patch for bin/call_gtck_composite_rpt.pl

release 55.4
 - patch for npg_qc::autoqc::checks::upstream_tags - extra imports required

release 55.3
 - 'check' option for the script deleting autoqc results from a database
 - unused Fey-based autoqc loader module removed
 - contamination autoqc check table: drop not-null constrain for fields with
   serialized data and replace empty strings there with nulls -
   InflateColumn::Serializer DBIx plugin gived error trying to convert
   empty string to JSON
 - DBIx binding generation extension - DBIx result classes for tables
     with autoqc results consume autoqc roles
 - autoqc data retrieval via the DBIx db binding

release 55.2
 - run upstream_tags check on whole bam file, not just forward read, otherwise check fails if there is an inline index in read 2

release 55.1
 - bug fix in using roles for finding runfolder path

release 55.00
 - schema and bindings re-generated from an copy of a live database
   with db updates applied
 - verify_bam_id autoqc check added
 - changes to database schema, code, tests and test data to enable a database
   switch to sql strict mode, in particular,
     bam_flagstats check to treat library size -1 as undefined,
     bustard summary loader to use zeros where N/A value is in the summary file
 - DBIx Result class for the fastqcheck table and a loader for fastqcheck files changed
   to accommodate a switch to the InflateColumn plugin, which is used for
   other classes
 - DBIx schema loader:
     removed dependency on the soon to be discontinued npg_common::config module;
     custom post-generation filter to make generated classes comply with perlcritic
     binding generated as Moose classes
 - in/de-flators are set for all relevant columns for autoqc results tables
 - swich from Fey to DBIx ORM in a database loader for autoqc data
 - call_gtck_composite_rpt.pl script moved from lib/* to bin directory; its
   dependency on srpipe::runfolder removed
 - standard way to run perl critic tests - on all perl modules and scripts in bin

release 54.11
 - changes to allow use of multiple SNP sets with the genotype check
 - changes to role for pulldown_metrics check to format percentage values correctly and consistently

release 54.10
 - use mocked jar file
 - podcoverage test runs for all files
 - during build, change shebang line of cgi script to perl interpreter
   used similar to Build.PL default for scripts
 - a reg expr fix in the tags_reporters autoqc check

release 54.9
 - add tags_reporters to IGNORE_AUTO_QC_CHECK list in DB.pm to allow runs to be deletable without results for that check.

release 54.8
 - add new tags_reporters check

release 54.7
 - upstream_tags check: correct determination of archive_qc_path, use position when fetching qc_store results, use db_lookup attribute with qc_store

release 54.6
 - randomise order in which references are used by ref match (to work around Lustre client caching bug)
 - upstream_tags check uses qc_store to fetch tag information for upstream runs instead of st::api::lims

release 54.5
 - corrections to upstream_tags check 1) fix can_run condition, and 2) use CLASSPATH correctly (remove hard-coded path)

release 54.4
 - correct upstream_tags check to use the tag indexes from the decode tag set when counting perfect_matches in previous runs

release 54.3
 - correct path determination from path attribute to work correctly with value supplied by pipeline

release 54.2
 - changes to upstream_tags check
    added 5 base tag set (probably should be removed when TraDIS detection is added)
    added a java_xmx_flag attribute  for BamIndexDecoder invocation (default: -Xmx1000m)
    use path attribute (set from qc_in in the pipeline) to locate both tag#0 bam file and for location of BamIndexDecoder metrics file output
    added min_percent_match attribute to allow this cutoff to be set at runtime if needed
    added recal_path attribute, use it to construct paths to tag0_bam_file and metrics_output_file
    changed can_run to detect !lims->is_pool (only run when lane is plexed)

release 54.1
 - changes to upstream_tags check
     unset NPG_WEBSERVICE_CACHE_DIR to avoid relying on cached data for lims lookup of tag set information
     changed parameters of BamIndexDecoder run to allow one mismatch (and added attributes to allow this and the MAX_MISMATCHES parameter to be reset by the caller as required)

release 54.0
 - cache_list_query_movez_tiles removed
    reason - last run loded to move_z table is  5302
 - npg_qc::api::loader::Qcal_Report removed;
    reason - table qcal last run loaded 6918
 - npg_qc::api::loader::Run_Config removed;
    reason - table run_config last run loaded 6927
 - npg_qc::api::loader::Tile_Score removed;
    lots of tables error_.., errors_.., most_.. last run loaded 6927

 - new namesopace for illumina-data related modules - npg_qc::illumina
 - npg_qc::api namespace removed, modules that are in use moved to npg_qc::illumina
 - where DBI connection is used, both AutoCommit and mysql_auto_reconnect are switched on
 - bin/npg_qc_api_monitoring.pl removed, its functionality  merged into npg_qc_illumina_analysis_loader
 - runfolder checking removed for run loader since it's called from the pipeline,
   for loading all runs the globs of runfolders come from the tracking database
 - to avoid post requests from 'run_is_deletable' script, npg_qc::illumina::loader module
     implements npg-qc-related functionality needed for this script (lane_summary_saved method)

release 53.5
 - add functional upstream_tags check

release 53.4
 - patch release to add upstream_tags check to IGNORE_AUTO_QC_CHECK list of DB.pm to run to be deletable without this checks results.

release 53.3
 - added new upstream_tags check. Check itself currently non-functional, but results should be displayed in Seq-QC pages

release 53.2
 - changes to remove most regular warnings when rendering the pages

release 53.1
 - changes needed to move NPG QC web server from intweb to webteam's VMs
 - lightbox for IVC plots dropped

release 53.0
 - notification of perlcritic test failure: include policy name
 - to eliminate a separate db configuration file for the code running
   on the farm, autoqc & api db interface gets db credentials from a dbix connection
 - autoqc & api db-related tests deploy and populate db through dbix binding, take
   db credentials from ~/.npg directory
 - unused code removed from test util module, test api util module removed

release 52.7
 - pulldown_metrics: error message fix and criterion description addition 

release 52.6
 - dbix binding updated

release 52.5
 - ref match check - cache abs path of the default strain/version to avoid being cought out when
   the link is switched to a different strain/version
 - pulldown metrics check: check now fails when result->on_bait_bases_percent < 20 and when bait_path is found but interval files are not found. Otherwise pass remains undefined.

release 52.4
 - removed from Build.PL dependency that installs as a part of other package
 - ensure 'use Readonly';  and 'Readonly::Scalar our $VERSION' are on one line to help
   with inferring the version
 - amend pulldown_metrics check
    - "can_run" allows missing baits intervals files
    - "execute" fails the check when the baits intervals files are missing
    - if the intervals files (bait and target regions) are identical, this is flagged in the result. Seq-QC will be amended to detect this.
    - added "pass" and "interval_files_identical" columns to pulldown_metrics table in npg_qc database

release 52.3
 - extended the build file to deploy qc bias R script
 - made id_run and position attributes optional in genotype check
 - added flag to allow specification of reference and position to SNP name mapping file

release 52.2
 - genotype check alternative match bug fix
 - gc bias check command string bug fix

release 52.1
 - pulldown metrics check bug fix - use correct function name for getting picard jar version

release 52.0
 - explicit dependency on /software amd /software/solexa removed
 - autoqc checks use software_location role to access third party tools
 - following loading failure under perl 5.14.2 on precise,
   illumina analysis loader code uses standard DBIx transaction
 - illumina analysis loader and monitor use standard way of getting DBIx connection
 - unused npg_qc::api::run namespace removed
 - unused scripts and one-off code removed
 - some tests improved, made more robust
 - package is build with Build.PL
 - all scripts that have to be deployed are moved from scripts to bin

release 51.9
 - mysql client does not read configuration in default places to avoid readign wrong configuration
 - use password for the root user on a local test database
 - removed old unused scripts and modules
 - moved window_depth.d source file from bin to src
 - removed the specification of the samtools_path from call_gtck_composite_rpt.pl (default should be OK), and changed the name of the requested samtools executable to "samtools_irods".

release 51.8
 - tweak spatial filter to deal with output when reads removed rather than marked with fail bit

release 51.7
 - Fey2DBIxRedesign document added
 - changes to allow genotype check to be run on more than one bam file
 - temporary exclusion of Chlorocebus aethiops reference from ref_match check

release 51.6
- bug fix - cope with spatial_filter classes (without tag_index) cat run deletion check time

release 51.5
 - bug fix - custom type name update

release 51.4
 - reflect that a number of npg_common mudules has been moved to the npg_tracking namespace
 - some compatibility changes for perl 5.14.2 on precise
 - insert size check can_run method relies only on npg::api::run when
   determining whether the run has paired reads

release 51.3
 - add spatial_filter to test to ignore when checking for deletion

release 51.2
 - autoqc spatial_filter can run as QC check (reading stderr of PB_cal spatial_filter on stdin)

release 51.1
 - bug fix for attribute custom type mismatch

release 51.0
 - add auto qc for recording spatial filter application
 - serializing to file moved from the autoqc check object to the autoqc result role
 - use npg-tracking custom Moose types
 - reflect the fact that db_connect and run, lane and tag definition roles moved to npg-tracking
 - remove live and dev db configuration from svn copy of the db config file
   set test db configuration to localhost
   make tests run against a localhost when the socket is defined

release 50.7
 - amended database connection details for the QC database npgqcp (in data/config.ini)

release 50.6
 - tileviz removed; it now lives in pbcal
 - a script for generating DBIx bindings changed to include explicit names
   for some autoqc tables in order to provide an easy mapping between autoqc
   and DBIx class names
 - a script for deleting lanes from autoqc and fastqcheck tables of the qc database
 - unused scripts for a dev npg-qc server, bin/npg_qc, removed

release 50.5
 - use QC fail counts in bam flagstat QC (so numbers add up for spatial filtered BAM files)

release 50.4
 - patch for pulldown metrics to treat ? as null in the picard output RT#282664
 - patch for divide by zero bug in the alignment_filter_metrics role when total number of reads is zero RT#282703

release 50.3
 - patch to the web server  post callback - exclude a check for data presence in qcal table that is not loaded any more

release 50.2
 - displaying q values in npg qc web app refactored to use the fastqcheck table
 - qcal values are not rendered in xml
 - remove loading qcal table from illumina loader

release 50.1
 - patch to allow larger lane numbers

release 50.0
 - fastqcheck table extended with columns fully describing the file id (id_run, position, tag_index, section, split)
 - script loading fastqcheck files to the database amended to fill in new columns along with old ones
 - old fastqcheck data supplied with data for new columns, see RT#277477 for details
 - pulldown_metrics npgqc db table: drop the fold_80_base_penalty column RT#268666
 - removed scripts/database_dump since it looks at live db only

release 49.4
 - DBIx schema for npg_qc::api::loader is created in non-standard way with autocommit off. Therefore, a commit is restored in npg_qc::api::loader::Fastqcheck

release 49.3
 - sequence error fields are too long in total for a 250 long reads to load to a database  "DBD::mysql::st execute failed: Got error 139 from storage engine", see #RT277981; introduced client-side compression on most of text type fields

release 49.2
 - tileviz: filtering by quality; reads and displays old qualities if available; uses a different executable - 'spatial_filter -d'
 - npg_qc::api::loader::Fastqcheck refactored: uses npg_common::fastqcheck module to get qX values from the fastqcheck files instead of its own calculation; file name filtering simplified since files that previously had to be skipped do not exist any more; tests improved
 - pulldown_metrics and tag_decode_stats roles, cv coeff calculation - return explicitly a number, not a pdl onject
 - removed scripts/get_qcal.pl which seems to ba a predecessor of pg_qc::api::loader::Fastqcheck and is currently not used
 - removed unused scripts scripts/get_run_tiles.pl and scripts/get_signal_means.pl

release 49.1
 - convert "#' to its HTML code in the tileviz html page image links
 - in cigar string chart - create arrays of zeros if a data series is null and is going to be added to the chart. RT 274105
 - pulldown metrics check - problem with picard exiting with an error code when stderr is not redirected to a file is fixed

release 49.0
 - tile visualization tool
 
release 48.9
 - get paired_read information from runfolder before using npg api in insert_size check

release 48.8
 - reduce size of cigar chart urls by removing H,N,P series, and change colours to something less gaudy.

release 48.7
 - alignment filter metrics check: store one reference fragment per reference since some of our references have too many fragments.both  RT #267938
 - alignment filter metrics role: correct handling of unaligned output. RT #267938
 - sequence error check: use BAM bitfield rather than interpret cigar * as no alignment

release 48.6
 - alignment filter metrics: stored number of alignments does not have to correspond to the number of references.

release 48.5
 - added cigar charts
 - FOLD_80_BASE_PENALTY in the HS metrics Picard output is sometimes '?', which causes problems when creating a result object (RT #268429). The users do not want this value anyway, hence this field is removed from teh result object. The db column stays for time being.

release 48.4
 - matrix qc data loading copes with dual indexing run
 - bugfix - don't die in sequence_error check when no successful alignments

release 48.3
 - report criteria for sequence error check: fail on insertion or deletion in most common cigar

release 48.2
 - add pass to sequence error check: fail on insertion or deletion in most common cigar

release 48.1
 - a patch to alignment filter metrics role to fix a typo
 - a patch to the code that checks that all autoqc results loaded - should disregard alignment filter metrics check

release 48.0
 - enhance sequence_error (mismatch) test to record most common cigar strings and cigar char counts per cycle
 - a new autoqc check - alignment_filter_metrics - to capture statistics about split by reference of bam files (spiked phix - unconsented human - target sequence split)

release 47.1
 - a patch to pulldown metrics check to specify the max java vm heap size (min was specified by mistake)
 - a patch to the code that checks that all autoqc results loaded - should disregard pulldown metrics check

release 47.0
 - some optimisation of the genotype check
 - a new autoqc check - pulldown metrics
 - dbix binding updated - a table for the new check added

release 46.1
 - record read_pairs_examined and picard metrics header infomation in bam_flag_stats

release 46.0
 - SangerPath and SangerWeb dependencies removed from npg-qc ClearPress web application and all supplimentary scripts
 - top-level changes to controller, view and util modules to allow for running stand-alone
 - hardcoded server urls removed from heatmap generation
 - can run as mod-perl
 - json feeds removed
 - page header to match npg-tracking

release 45.0
 - SangerPath dependency removed from tests
 - use of bound to disappear npg_common::graph::* and similar modules replaced by npg::util::image::* modules
 - new dev database - a full copy of live database taken on 21/03/2012; unfortunately, the name is the same as live db, see RT#258559 for explanation and a way to do it in future

release 44.1
 - DBIx interface regenerated with inflated date columns; they will return DateTime object
 - npg_qc::api::run_timeline
     replaced use of npg xml interface that is not available any more by a direct access to the tracking db to get a list of existing runs RT#257047
     rewrote loading to npgqc database; uses DBIx now
 - unused script npg_qc_api_run_timeline.pl removed

release 44.0
 - genotype check - sample names containing spaces are now handled correctly
 - npg-qc web app - unused dependency on old st::api calls removed
 - source code for the C executable generating fastq and fastqcheck files from bam files added to the package

release 43.4
 - fixed two bugs in genotype check

release 43.3
 - genotype check changes:
     check now copes when illegal allele for SNP is called in genotype from bam 
     locations of data and executables adjusted to standard location
     calling of genotypes moved from stand-alone script to bam_genotypes module which is used by the check
     attributes added to check to allow adjustment of parameters for finding genotype matches
     check now saves bam_file name, bam_file_md5, genotype_data_set and snp_call_set to allow later replication of check results
 - tag_metrics: changed the way the error is calculated in tag_metrics role to allow for non complete data

release 43.2
 - based on staging tag to find runs to load recipe, runinfo and cluster density data and stop looking for runlog data to load

release 43.1
 - ignore spiked phix plex nonhuman bam flagstats in runfolder deletion

release 43.0
 - provisions for finding human/non-human bam files removed from autoqc; naming convention changes in the pipeline
 - gc bias check - dependency on fastq files removed

release 42.5
- runfolder deletion: cope with the results from new bam-based pipeline

release 42.4
 - cope with empty lane summary for Miseq run
 - adapter check: use symbolic constant instead of octal for user rw only mode

release 42.3
 - tests that went live to npg server fixed
 - t/data/autoqc st and npg caches updated to use xml files that they need; lots of xml files purged
 - evaluation to pass/fail added to tag_metrics check
 - the autoqc adapter check to work with bam input
 - minor fix for the genotype autoqc check

release 42.2
 - fixed a bug in the sorting procedure for tag_metrics result

release 42.1
 - ignore tag_metrics if missing in archive

release 42.0
 - SangerPath dependency is added to npg_qc::util so that it can be removed in autoqc db-related tests
 - SangerPath import removed from autoqc db-related tests
 - explicit setting of PERL5LIB through 'use lib' removed from autoqc db-related tests
 - error checking in autoqc db-related consistently via Test::Exception
 - autoqc::check::check object to use a new simpler function from npg_common for generating file names
 - tag_metrics check added; it parses the output of the picard tag decoder
 - dbix binding ipdared
 - to_string function added to autoqc result objects
 - better options to the blat command in the adapter check

release 41.0
 - autoqc check loading from staging: enable using stored globs
 - autoqc collection object - remove depricated code
 - autoqc qc loader object - remove definition of max id run on staging area since
   this is difficult to maintain; also globbing is now reduced since most old runs have
   autoqc data

release 40.2
 - Add required properties to genotype check and result modules, added basic tests for genotype

release 40.1
 - ignore genotype qc result checking when deleting runfolder

release 40.0
 - add genotype check
 
release 39.6
 - cope with miseq qc data loading

release 39.5
 - bugfix in producing single ended run sequence error plots

release 39.4
 - percent_split method on split_stats to return undef rather than empty string on no reads

release 39.3
 - add percent_split method to split_stats
 - coefficient of variance calculation (tag decode stats autoqc check): disregard spiked phix; unfortunately, spiked phix tag hardcoded

release 39.2
 - bam flagstats role percent methods to return percentages not fractions

release 39.1
 - coefficient of varaince calculation (in autoqc/role/tag_decode_stats.pm) changed to use root mean square instead of mean absolute deviation

release 39.0
 - autoqc modules refactored to use the new single point lims interface

release 38.1
 - bugfix - N's should only be counted when the base they represent aligns, but is a mismatch or softclip, not when it is an insertion/deletion 

release 38.0
 - the concept of the tmp_path for autoqc checks simplifies: just a temp dir by default
 - module for calculating isizes moved to the new parse subpackage
 - insert size check not to use own module for alignment
 - functionality reshuffle between the insert size module and the parsing module to live parsing module to parse and generate bins
 - insert size check uses both usual and reverse complemented fastq files, the latter in order to get insert size for outward looking long range libraries
 - reference and adapter repository can be set through the autoqc option
 - autoqc check tests prevented from looking for the live location of the reference repository
 - ref match and contamination percents - display 1 decimal digit only
 - sequence error now calculates number of bases of <15, <30 and >30, and displays these bins

release 37.2
 - cope with bam flagstat out from new version of samtools

release 37.1
 - n counts shown as on top of sequence errors, rather than be included, so that the curve is smoother

release 37.0
 - test staging path renamed, lote of tests fixed following this
 - coeff of variance computation for tag decode stats

release 36.4
 - ignore lane bam flagstats for mulitplexed run for archived autoqc result checking

release 36.3
 - remove study and library name table from run summary page because sequencescape time out problem
 - stop loading offset data because file format changed

release 36.2
 - added check for HiSeq, amended threshold calculation parameters

release 36.1
 - bug fix to get positon number from fastqcheck file name for single-end run

release 36.0
 - changed the name of the file that lists adapters
 - test for file_store module uses sqlite instead of msql db

release 35.2
 - qc checks can be loaded from multiple paths

release 35.1
 - insert size check filters out reads that are not properly mapped and does not cut off the top 1% of the insert sizes

release 35.0
 - adapter check takes the location of the adapter fasta directly from the reference finder role

release 34.4
 - adapter check not to write tmp files
 - adapter check takes the location of the adapter fasta from the reference finder role

release 34.3
 - add sf32-45 into the npgqc data monitor list and use path_info for runfolder glob_pattern
 - bugfix in q20/25/30 saving for coping for phix runs
 - check autoqc data fully archived in the database
 - ref_match not to fail if the read length is too short

release  34.2
 - make aligner_version of the check object work for bowtie - sometimes hands
 - refactore ref_match and contamination checks to pipe the output of aligners directly
   to the consuming code - no saving to temp files

release  34.1
 - add number of total reads in bam flag stats result and table 

release 34.0
 - tests for ref_match
 - generic aligner_version method in npg_qc::autoqc::checks:check
 - autoqc loader - an option to glob only for recent runs from staging
 - ref_match: if error in trimming the reads, try trimming to 1bp less
 - check and result objects to have sequence_type attribute (optional for result objects)
 - sequence_error check for spiked phix

release 33.0
 - new 'contamination' check - ref_match
 - adapter check: produce counts for the match start
 - upgrade schema scripts moved to a subdirectory of scripts
 - one-off scripts moved to one-offs subdirectory
 - split stats extended to cope with PhiX split
 - image for split stats
 - add ref_name into unique key of split_stats table
 - autoqc loader script to check completeness only if no records for a run existed prior to loading
 - autoqc insert size and sequence error checks: updated deprecated methods to get 10000 reads
 - collection adding from staging: load only files whose name starts with a requested run number

release 32.0
 - rpt key code moved from result role to a separate role
 - replace project with study in model summary for study name
 - allow insert size and sequence mismatch checks on files with a small number of reads
 - generate_filename method of the base check class is now inherited from a stand-alone role
 - get_input_files method of the check class is bam-file aware for a specofic case of human/nonhuman split
 - gc_bias check refactored to use common methods for retrieving bam and fastq files (to fix a problem with plexes)
 - additional options for the qc script so the the reference can be preset and the type of reference search set
 - using role long_info to get cycle, lane, tile numbers for npg_qc data loading and cope with missing recipe file for hiseq runs
 - cope with hiseq run for run info xml and cluster denstiy data loading, and ignore missing runlog and run recipe files
 - cope with hiseq matrix file name and content format change, missing gerald config file and get run date from run_folder name
 - added a directory for one off scripts and placed there scripts for running and archiving autoqc checks for old runs

release 31.0
 - added a table to store fastqcheck files for plexes, a module and a script to load files to this table
 - dbix binding regenerated
 - a script for generating the dbix binding updated to force plurals in names of Result classes for some tables
 - added a script for fixing expected insert sizes in the db where there was an overflow
 - added a script for backfilling tag decodin info

release 30.1
 - do not sort collection before returning it from qc_store
 - gc bias check - do not croak if problems with read length
 - do not check sequence error using first reference when multiple references available
 - contamination result object and role changes to work around an empty string for hashes in the npg-qc database

release 30.0
 - autoqc result and check objects and the autoqc object take tag_index definition from a tag role from npg_common
 - insert size autoqc check uses tag-specific expected insert size
 - the autoqc collection object looses id_run attribute, its add_from_staging method should be used with id_run attribute
 - a collection object method to return a list and a map of actually present check names
 - no croaking if multiple references are found by autoqc checks
 - options for qc results retrieval: particular lanes and either plexes or lanes or all
 - collection's sort and search methods can take tag_index into account

release 29.3
 - npg_qc::autoqc::qc_store can retrieve db configuration from a config file
 - add bam_flagstats into auto qc check list

release 29.2
 - DBIx schema can read config files
 - one extra field for bam_flagstats to distinguish whether bam file is human, nonhuman, or not split

release 29.1
 - add bam_flagstats result class and database table to record stats from Picard MarkDuplicate and Samtools flagstats

release 29.0
 - FEY binding for the default value for tag_index column for autoqc tables made to work for sqlite
 - a script generating a dbix binding reconfigured to avoid pluralisating certain class names for tables ; the binding regenerated
 - check names for the qX_yield and sequence error result objects changed to 'qX yield' and 'sequence mismatch' respectively since check names are now displayed in the QSea interface instead of class names
 - a method in the autoqc collection object to return mapping of result class names to check names
 - add run_folder validation against NPG when loading illumina qc data
 - bug fix about run recipe file name should be stored without any path
 - don't save anything when no id_run_pair information returned from NPG
 - excluding insertion from mismatch rate calculation, and add two extra fileds in sequence_error result and database table to store the total number of match and mismatch bases for each cycle

release 28.0
 - add basic check for gc bias

release 27.0
 - sequence_error role: a new method, google_charts, returning two equally scaled error plots
 - sequence_error role: the width of the image for the plot is not hard-coded, it is proportional to the number of cycles
 - bug fix, the cycle number in the matrix file name not necessary 2 digits now
 - remove the display options in the main page of npgqc, now only display illumina analysis qc result
 - send two movez_tiles caching request if paired-end run
 - change cycle column data type from tinyint to smallint for table signal_mean, errors_by_cycle etc
 - contamination test check: stopped from looking in the live reference repository
 - autoqc::db::DB object test: objects in the fetched collection are ordered alphabetically so the order of fetching, which differs from test to test, does not affect the outcome
 - backported from trunk a change to cope with a new format of the bowtie output
 - sort check names as returned by npg_qc::autoqc::autoqc->checks_list
 - introduction of multiplexing
 - tag decoding stats autoqc result and database module

release 26.0
 - bug fix for tile-based error tables and image viewer
 - remove swift related tables and moduels
 - remove tile_all table and modules, which are related tile-based IVC plots
 - remove separate lane_summary and qcalreport loader script
 - remove other obsolete modules and testing file and data, tidy up api modules
 - directly retrieve data from QC files to save into the database, skip the step transfering the data into xml
 - stop sending any xml to the webserver to save data into database, only send the request to do caching now
 - new data loader modules using dbix class: tile_score, signal_mean, fastqcheck, run_config, matrix and offset
 - new staging monitoring role and modules for loading recipe, runlog, runinfo and cluster_density files

release 25.0
 - addition to the expected_size_range of the insert_size role to cope with multiple expected insert sizes im multiplexed lanes, ie return the minimun value of min sizes and the max value of max sizes
 - when the expected inser size is a single value or the from and to range boundaries ar eequal, the evaluation is performed against the simmetrical range of 25% either side of the supplied value
 - a new attribute, tmp_path, is added to the check oject in autoqc; it sets the directory for writing temporary files to
 - the adapter check refactored to write  the temporary files to the directory given by tmp_path and to use a different location of the repository for adapters fasta file
 - the contamination check refactored to (1) write  the temporary files to the directory given by tmp_path, (2) use reference finder role to query the reference repository, and (3) use extractor::fastq module to count the number of reads in a fastq file
 - dbix shcema class added
 - load lane summary data and tile-based data from both bustard and gerald summary xml files instead of just gerald summary html file using dbix class
 - load qcalreport text files separately from lane summary data loading, use dbix class now
 - change end column data type from tinyint to char to allow use 't' as end value for multiplex run
 - add unique key for analysis_lane table
 - remove unsigned for column cycle_10_20_av_perc_loss_pf and cycle_2_10_av_perc_loss_pf to allow negative value inserted
 - be able to load multiplex run qc data

release 24.0
 - display cluster density per lane data in the run qc summary table
 - added a new gc_fraction autoqc check
 - refactored qX_yield autoqc check to rely on npg_common::fastqcheck module in all operations with fasqcheck files

release 23.0
 - cluster density report data by lane are stored in the database now
 - statistics for move_z values for rta runs are now read based

release 22.0
 - npg_qc::autoqc::autoqc object; default for check name removed, 'check' and 'position' field become compulsory
 - listing of checks in npg_qc::autoqc::autoqc is done though a plugin look-up
 - code for detecting expected insert size is moved from npg_qc::autoqc::checks::insert_size to st::api::asset
 - 00-distribution.t test is made TEST_AUTHOR dependent since some versions of the test suit cannot make a distinction between own and inhereted fields/methods in Moose objects
 - contamination check - a dodgy fastq read count fixed

release 21.0
 - reference interface moved to npg_common namespace
 - insert_size and seqience_error check object refactored following changes in the reference role and its new namespace

release 20.0
 - store and display RunInfo xml
 - bug fix to display project and sample names for each lane
 - bug fix to improve loading speed of the front page because no need to try npg api to get the paired id_run for a RTA piared read run.
 - bug fix about extra <hr> tag (not <hr/>) in summary.htm file for qc data loading
 - not use libxml to parse offset xml anywhere
 - set end value for single read run as 1 in qcal table
 - ignore error rate data missing when a run no control lanes

release 19.0
 - load offset values for a run from a merged offset file, and stop using libxml to parse offset xml because of megered file too big
 - be able to get id_run and position from json filename and add them to json object if missing there
 - split_stats_coverages for table split_stats is not dependent on the relationship of the two tables. Fey::ORM no need to get foreign key info from the database currently, this can be disabled in order to improve database schema loading speed.
 - New illumina analysis loader module which makes use of some of the common roles, and should gel better, and be faster, than the current npg_qc_api.pl loader with the pipeline
 - using npg::api::run_lane to get organism of lane instead of run
 - bug fix to add eval_error to sequence_error check comments
 - count soft clipped bases as error when calculting sequence_error
 - add extra attribute info for each autoqc result, along with comments they are in result superclass or role
 - the module name and version number for autoqc check modules are stored in their result info hash
 - aligner name, version and options for contamination, insert_size, sequence_error and split_stats are stored in their result info hash

release 18.0
 - data-servise module is incorporated into a more generic qc_store model
 - the npg_qc::autoqc::results::collection class has ability to load qc results from teh staging area without specifying a path explicitly
 - run_graph table with extra columna end and most statistical graphs are read based
 - analysis and analysis_lane with extra column end
 - autoqc sequence_eror check added

release 17.0
 - command line options processing for the bin/qc script is done by MooseX::Getopt
 - the collection object for autoqc is backed by an array class from MooseX
 - the display features in the autoqc result objects are removed
 - the result objects are refactored into a combination of roles and classes to allow for a smooth object creation directly from a BD
 - insert size check now fails if there are problems in extracting reads from fasq files due to unmatched reads

release 16.0
 - added the adaptor check
 - added a field to record a path to a reference in the insert size check
 - store expected insert size range instead of expected mean; evaluate against the lower range boundary
 - refactored the autoqc part that performs the check so that it uses Moose roles from npg_common to deal with runfolder information
 - autoqc result roles added
 - Fey schema and table classes only load database schema and table when you call the loading method, and database parameters can be passed in when loading
 - autoqc database table classes now share the same role with result class, not directly inherit from result class
 - be able to read split_stats data back from database


release 15.0
 - given an id_run, return a collection of autoqc data objects from database or json files in runfolder
 - fastq split_stats class is added to autoqc result package
 - add two tables split_stats and split_stats_coverage to store fastq splitting statistics

release 14.0
 - autoqc: output is encapsulated in result classes and saved to json only. XML support discontinued
 - autoqc insert size stats and histogram calculations is performed with the help of PDL
 - generic serialization of Moose classes to a database
 - serialization of autoqc result objects from a json string to a database
 - npg_qc_api.pl - now has option to only load a single id_run
 - Fey::ORM schema and autoqc result table classes are added, which can save JSON data into database and get data back as objects

release 13.0
 - created a namespace for autoqc libraries, added code for q20 and insert size check there
 - add npg home page link in the top menu
 - show average values in the statistical graphs
 - display statistical data by run with cycle numbers for each graph
 - using read length of each read of a run to calculate the lane yield instead of using the cycle number of the whole run
 - add average yield per lane per read by week graph
 - allow end value of a run to be a non-digit

release 12.0
 - add view for recipe file and the link in the summary page
 - display cycle or read length details in the chip summary page
 - remove swift link in the summary page

release 11.0
 - add recipe_file table to store the recipe file name, contents and md5 value
 - store the first and last indexing cycle number if any
 - store cycle number for read 1 and read 2 if there are two reads in one run

release 10.0x
 - update the database if the data already in the database, or delete the old data before inserting the new data
 - add unique index to qcal table and set end value as 0 if the qcal value is for single run or merged paired runs
 - modules to load qc data from other directories, especially for fastqcheck files from the repository
 - handle different cycle numbers of the paired runs for cache_query table
 - IVC base call plot all in the same scale 100%
 - stop read Q value from qcalreport file if fastqcheck files created for all lanes
 - store first indexing cycle number into database for multiplex run
 - query run recipe table for cycle count of a run
 - display cycle count for both ends of a pair of runs, which may be different
 - display qcal value for each lane

release 9.0
 - add api to delete qc data for one run
 - add graph view of cluster number against tile number as an alternative of heatmap
 - add view to show error rates of the latest runs per instrument
 - bugfix about getting the control lane data from lane_qc table to populate run_graph table
 - increase the x, y field length of table offset in database schema
 - display statistical data by week with the graph
 - store cycle number, tile number per lane in database from recipe and tile layout xml files
 - back populate run_recipe table by counting current QC or runlog data
 - display phasing information on summary page
 - retrieve project name and library name for each lane from sequence scape and display in the run summary page
 - QC data complete, check number of cycles, tiles and lanes in table lane_qc, signal_mean, errors_by_cycle and qcal against values in table run_recipe, not just check lane_qc table with startard number of tiles, lanes
 - only cache lane_summary data into cache_query table if data complete
 - get a list of runs from cahce_query table with lane_summary infomation to cache run_graph and instrument_statistics tables, and for npg_qc data loader and main page runlist
 - check whether lane summary cached in cache_query table to report data completely loaded for XML web API
 - check runlog data fully loaded against the actual number of tiles and lanes from run_recipe

release 8.0
 - analysis and analysis_lane api modules, initially set for ability to obtain data for analysis_report script, which is under npg-tracking
 - store frequency response matrix and offset data into database and simple web interface
 - add avgerage error per run by instrument statistics graph
 - get cycle number from move_z table if can't get it from errors_by_cycle table
 - store cycle number for a run into run_graph table
 - add cycle length filter to the statistics graphs
 - bug fix about getting the run end number from a single run qcalreport file name
 - bug fix to get correct lane number from fastqcheck file name of single end run
 - cope with relocation of score, rescore files of the pipeline software 1.3rc1
 - add caching scripts to the runlog loading script, to add them in the cron job list
 - get different levels of run folder directly from Latest Summary symbolic link if not given

release 7.0
 - api direct loading now gets database credentials from config.ini
 - heatmaps for pf_perc_error_rate now scales upt to 10+ (anything 10+ is considered to high, and is therefore all very hot)
 - all thumbnails for error plot view
 - store the run start, complete and end time in the database
 - add run statistics by time graph

release 6.0
 - Change to json output format for run_tile list for a run (default - single run, data structure streamlined)
 - IVC thumbnail plots now horizontal, merged image with a area map using DHTML.
 - IVC large plots now loaded using a lightbox to sit over the rotated IVC thumbnails
 - image_store table to store png that are regularly acessed for speed improvement
 - lane_qc table - change to column definitions for control lane only columns - from text to float (unknown stored as NULL)
 - indexes added to many tables, in order to improve speed efficiency.
 - Uniqueness checked for rows where applicable.

release 5.0
 - API modules to obtain summary, run list, run_tile and signal mean data
 - bugfix to ensure only single loading of rows into database
 - yield per run per instrument graph
 - blank base error rate per tile by cycle
 - bugfix to ensure most common words to be loaded into database
 - graph image now uses gray lines instead of black for clarity
 - first cycle intensities heatmap now scaled rather than linear

release 4.0
 - JSON service - run_tiles obtained but now in order, and with qc data already packaged in for the tile
 - JSON list of run ids that have data
 - caching for instrument statistical graphs
 - Error graph scale to 5% on Y-axis
 - XML feed to query if run is loaded /run/<id_run>.xml

release 3.0
 - Link to NPG run pages from the id_run/id_run_pair in the chip summary
 - Y Scale max for IVC plots set to default to 1500 if 100 tiles per lane (i.e. GA2)
 - JSON services - summary for run, obtain tiles, some stats for tile
 - different graph views possible on statistical graphs
 - run tile view - linked to when you select a tile on a heatmap or run alert
 - statistical graphs for instruments - tile count of errors by run

release 2.0
 - api to process Runlogs for move z data
 - display for move z data
 - hoverable heatmaps with clicking to run tile viewer
 - move to own database instance
 - improvements to Bustard processing
 - caching of big queries to improve performance
 - statistical graph by run

release 1.0
 - api to process Bustard files into xml, and post them to webservice
 - webservice to process bustard xml and save to database
 - set-up of database schema
 - tests
 - views showing graphs and tables
 - swift summary processed
 - heatmaps of tile data
 - alerts for out of scope metrics<|MERGE_RESOLUTION|>--- conflicted
+++ resolved
@@ -1,11 +1,8 @@
 LIST OF CHANGES FOR NPG-QC PACKAGE
 
-<<<<<<< HEAD
  - ability to invoke, via the qc script, specialised versions of
    autoqc checks
-=======
  - reusable methods for autoqc generic check
->>>>>>> f32e1cf5
 
 release 68.6.0
  - autoqc generic result object:
