--- conflicted
+++ resolved
@@ -1,15 +1,11 @@
 LIST OF CHANGES FOR NPG-QC PACKAGE
 
-<<<<<<< HEAD
  - bam_flagstats autoqc result object - new field, subset, added; it replaces
    human_split field in result type evaluations; human_split is retained for now
    to be compatible with existing data and code
  
-- stop using depricated Class::MOP::load_class method
-=======
 release 58.5
  - stop using depricated Class::MOP::load_class method
->>>>>>> 6ad9ea8e
  - use namespace::autoclean instead of "no Moose" in Moose objects
  - using make_immutable in Moose objects
 
