--- conflicted
+++ resolved
@@ -1,11 +1,10 @@
 LIST OF CHANGES FOR NPG-QC PACKAGE
 
-<<<<<<< HEAD
  - composition-ebabled manual qc:
      db tables linked to the seq_composition table
      search proceeds via releated composition tables
      when mqc outcomes are saved, a composition is created if does not exist
-=======
+
 release 64.1
  - SeqQC viewer - function to draw readonly representation of the
    utility flag
@@ -16,7 +15,6 @@
    results for multi-component compositions
  - tag_sniff modified to load the whole tag table upfront
      revcomp matches now output in reverse video
->>>>>>> 1a9b6baf
 
 release 64.0
  - composition-enabled autoqc objects storage
