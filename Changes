--- conflicted
+++ resolved
@@ -1,12 +1,8 @@
 LIST OF CHANGES FOR NPG-QC PACKAGE
 
-<<<<<<< HEAD
  - Removing global functions from manual_qc.js
  - Logic for preliminary outcomes for MQC
  - New undecided outcome for MQC
-
-release 57.12
-=======
  - skip running legacy gcbias if window_depth not available
  - compile fastq_summ executable during the npg_qc build, skip
      compilation if samtools is not on the path
@@ -14,7 +10,6 @@
  - SeqQC daemon to set CATALYST_HOME relative to bin so that
      the production user does not have to have this definition
  - SeqQC build optionally fetches javascript dependencies
->>>>>>> 5b3d23a3
 
 release 57.12
  - Removing MQC logic from templates and moving it to JS
