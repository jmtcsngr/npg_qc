--- conflicted
+++ resolved
@@ -5,6 +5,7 @@
    and was available only in objects retrieved from the database;
    availability of this value at check execution time will be useful
    for planned generalisation of the review check
+ - ability to save autoqc review outcomes to uqc is added
 
 npg_qc release 68.0.0
  - interop parser - extra tests and a fix for some result hash keys
@@ -24,17 +25,8 @@
  - new interop autoqc check
  - retrieval of interop autoqc check results by SeqQC web app is
    currently supressed
-<<<<<<< HEAD
- - criteria_md5 attribute is added to the review autoqc result object;
-   previously it was computed at a point of loading to the database
-   and was available only in objects retrieved from the database;
-   availability of this value at check execution time will be useful
-   for planned generalisation of the review check
- - ability to save autoqc review outcomes to uqc is added  
-=======
  - division by zero bug fixed in npg_qc::autoqc::role::bam_flagstats
    for cases when nothing mappes in target regions 
->>>>>>> 37678679
 
 release 67.5.0
  - npg_qc::illumina::interop::parser - a stand-alone custom parser
