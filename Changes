LIST OF CHANGES FOR NPG-QC PACKAGE

<<<<<<< HEAD
 - composition-enabled autoqc objects storage
     schema changes
     DBIx binding updates
     script for back-filling foreign keys to composition table
 - bug fix on search_autoqc method
 - db composition creation via a factory method
 - db autoqc loader - unused 'update' option removed
 - db autoqc loader - will retry a transaction that failed because
     a db lock could not be aquired
 - saving a component with subset attribute value 'all' gives an error
=======
 - db query for tag_index NULL or NOT NULL: undef as a string
   might not give problems now, but will when all db records are
   linked to compositions
>>>>>>> 49b0eae0
 - npg_qc::autoqc::results::collection
     remove unused functionality;
     ensure existing methods work with objects that do not have id_run,
     position, etc
 - remove superfluous method call from a template
 - db query for tag_index NULL or NOT NULL: undef as a string
   might not give problems now, but will when all db records are
   linked to compositions
 - remove unused qc_chema property from TransferObjectFactory 
 - set explicit dist to precise in travis yml
 - simplify and optmise pool detection in the viewer
 - remove links to Clarity LIMs, generalise code for linking to LIMs

release 63.1
 - label fix for rna_seqc in SeqQC viewer
 - MySQL does not save correctly integers to float columns;
   change column definitions for rna_seqc

release 63.0
 - update script for deleting autoqc database results so that it
   can handle composition-based tables
 - remove attribute qc_report_dir from check object: the output directory
   is created by default using the sample's filename root
 - npg_qc::autoqc::qc_store - load rna_seqc results into new rna_seqc
   table in npg_qc database.
 - SeqQC:
   - added template for rna_seqc check with selected metrics shown
     in summary
   - include a link to original RNA-SeQC report in check's template
   - Build will fail if no node, npm or bower are available in path
 - stop using multiple versions of samtools
 - do not install NPGQC web app
 - increase HTTP timeout when reporting manual qc outcomes to LIMs

release 62.9
 - fix for GD image generation test in response to a change in constructor
   behaviour in GD.pm
 - compute expected path in tests in a way that takes into account
   substitutions
 - genotype and verify_bam_id checks:
     speed up pipeline job submission for deeply plexed lanes by
     moving calls that involde access to reference repository out of the
     can_run method
 - composition-based autoqc results db search via DBIx: allow for
   a search query that contains fields from the main table

release 62.8
 - tag_sniff modified clip and revcomp options to handle split tags
 - Sort results for merged genotypes as well - to avoid out of order failure.
 - specify an appropriate "accept" header when sending manual qc
   outcomes to LIMs (header was not set resulting in 406 responce
   code)

release 62.7
 - current staging directories do not have autoqc results in
   bustard_path; stop looking there
 - ClearPress Perl library is pinned to v. 473.0.5
 - upstream_tags autoqc check: stop falling back on files in IRODs

release 62.6
 - make building the iRODS handle of npg_qc::autoqc::checks::genotype
   lazy to avoid calling baton until required at runtime
 - translation from a database composition representation to the
     npg_tracking::glossary::composition type object
 - db query for compisition-based tables should include a condition
     on tag_index if only lanes or plexes are being retrieved
 - Fix in npg_qc::utils::bam_genotype for rare out of order mpileup failures 
 - Travis CI build: when building dependencies, us the same
   branch as the one the pull request is made to.
 - back to testing with mysql 5.7.13 in travis
 - drop node 0.12 from node travis matrix
 - add perl 5.22-shrplib to travis matrix
 - to reduce uncertainty in ranking close results, increase precision
   used for ranking contamination results
 - call_gtck_composite_rpt.pl - supply rpt list to genotype check
 - Code and tests changes to reduce number of warnings under Perl 5.22.2
 - sequence mismatch - do not return PDL special values, treat NaN as
   a bad value and return undefined instead

release 62.5
 - a very concise replacement for NPG_QC pages
 - no templates rna_seqc results - we should not try rendering

release 62.4
 - autoqc loader does not try loading a result for which there is
   no coresponding DBIx binding

release 62.3
 - make bam_flagstats check runnable under the qc script
 - remove autoqc loader backwards compatibility with analysis code
   that does not generate related results for the bam_flagstats results
 - Arguments given to the qc script are passed through to the relevant
   qc check object.
 - QC script does not try to infer the location of input files.
 - QC script accepts the rpt_list argument.
 - tag_index attribute of the check object cannot be assigned to undef.
 - added Broad Institute's RNA-SeQC to autoqc QC checks
 - SeqQC - genotype view fixed (escaping)

release 62.1
 - Bug fix in build action for cgi files.

release 62.0
 - Towards composition-based autoqc:
   - npg_qc::autoqc::results::result - Composition-aware,
     id_run, position and path attributes become optional.
   - npg_qc::autoqc::qc_store - Use DBIx syntax for quering on tag_index
     (future compatibility with planned table schema changes), db load
     compositions of size 1 only.
   - npg_qc::autoqc::db_loader - Result classes support composition,
     but most tables have not been converted yet. Do not generate
     composition if no support in the result table.
   - npg_qc::Schema::ResultSet - Enchancement for a search for tables that
     do not yet support compositions: convert undefined values
     for columns under a unique constraint to database defaults.
 - SeqQC - outdated template for split_stats removed
 - genotype role refactored to remove hardcoded uri encoding            
 - remove contamination check that is not run any longer,
   result object remains
 - to keep similar code together and to avoid listing explicitly
   an increasing number of non-runnable checks, move checks_list()
   method to the collection object
 - genotype check, croak if error closing samtools pileup command
 - norm_fit
     - modify peak finding to allow for peaks in first/last bin
     - added monotonity condition when estimating stdev
     - drop stdev when outputting filtered modes
 
release 61.2
 - SeqQC:
   - Reintroduce collapser
   - using grunt/npm to automate js testing
 - VerifyBAMId changed condition MIN_AVG_DEPTH from > 4 to > 2 for fail

release 61.1
 - SeqQC
   - Using --force-latest for bower install deps during Build
 - improve test robustness (larger page sample for mech to check)

release 61.0
 - using test matrix with node 4.4.2 and 0.12.9 for travis
 - help page for manual qc
 - redesign of both client and server side for generic qc outcome updates
 - updates to already stored outcomes, including final outcomes,
     are not an error, will be skipped
 - require that all library outcomes are marked explicitly before the
     final sequencing outcome is saved
 - custom class for authentication in tests - works with JSON POST requests
 - mqc widgets not shown if no lims data available
 - title for pages with data for one id run show run status
 - SeqQC
   - bugfix only build request for qc_outcomes if rptkeys in page
   - upgrading jquery to 2.2.3 from 2.1.4
   - upgrading requirejs to 2.2.0 from 2.1.20
   - upgrading bcviz to 1.3.2 from 1.3.1
   - upgrading table-export to 1.5.0 from 1.2.2
   - upgrading qunit to 1.23.0 from 1.20.0
 - add unique db constraint for short descriptions in qc outcome
   dictionaries; the constraints should have been set when the tables
   were created 

release 60.0
 - JSON service (retrieval) for qc outcomes
 - update link to picard in POD
 - SeqQC:
   - remove use of autocrud plugin - it's never been used
   - simplify the authorisation and it make more secure (do not fetch
     user credentials from the url), move the code to a new User model
   - in tests extend the User model to allow for getting user credentials
     from the url
   - avoid warnings in tests by setting the default for the username to
     an empty string
   - if the user is logged in and is authorised to do manual qc, display
     a visual cue on the top of the page
   - tag metrics column moved next to the column with tag index and tag sequence
   - show deplexing percent for individual tags in tag metrics column
   - retrieve qc outcomes from npg_qc_viewer qcoutcomes JSON service for
     initial page rendering

release 59.8
 - give LIMs time to process posting qc outcomes as individual events
 - SeqQC
   - upgrading bcviz to 1.3.1 from 1.3.0 (individual minified files)

release 59.7
 - SeqQC
   - bower configuration files in npg_qc/npg_qc_viewer
   - moving client test files to npg_qc/npg_qc_viewer/t/client
   - fix regression, missing require for table-export

release 59.6
 - SeqQC
   - generating bcviz plots only when they will become visible and remove
     them when they will not be visible
   - set max number of plexes for manual QC as 400

release 59.5
 - autoqc results db loader: an option to force a re-build of related objects
 - SeqQC
   - fix warning about undef value in the adapter template
   - fix closing div tag in verify bam id template 
   - upgrading jquery to 2.1.4 from 2.0.3
   - upgrading requirejs to 2.1.20 from 2.1.8
   - upgrading qunit to 1.20.0 from 1.15.0
   - upgrading bcviz to 1.3.0 from 1.2.1
 - travis ci testing perl modules for npg_qc and npg_qc_viewer
 - require DBD::SQLite@1.48 to run tests

release 59.4
 - saving manual qc values for libraries - allow for an undefined or empty
   list of tag indices
 - tags in lanes from GCLP runs are not subject to library qc
 - composition-based autoqc results - disable version checking between the version
   of the module that serialized the object and the version of the same module that
   is performing de-serialization
 - script to import manual qc values from the old warehouse RT#493757
 - update_outcome method of mqc entities renamed to update_nonfinal_outcome
 - a new update_outcome method allows for update of final outcomes
 - method to toggle stored final manual qc outcomes
 - mqc reporter - reporting might cause a loss of link between the product and
   flowcell data in the ml warehouse, so prepare all data, then report
 - SeqQC
   - New functionality to allow export summary table to CSV

release 59.3
 - transparent search query for autoqc objects irrespectively of the details of
   object's database implementation (in-table identifies or composition)
 - custom parent class for resultset objects
 - calling ->new() on resultset object to create a new result replaced with
   calling more intuitive ->new_result()
 - upgrade genotype check to use samtools1 and bcftools1
 - SeqQC
   - New dictionary table for plex level library MQC. (Issue 238)

release 59.2
 - library-level manual QC for individual plexes.

release 59.1
 - 'write2file' method of autoqc result objects removed since it duplicated
     the 'store' method
 - alternative base class npg_qc::autoqc::results::base for autoqc results objects,
     able to represent results that are derived from merged files and described by
     a composition of multiple components
 - autoqc result objects for samtools stats file, sam/bam headers and digests
     derived from the new base class
 - bam_flagstats result extension to produce samtools_stats and sequence_summary
     results (related objects) either at run time or later
 - database tables for storing component and composition objects
 - autoqc db loader extension
     - to load data represented by classes derived from the new base class
     - to build related objects in memory and to load them to the database
       bypassing serialization to a file - a way to save cram headers and stats
       file where the analysis pipeline did not run the current code that
       produces samtools_stats and sequence_summary objects as individual files
     - ability to mark records as current
 - reporter for manual QC results retrieves LIMs info from ml warehouse;
     it skips GCLP runs RT#480489.
 - tag_sniff new option to truncate tag sequences
 - tag_sniff checks common tag sequences against tag sets in the warehouse
 - SeqQC
   - add the total yield in library view RT#488973
   - summary table: display supplier sample name along the library barcode RT#488964,
     remove separate sample column
   - fix missing composite genotype check visualisation broken when cleaning
     template for ml warehouse
   - fix missing space between forward and reverse when reporting percent gc 
     fraction
 - genotype check data extraction scripts - updated scripts to fail more readily
    and informatively when an iRODS error occurs

release 59.0
 - SeqQC 
   - remove ajax proxy controller
   - stop 00 tests accessing live db credentials and databases
   - using mlwarehouse for dwh information displayed in SeqQC viewer
   - removing tests related to template compilation
   - providing links to lims for pool/library/sample
 - autoqc check and autoqc objects: remove unused 'sequence_type' attribute
 - autoqc check and result objects - use existing roles for id_run and
   position definitions
 - result object - to remove dependency on id run, position and tag index,
     allow individual results to overwrite the root of the output file name
 - refactor autoqc check to use file_type attribute name instead of
   input_file_ext
 - tags_reporters check - remove hardcoded solexa path
 - genotype and verify_bam_id_checks - use standard way of reporting run-time
   problems
 - bam_flagstats
     - one call to compute all metrics
     - method for finding stats files
     - if id_run not given, derive the root of the output file name from
       the input sequence file name 

release 58.9
 - move method for file name creation from SeqQC to autoqc so that it's
   more accessible
 - SeqQC
     - upstream_tags template - do not report potentially confusing tag index value when
        there is no id_run in the high-scoring tags table
 - remove misleading bam_flagstats check info

release 58.8
 - SeqQC
     - display insert size normal fit confidence and number of modes in the 
       summary table
     - do not show adaptor plots for low contamination
     - provenance in lane title not in every check
     - prepend all page titles with application name and version
     - different page title colour if running in non-live environment
     - use updated LIMs server url
     - link to NPG tracking web server running on the same host as this app
     - showing reference species and version below lane titles
 - Using container configuration for travis

release 58.7
 - bam_flagstats autoqc result object:
     new field, subset, added to be used instead of human_split
     human_split is retained for now to be compatible with existing data and code
 - autoqc loader will only load fields that correspond to database columns

release 58.6
 - Using "jquery-unveil" plugin for heatmaps
 - Removing data from DOM after passing them to local variables
 - Nulling variables after using them for bcviz to free memory
 - Moved simplified file name generation to this package
 - Removing gc bias and qX Yield checks when looking at non-run views
 - Removing collapser
 - Using latest release of bcviz (1.2.1)

release 58.5
 - stop using depricated Class::MOP::load_class method
 - use namespace::autoclean instead of "no Moose" in Moose objects
 - using make_immutable in Moose objects

release 58.4
 - Creating a cache in SeqStore model to reduce file system access. 
    Improving query - using keys for tables.
 - Moving FileFinder functionality into SeqQC from seq_commons.
 - Cache of catalyst actions and uri in template.
 - Templates are configured to be checked for changes every 10 hours.
 - Connections to database for fastqcheck are passed to model from 
    template.
 - Test modules catch/test for warnings for unitilized ids and for 
    cases where it was not possible to locate a folder.

release 58.3.1
 - Updating Readme in npg_qc_viewer for changes in deploy procedure.
 - Fixing qXYield total for run and sample, now it calculates from actual values 
    in the table, does not recalculate from collection.
 - genotype check: reduce min_sample_call_rate parameter for genotype match from 95% to 75%, and
     min_common_snps from 21 to 20. This will allow (Fluidigm) qc genotypes with 20 calls to be
    identified as possible duplicates when using the standard set of 26 QC SNPS (W30467)

release 58.3
 - default autoqc result object creation - do not set tag index to undef to
   avoid this field being set when serializing to json with newer Moose

release 58.2
 - convert local path to nfs for linked tools when building fastq_summ

release 58.1
 - compile fastq_summ with samtools-1.2 and htslib-1.2.1
 - Removing global functions from manual_qc.js
 - Logic for preliminary outcomes for MQC
 - New undecided outcome for MQC
 - update scripts for genotype check data preparation
    - to allow specification of iRODS zone with an environment variable
    - perlcritic issues and version strings
 - gt_pack recognises version 02 headers in append mode
 - DBIx binding generation - keep column name case when generating accessors

release 58.0
 - skip running legacy gcbias if window_depth not available
 - compile fastq_summ executable during the npg_qc build, skip
     compilation if samtools is not on the path
 - C code clean-up to remove warnings in compilation
 - SeqQC daemon to set CATALYST_HOME relative to bin so that
     the production user does not have to have this definition
 - SeqQC build optionally fetches javascript dependencies
 - added scripts to handle generation of data for autoqc genotype checks

release 57.12
 - Removing MQC logic from templates and moving it to JS
 - Adding a controller to provide MQC status for a run using REST
 - Adding a role to provide functionality for 401 responses
 - Validation for DWH->MQC outcome integrity during mqc for logged mqc-ing user
 - Fixing id-username data in test data to fix patches in controllers 
     which validate username

release 57.11
 - take into account old-style tag metrics results when deciding
     whether the lane has plexes
 - be compatible with latest changes to the db_connect role
 - ensure that tests do not access user's home directory

release 57.10
 - total_reads now returns 0 when num_total_reads is 0 rather than undef
 - add support for metrics files produced by bamstreamingmarkduplicates
 - npg_qc build for web server does not compile executables
 - functionality of the util package in SeqQC merged into the rpt_key autoqc role,
     the package removed
 - api::error package moved to Util::Error
 - using node-qunit-phantomjs to run headless tests
 - tests for basic functionality for mqc Javascript code
 - adding configuration for blanket
 - updating readme for changes in testing procedure

release 57.9
 - autoqc results collection class - add a method for inferring whether
     a lane has plexes from results themselves
 - SeqQC - steps towards making display of autoqc results and manual qc process
   independent of availability of warehouse data:
    - use the new collection method to decide whether to display a link to
       plex results (previously warehouse data were used for this)
    - if plex results are available, always display a link to them
 - SeqQC - remove vestigial code for batch id retrieval 
 - SeqQC build: remove --linkable-bcviz-path option since dependency on bcviz
   is now managed by bower
 - SeqQC: Ajax controller removed (was used as a proxy for now discontinued
   requests to LIMs web server)
 - following restructuring of bcviz, amend statements for import of bcviz libraries
 - changes to allow genotype checks to be run on cram files
 - list of human references (with chr.naming convention) used by genotype check
     moved to file in the genotype repository
 - GRCh38 human references added to the list
 - gt_utils (gt_pack and find_gt_match C programs) added to Build install

release 57.8.1
 - add temporary file name option to bamtofastq command

release 57.8
 - Using bower to manage javascript component dependencies.
 - Using bcviz v1.1.0 which now supports bower.
 - use Biobambam bamtofastq in place of Picard utility in adapter qc check

release 57.7
 - removed redundant methods from NpgDB model
 - New javascript functionality to process mqc. MQC outcomes are changed using AJAX 
   calls to the controller directly.
 - mqc controller now provides with the functionality for mqc through asynchronous calls.
 - mqc controller does not saves a log in the tracking database when mqc outcomes are
   updated.

release 57.6
 - Added mqc_outcome_reporter
 - Added a new column to the mqc entity and historic table to keep separate track of who
    updates the record through the web page and who was the last user to modify the row.
    Updates to tests to deal with the new schema.
 - MqcOutcomeEnt validates outcomes are final before updating them as reported.

release 57.5
 - amend location of composite genotype data (composite_results_loc) in npg_qc_viewer.conf

release 57.4
 - in order to be able to retrieve values of foreign keys without
     fetching the row in the parent table, DBIx classes generated with
     an option to drop id_ at the start of the relation name
 - InflateColumn::Serializer component added selectively to autoqc classes
     rather than to all classes
 - mqc models (DBIx) functionality extended to create a method for
   updating/creating outcomes
 - column name fixed in the mqc_outcome_hist table
 - SeqQC viewer: top horizontal menu removed, Help link added to the menu on the right
 - SeqQC viewer: NPG links point to correct production/dev servers
 - SeqQC viewer: superfluous javascript code removed
 - SeqQC viewer: checks/runs page removed
 - SeqQC viewer: links to individual entities on the right removed
 - SeqQC viewer: if results for one run only are displayed and the request was not explicitly
     from staging or path, a link back to the run SeqQC page is displayed on the right

release 57.3
 - SeqQC: removed pages that are not used any more (studies, samples, libraries,
   people, weekly reports)

release 57.2
 - updated the way bcviz functions are called from SeqQC
 - Added tables for manual qc.

release 57.1

 - d3 bcviz rendering of adapter, insert size and sequence mismatch plots
 - page rearrangement to display ref match and old contamination results side-by-side removed
 - SeqQC templates, client-side scripts and config files installed to a directory
   under the install_base path; if a bcviz path is given, a link to it is created,
   old bcviz link is overwitten in this case
 - removed generation of google chart api urls

release 57.0
 - incorporated SeqQC viewer

release 56.16
 - changed default data source for call_gtck_composite_rpt.pl to combined Sequenom/Fluidigm results

release 56.15
 - if norm_fit test produces no output, e.g. if no peaks after filtering, simply add a comment

release 56.14
 - updates to norm_fit code
     more informative log messages 
     added checks for zero peaks 
     do not run norm_fit test if there is not enough variation in the insert size

release 56.13
 - correct size of genotype_data_set column of genotype table

release 56.12
 - insert_size.norm_fit_confidence from integer to float

release 56.11
 - changes to genoype check and utils to use combined Sequenom
    and Fluidigm results for the 26 QC SNPS (W30467)
-  fixed RE when parsing norm_fit output
-  fixed a bug and cleaned up norm_fit code

release 56.10
 - support for search for autoqc objects without tag_index attrubute
 - Build.PL extended to compile and deploy norm_fit executable
 - only run verify_bam_id if single sample expected (helps cope with 
   single plex in pool)

release 56.9
 - database name-agnostic database dump file

release 56.8
 - increase DB field sizes for genotype qc check results

release 56.7
 - only insert cluster densities which exist

release 56.6
 - use length of index read from tag0 bam file rather than length of tag in
     decode metrics file to derive barcode file, added new tests and test data
 - do not croak if a Bustard_Summary file does not exist (as is the case
     for HX instruments)
 - made interop parsing code more generic

release 56.5
 - phix bam_flagstat to have default serialisation name including phix

release 56.4 
 - get cluster densities from InterOp/TileMetricsOut.bin
 - added test data for tracking database

release 56.3 
 - added check for alignments, reference and library_type to can_run() 

release 56.2
 - relax regexp for class name in result role to allow git or svn version numbering

release 56.1
 - git-based module and script versions
 - RSC keywords removed

release 56.0
 - use test data that are publicly available
 - getting autoqc module versions made to work with non-numeric versions
 - redundant Gerald summary loader code removed
 - unused test data removed
 - in test runfolders that are used GERALD directories renamed to PB_cal
     since gerald_path is going to be removed from npg_tracking::illumina::run::folder

release 55.10
 - remove default for verify_bam_id.pass

release 55.9
 - minor bug fix for verify_bam_id

release 55.8
 - remove Fey modules from npg_qc::autoqc::db namespace, t/60-autoqc-db*.t tests 
   and test data not used elsewhere
 - qc_db_delete_autoqc script:
     updated help message
     fix for a bug that resulted in no data deleted unless a list of checks to
       delete was given explicitly 

release 55.7
 - tag sniff usage message
 - minor code changes to a couple of checks
 - test/test data for verify_bam_id
 - preserve case when generating DBIx binding since verify_bam_id
   has mixed case column names

release 55.6
 - exclude verify_bam_id (not run by the pipeline yet) from checking a set
   of archived autoqc results for completeness

release 55.5
 - patch for bin/call_gtck_composite_rpt.pl

release 55.4
 - patch for npg_qc::autoqc::checks::upstream_tags - extra imports required

release 55.3
 - 'check' option for the script deleting autoqc results from a database
 - unused Fey-based autoqc loader module removed
 - contamination autoqc check table: drop not-null constrain for fields with
   serialized data and replace empty strings there with nulls -
   InflateColumn::Serializer DBIx plugin gived error trying to convert
   empty string to JSON
 - DBIx binding generation extension - DBIx result classes for tables
     with autoqc results consume autoqc roles
 - autoqc data retrieval via the DBIx db binding

release 55.2
 - run upstream_tags check on whole bam file, not just forward read, otherwise check fails if there is an inline index in read 2

release 55.1
 - bug fix in using roles for finding runfolder path

release 55.00
 - schema and bindings re-generated from an copy of a live database
   with db updates applied
 - verify_bam_id autoqc check added
 - changes to database schema, code, tests and test data to enable a database
   switch to sql strict mode, in particular,
     bam_flagstats check to treat library size -1 as undefined,
     bustard summary loader to use zeros where N/A value is in the summary file
 - DBIx Result class for the fastqcheck table and a loader for fastqcheck files changed
   to accommodate a switch to the InflateColumn plugin, which is used for
   other classes
 - DBIx schema loader:
     removed dependency on the soon to be discontinued npg_common::config module;
     custom post-generation filter to make generated classes comply with perlcritic
     binding generated as Moose classes
 - in/de-flators are set for all relevant columns for autoqc results tables
 - swich from Fey to DBIx ORM in a database loader for autoqc data
 - call_gtck_composite_rpt.pl script moved from lib/* to bin directory; its
   dependency on srpipe::runfolder removed
 - standard way to run perl critic tests - on all perl modules and scripts in bin

release 54.11
 - changes to allow use of multiple SNP sets with the genotype check
 - changes to role for pulldown_metrics check to format percentage values correctly and consistently

release 54.10
 - use mocked jar file
 - podcoverage test runs for all files
 - during build, change shebang line of cgi script to perl interpreter
   used similar to Build.PL default for scripts
 - a reg expr fix in the tags_reporters autoqc check

release 54.9
 - add tags_reporters to IGNORE_AUTO_QC_CHECK list in DB.pm to allow runs to be deletable without results for that check.

release 54.8
 - add new tags_reporters check

release 54.7
 - upstream_tags check: correct determination of archive_qc_path, use position when fetching qc_store results, use db_lookup attribute with qc_store

release 54.6
 - randomise order in which references are used by ref match (to work around Lustre client caching bug)
 - upstream_tags check uses qc_store to fetch tag information for upstream runs instead of st::api::lims

release 54.5
 - corrections to upstream_tags check 1) fix can_run condition, and 2) use CLASSPATH correctly (remove hard-coded path)

release 54.4
 - correct upstream_tags check to use the tag indexes from the decode tag set when counting perfect_matches in previous runs

release 54.3
 - correct path determination from path attribute to work correctly with value supplied by pipeline

release 54.2
 - changes to upstream_tags check
    added 5 base tag set (probably should be removed when TraDIS detection is added)
    added a java_xmx_flag attribute  for BamIndexDecoder invocation (default: -Xmx1000m)
    use path attribute (set from qc_in in the pipeline) to locate both tag#0 bam file and for location of BamIndexDecoder metrics file output
    added min_percent_match attribute to allow this cutoff to be set at runtime if needed
    added recal_path attribute, use it to construct paths to tag0_bam_file and metrics_output_file
    changed can_run to detect !lims->is_pool (only run when lane is plexed)

release 54.1
 - changes to upstream_tags check
     unset NPG_WEBSERVICE_CACHE_DIR to avoid relying on cached data for lims lookup of tag set information
     changed parameters of BamIndexDecoder run to allow one mismatch (and added attributes to allow this and the MAX_MISMATCHES parameter to be reset by the caller as required)

release 54.0
 - cache_list_query_movez_tiles removed
    reason - last run loded to move_z table is  5302
 - npg_qc::api::loader::Qcal_Report removed;
    reason - table qcal last run loaded 6918
 - npg_qc::api::loader::Run_Config removed;
    reason - table run_config last run loaded 6927
 - npg_qc::api::loader::Tile_Score removed;
    lots of tables error_.., errors_.., most_.. last run loaded 6927

 - new namesopace for illumina-data related modules - npg_qc::illumina
 - npg_qc::api namespace removed, modules that are in use moved to npg_qc::illumina
 - where DBI connection is used, both AutoCommit and mysql_auto_reconnect are switched on
 - bin/npg_qc_api_monitoring.pl removed, its functionality  merged into npg_qc_illumina_analysis_loader
 - runfolder checking removed for run loader since it's called from the pipeline,
   for loading all runs the globs of runfolders come from the tracking database
 - to avoid post requests from 'run_is_deletable' script, npg_qc::illumina::loader module
     implements npg-qc-related functionality needed for this script (lane_summary_saved method)

release 53.5
 - add functional upstream_tags check

release 53.4
 - patch release to add upstream_tags check to IGNORE_AUTO_QC_CHECK list of DB.pm to run to be deletable without this checks results.

release 53.3
 - added new upstream_tags check. Check itself currently non-functional, but results should be displayed in Seq-QC pages

release 53.2
 - changes to remove most regular warnings when rendering the pages

release 53.1
 - changes needed to move NPG QC web server from intweb to webteam's VMs
 - lightbox for IVC plots dropped

release 53.0
 - notification of perlcritic test failure: include policy name
 - to eliminate a separate db configuration file for the code running
   on the farm, autoqc & api db interface gets db credentials from a dbix connection
 - autoqc & api db-related tests deploy and populate db through dbix binding, take
   db credentials from ~/.npg directory
 - unused code removed from test util module, test api util module removed

release 52.7
 - pulldown_metrics: error message fix and criterion description addition 

release 52.6
 - dbix binding updated

release 52.5
 - ref match check - cache abs path of the default strain/version to avoid being cought out when
   the link is switched to a different strain/version
 - pulldown metrics check: check now fails when result->on_bait_bases_percent < 20 and when bait_path is found but interval files are not found. Otherwise pass remains undefined.

release 52.4
 - removed from Build.PL dependency that installs as a part of other package
 - ensure 'use Readonly';  and 'Readonly::Scalar our $VERSION' are on one line to help
   with inferring the version
 - amend pulldown_metrics check
    - "can_run" allows missing baits intervals files
    - "execute" fails the check when the baits intervals files are missing
    - if the intervals files (bait and target regions) are identical, this is flagged in the result. Seq-QC will be amended to detect this.
    - added "pass" and "interval_files_identical" columns to pulldown_metrics table in npg_qc database

release 52.3
 - extended the build file to deploy qc bias R script
 - made id_run and position attributes optional in genotype check
 - added flag to allow specification of reference and position to SNP name mapping file

release 52.2
 - genotype check alternative match bug fix
 - gc bias check command string bug fix

release 52.1
 - pulldown metrics check bug fix - use correct function name for getting picard jar version

release 52.0
 - explicit dependency on /software amd /software/solexa removed
 - autoqc checks use software_location role to access third party tools
 - following loading failure under perl 5.14.2 on precise,
   illumina analysis loader code uses standard DBIx transaction
 - illumina analysis loader and monitor use standard way of getting DBIx connection
 - unused npg_qc::api::run namespace removed
 - unused scripts and one-off code removed
 - some tests improved, made more robust
 - package is build with Build.PL
 - all scripts that have to be deployed are moved from scripts to bin

release 51.9
 - mysql client does not read configuration in default places to avoid readign wrong configuration
 - use password for the root user on a local test database
 - removed old unused scripts and modules
 - moved window_depth.d source file from bin to src
 - removed the specification of the samtools_path from call_gtck_composite_rpt.pl (default should be OK), and changed the name of the requested samtools executable to "samtools_irods".

release 51.8
 - tweak spatial filter to deal with output when reads removed rather than marked with fail bit

release 51.7
 - Fey2DBIxRedesign document added
 - changes to allow genotype check to be run on more than one bam file
 - temporary exclusion of Chlorocebus aethiops reference from ref_match check

release 51.6
- bug fix - cope with spatial_filter classes (without tag_index) cat run deletion check time

release 51.5
 - bug fix - custom type name update

release 51.4
 - reflect that a number of npg_common mudules has been moved to the npg_tracking namespace
 - some compatibility changes for perl 5.14.2 on precise
 - insert size check can_run method relies only on npg::api::run when
   determining whether the run has paired reads

release 51.3
 - add spatial_filter to test to ignore when checking for deletion

release 51.2
 - autoqc spatial_filter can run as QC check (reading stderr of PB_cal spatial_filter on stdin)

release 51.1
 - bug fix for attribute custom type mismatch

release 51.0
 - add auto qc for recording spatial filter application
 - serializing to file moved from the autoqc check object to the autoqc result role
 - use npg-tracking custom Moose types
 - reflect the fact that db_connect and run, lane and tag definition roles moved to npg-tracking
 - remove live and dev db configuration from svn copy of the db config file
   set test db configuration to localhost
   make tests run against a localhost when the socket is defined

release 50.7
 - amended database connection details for the QC database npgqcp (in data/config.ini)

release 50.6
 - tileviz removed; it now lives in pbcal
 - a script for generating DBIx bindings changed to include explicit names
   for some autoqc tables in order to provide an easy mapping between autoqc
   and DBIx class names
 - a script for deleting lanes from autoqc and fastqcheck tables of the qc database
 - unused scripts for a dev npg-qc server, bin/npg_qc, removed

release 50.5
 - use QC fail counts in bam flagstat QC (so numbers add up for spatial filtered BAM files)

release 50.4
 - patch for pulldown metrics to treat ? as null in the picard output RT#282664
 - patch for divide by zero bug in the alignment_filter_metrics role when total number of reads is zero RT#282703

release 50.3
 - patch to the web server  post callback - exclude a check for data presence in qcal table that is not loaded any more

release 50.2
 - displaying q values in npg qc web app refactored to use the fastqcheck table
 - qcal values are not rendered in xml
 - remove loading qcal table from illumina loader

release 50.1
 - patch to allow larger lane numbers

release 50.0
 - fastqcheck table extended with columns fully describing the file id (id_run, position, tag_index, section, split)
 - script loading fastqcheck files to the database amended to fill in new columns along with old ones
 - old fastqcheck data supplied with data for new columns, see RT#277477 for details
 - pulldown_metrics npgqc db table: drop the fold_80_base_penalty column RT#268666
 - removed scripts/database_dump since it looks at live db only

release 49.4
 - DBIx schema for npg_qc::api::loader is created in non-standard way with autocommit off. Therefore, a commit is restored in npg_qc::api::loader::Fastqcheck

release 49.3
 - sequence error fields are too long in total for a 250 long reads to load to a database  "DBD::mysql::st execute failed: Got error 139 from storage engine", see #RT277981; introduced client-side compression on most of text type fields

release 49.2
 - tileviz: filtering by quality; reads and displays old qualities if available; uses a different executable - 'spatial_filter -d'
 - npg_qc::api::loader::Fastqcheck refactored: uses npg_common::fastqcheck module to get qX values from the fastqcheck files instead of its own calculation; file name filtering simplified since files that previously had to be skipped do not exist any more; tests improved
 - pulldown_metrics and tag_decode_stats roles, cv coeff calculation - return explicitly a number, not a pdl onject
 - removed scripts/get_qcal.pl which seems to ba a predecessor of pg_qc::api::loader::Fastqcheck and is currently not used
 - removed unused scripts scripts/get_run_tiles.pl and scripts/get_signal_means.pl

release 49.1
 - convert "#' to its HTML code in the tileviz html page image links
 - in cigar string chart - create arrays of zeros if a data series is null and is going to be added to the chart. RT 274105
 - pulldown metrics check - problem with picard exiting with an error code when stderr is not redirected to a file is fixed

release 49.0
 - tile visualization tool
 
release 48.9
 - get paired_read information from runfolder before using npg api in insert_size check

release 48.8
 - reduce size of cigar chart urls by removing H,N,P series, and change colours to something less gaudy.

release 48.7
 - alignment filter metrics check: store one reference fragment per reference since some of our references have too many fragments.both  RT #267938
 - alignment filter metrics role: correct handling of unaligned output. RT #267938
 - sequence error check: use BAM bitfield rather than interpret cigar * as no alignment

release 48.6
 - alignment filter metrics: stored number of alignments does not have to correspond to the number of references.

release 48.5
 - added cigar charts
 - FOLD_80_BASE_PENALTY in the HS metrics Picard output is sometimes '?', which causes problems when creating a result object (RT #268429). The users do not want this value anyway, hence this field is removed from teh result object. The db column stays for time being.

release 48.4
 - matrix qc data loading copes with dual indexing run
 - bugfix - don't die in sequence_error check when no successful alignments

release 48.3
 - report criteria for sequence error check: fail on insertion or deletion in most common cigar

release 48.2
 - add pass to sequence error check: fail on insertion or deletion in most common cigar

release 48.1
 - a patch to alignment filter metrics role to fix a typo
 - a patch to the code that checks that all autoqc results loaded - should disregard alignment filter metrics check

release 48.0
 - enhance sequence_error (mismatch) test to record most common cigar strings and cigar char counts per cycle
 - a new autoqc check - alignment_filter_metrics - to capture statistics about split by reference of bam files (spiked phix - unconsented human - target sequence split)

release 47.1
 - a patch to pulldown metrics check to specify the max java vm heap size (min was specified by mistake)
 - a patch to the code that checks that all autoqc results loaded - should disregard pulldown metrics check

release 47.0
 - some optimisation of the genotype check
 - a new autoqc check - pulldown metrics
 - dbix binding updated - a table for the new check added

release 46.1
 - record read_pairs_examined and picard metrics header infomation in bam_flag_stats

release 46.0
 - SangerPath and SangerWeb dependencies removed from npg-qc ClearPress web application and all supplimentary scripts
 - top-level changes to controller, view and util modules to allow for running stand-alone
 - hardcoded server urls removed from heatmap generation
 - can run as mod-perl
 - json feeds removed
 - page header to match npg-tracking

release 45.0
 - SangerPath dependency removed from tests
 - use of bound to disappear npg_common::graph::* and similar modules replaced by npg::util::image::* modules
 - new dev database - a full copy of live database taken on 21/03/2012; unfortunately, the name is the same as live db, see RT#258559 for explanation and a way to do it in future

release 44.1
 - DBIx interface regenerated with inflated date columns; they will return DateTime object
 - npg_qc::api::run_timeline
     replaced use of npg xml interface that is not available any more by a direct access to the tracking db to get a list of existing runs RT#257047
     rewrote loading to npgqc database; uses DBIx now
 - unused script npg_qc_api_run_timeline.pl removed

release 44.0
 - genotype check - sample names containing spaces are now handled correctly
 - npg-qc web app - unused dependency on old st::api calls removed
 - source code for the C executable generating fastq and fastqcheck files from bam files added to the package

release 43.4
 - fixed two bugs in genotype check

release 43.3
 - genotype check changes:
     check now copes when illegal allele for SNP is called in genotype from bam 
     locations of data and executables adjusted to standard location
     calling of genotypes moved from stand-alone script to bam_genotypes module which is used by the check
     attributes added to check to allow adjustment of parameters for finding genotype matches
     check now saves bam_file name, bam_file_md5, genotype_data_set and snp_call_set to allow later replication of check results
 - tag_metrics: changed the way the error is calculated in tag_metrics role to allow for non complete data

release 43.2
 - based on staging tag to find runs to load recipe, runinfo and cluster density data and stop looking for runlog data to load

release 43.1
 - ignore spiked phix plex nonhuman bam flagstats in runfolder deletion

release 43.0
 - provisions for finding human/non-human bam files removed from autoqc; naming convention changes in the pipeline
 - gc bias check - dependency on fastq files removed

release 42.5
- runfolder deletion: cope with the results from new bam-based pipeline

release 42.4
 - cope with empty lane summary for Miseq run
 - adapter check: use symbolic constant instead of octal for user rw only mode

release 42.3
 - tests that went live to npg server fixed
 - t/data/autoqc st and npg caches updated to use xml files that they need; lots of xml files purged
 - evaluation to pass/fail added to tag_metrics check
 - the autoqc adapter check to work with bam input
 - minor fix for the genotype autoqc check

release 42.2
 - fixed a bug in the sorting procedure for tag_metrics result

release 42.1
 - ignore tag_metrics if missing in archive

release 42.0
 - SangerPath dependency is added to npg_qc::util so that it can be removed in autoqc db-related tests
 - SangerPath import removed from autoqc db-related tests
 - explicit setting of PERL5LIB through 'use lib' removed from autoqc db-related tests
 - error checking in autoqc db-related consistently via Test::Exception
 - autoqc::check::check object to use a new simpler function from npg_common for generating file names
 - tag_metrics check added; it parses the output of the picard tag decoder
 - dbix binding ipdared
 - to_string function added to autoqc result objects
 - better options to the blat command in the adapter check

release 41.0
 - autoqc check loading from staging: enable using stored globs
 - autoqc collection object - remove depricated code
 - autoqc qc loader object - remove definition of max id run on staging area since
   this is difficult to maintain; also globbing is now reduced since most old runs have
   autoqc data

release 40.2
 - Add required properties to genotype check and result modules, added basic tests for genotype

release 40.1
 - ignore genotype qc result checking when deleting runfolder

release 40.0
 - add genotype check
 
release 39.6
 - cope with miseq qc data loading

release 39.5
 - bugfix in producing single ended run sequence error plots

release 39.4
 - percent_split method on split_stats to return undef rather than empty string on no reads

release 39.3
 - add percent_split method to split_stats
 - coefficient of variance calculation (tag decode stats autoqc check): disregard spiked phix; unfortunately, spiked phix tag hardcoded

release 39.2
 - bam flagstats role percent methods to return percentages not fractions

release 39.1
 - coefficient of varaince calculation (in autoqc/role/tag_decode_stats.pm) changed to use root mean square instead of mean absolute deviation

release 39.0
 - autoqc modules refactored to use the new single point lims interface

release 38.1
 - bugfix - N's should only be counted when the base they represent aligns, but is a mismatch or softclip, not when it is an insertion/deletion 

release 38.0
 - the concept of the tmp_path for autoqc checks simplifies: just a temp dir by default
 - module for calculating isizes moved to the new parse subpackage
 - insert size check not to use own module for alignment
 - functionality reshuffle between the insert size module and the parsing module to live parsing module to parse and generate bins
 - insert size check uses both usual and reverse complemented fastq files, the latter in order to get insert size for outward looking long range libraries
 - reference and adapter repository can be set through the autoqc option
 - autoqc check tests prevented from looking for the live location of the reference repository
 - ref match and contamination percents - display 1 decimal digit only
 - sequence error now calculates number of bases of <15, <30 and >30, and displays these bins

release 37.2
 - cope with bam flagstat out from new version of samtools

release 37.1
 - n counts shown as on top of sequence errors, rather than be included, so that the curve is smoother

release 37.0
 - test staging path renamed, lote of tests fixed following this
 - coeff of variance computation for tag decode stats

release 36.4
 - ignore lane bam flagstats for mulitplexed run for archived autoqc result checking

release 36.3
 - remove study and library name table from run summary page because sequencescape time out problem
 - stop loading offset data because file format changed

release 36.2
 - added check for HiSeq, amended threshold calculation parameters

release 36.1
 - bug fix to get positon number from fastqcheck file name for single-end run

release 36.0
 - changed the name of the file that lists adapters
 - test for file_store module uses sqlite instead of msql db

release 35.2
 - qc checks can be loaded from multiple paths

release 35.1
 - insert size check filters out reads that are not properly mapped and does not cut off the top 1% of the insert sizes

release 35.0
 - adapter check takes the location of the adapter fasta directly from the reference finder role

release 34.4
 - adapter check not to write tmp files
 - adapter check takes the location of the adapter fasta from the reference finder role

release 34.3
 - add sf32-45 into the npgqc data monitor list and use path_info for runfolder glob_pattern
 - bugfix in q20/25/30 saving for coping for phix runs
 - check autoqc data fully archived in the database
 - ref_match not to fail if the read length is too short

release  34.2
 - make aligner_version of the check object work for bowtie - sometimes hands
 - refactore ref_match and contamination checks to pipe the output of aligners directly
   to the consuming code - no saving to temp files

release  34.1
 - add number of total reads in bam flag stats result and table 

release 34.0
 - tests for ref_match
 - generic aligner_version method in npg_qc::autoqc::checks:check
 - autoqc loader - an option to glob only for recent runs from staging
 - ref_match: if error in trimming the reads, try trimming to 1bp less
 - check and result objects to have sequence_type attribute (optional for result objects)
 - sequence_error check for spiked phix

release 33.0
 - new 'contamination' check - ref_match
 - adapter check: produce counts for the match start
 - upgrade schema scripts moved to a subdirectory of scripts
 - one-off scripts moved to one-offs subdirectory
 - split stats extended to cope with PhiX split
 - image for split stats
 - add ref_name into unique key of split_stats table
 - autoqc loader script to check completeness only if no records for a run existed prior to loading
 - autoqc insert size and sequence error checks: updated deprecated methods to get 10000 reads
 - collection adding from staging: load only files whose name starts with a requested run number

release 32.0
 - rpt key code moved from result role to a separate role
 - replace project with study in model summary for study name
 - allow insert size and sequence mismatch checks on files with a small number of reads
 - generate_filename method of the base check class is now inherited from a stand-alone role
 - get_input_files method of the check class is bam-file aware for a specofic case of human/nonhuman split
 - gc_bias check refactored to use common methods for retrieving bam and fastq files (to fix a problem with plexes)
 - additional options for the qc script so the the reference can be preset and the type of reference search set
 - using role long_info to get cycle, lane, tile numbers for npg_qc data loading and cope with missing recipe file for hiseq runs
 - cope with hiseq run for run info xml and cluster denstiy data loading, and ignore missing runlog and run recipe files
 - cope with hiseq matrix file name and content format change, missing gerald config file and get run date from run_folder name
 - added a directory for one off scripts and placed there scripts for running and archiving autoqc checks for old runs

release 31.0
 - added a table to store fastqcheck files for plexes, a module and a script to load files to this table
 - dbix binding regenerated
 - a script for generating the dbix binding updated to force plurals in names of Result classes for some tables
 - added a script for fixing expected insert sizes in the db where there was an overflow
 - added a script for backfilling tag decodin info

release 30.1
 - do not sort collection before returning it from qc_store
 - gc bias check - do not croak if problems with read length
 - do not check sequence error using first reference when multiple references available
 - contamination result object and role changes to work around an empty string for hashes in the npg-qc database

release 30.0
 - autoqc result and check objects and the autoqc object take tag_index definition from a tag role from npg_common
 - insert size autoqc check uses tag-specific expected insert size
 - the autoqc collection object looses id_run attribute, its add_from_staging method should be used with id_run attribute
 - a collection object method to return a list and a map of actually present check names
 - no croaking if multiple references are found by autoqc checks
 - options for qc results retrieval: particular lanes and either plexes or lanes or all
 - collection's sort and search methods can take tag_index into account

release 29.3
 - npg_qc::autoqc::qc_store can retrieve db configuration from a config file
 - add bam_flagstats into auto qc check list

release 29.2
 - DBIx schema can read config files
 - one extra field for bam_flagstats to distinguish whether bam file is human, nonhuman, or not split

release 29.1
 - add bam_flagstats result class and database table to record stats from Picard MarkDuplicate and Samtools flagstats

release 29.0
 - FEY binding for the default value for tag_index column for autoqc tables made to work for sqlite
 - a script generating a dbix binding reconfigured to avoid pluralisating certain class names for tables ; the binding regenerated
 - check names for the qX_yield and sequence error result objects changed to 'qX yield' and 'sequence mismatch' respectively since check names are now displayed in the QSea interface instead of class names
 - a method in the autoqc collection object to return mapping of result class names to check names
 - add run_folder validation against NPG when loading illumina qc data
 - bug fix about run recipe file name should be stored without any path
 - don't save anything when no id_run_pair information returned from NPG
 - excluding insertion from mismatch rate calculation, and add two extra fileds in sequence_error result and database table to store the total number of match and mismatch bases for each cycle

release 28.0
 - add basic check for gc bias

release 27.0
 - sequence_error role: a new method, google_charts, returning two equally scaled error plots
 - sequence_error role: the width of the image for the plot is not hard-coded, it is proportional to the number of cycles
 - bug fix, the cycle number in the matrix file name not necessary 2 digits now
 - remove the display options in the main page of npgqc, now only display illumina analysis qc result
 - send two movez_tiles caching request if paired-end run
 - change cycle column data type from tinyint to smallint for table signal_mean, errors_by_cycle etc
 - contamination test check: stopped from looking in the live reference repository
 - autoqc::db::DB object test: objects in the fetched collection are ordered alphabetically so the order of fetching, which differs from test to test, does not affect the outcome
 - backported from trunk a change to cope with a new format of the bowtie output
 - sort check names as returned by npg_qc::autoqc::autoqc->checks_list
 - introduction of multiplexing
 - tag decoding stats autoqc result and database module

release 26.0
 - bug fix for tile-based error tables and image viewer
 - remove swift related tables and moduels
 - remove tile_all table and modules, which are related tile-based IVC plots
 - remove separate lane_summary and qcalreport loader script
 - remove other obsolete modules and testing file and data, tidy up api modules
 - directly retrieve data from QC files to save into the database, skip the step transfering the data into xml
 - stop sending any xml to the webserver to save data into database, only send the request to do caching now
 - new data loader modules using dbix class: tile_score, signal_mean, fastqcheck, run_config, matrix and offset
 - new staging monitoring role and modules for loading recipe, runlog, runinfo and cluster_density files

release 25.0
 - addition to the expected_size_range of the insert_size role to cope with multiple expected insert sizes im multiplexed lanes, ie return the minimun value of min sizes and the max value of max sizes
 - when the expected inser size is a single value or the from and to range boundaries ar eequal, the evaluation is performed against the simmetrical range of 25% either side of the supplied value
 - a new attribute, tmp_path, is added to the check oject in autoqc; it sets the directory for writing temporary files to
 - the adapter check refactored to write  the temporary files to the directory given by tmp_path and to use a different location of the repository for adapters fasta file
 - the contamination check refactored to (1) write  the temporary files to the directory given by tmp_path, (2) use reference finder role to query the reference repository, and (3) use extractor::fastq module to count the number of reads in a fastq file
 - dbix shcema class added
 - load lane summary data and tile-based data from both bustard and gerald summary xml files instead of just gerald summary html file using dbix class
 - load qcalreport text files separately from lane summary data loading, use dbix class now
 - change end column data type from tinyint to char to allow use 't' as end value for multiplex run
 - add unique key for analysis_lane table
 - remove unsigned for column cycle_10_20_av_perc_loss_pf and cycle_2_10_av_perc_loss_pf to allow negative value inserted
 - be able to load multiplex run qc data

release 24.0
 - display cluster density per lane data in the run qc summary table
 - added a new gc_fraction autoqc check
 - refactored qX_yield autoqc check to rely on npg_common::fastqcheck module in all operations with fasqcheck files

release 23.0
 - cluster density report data by lane are stored in the database now
 - statistics for move_z values for rta runs are now read based

release 22.0
 - npg_qc::autoqc::autoqc object; default for check name removed, 'check' and 'position' field become compulsory
 - listing of checks in npg_qc::autoqc::autoqc is done though a plugin look-up
 - code for detecting expected insert size is moved from npg_qc::autoqc::checks::insert_size to st::api::asset
 - 00-distribution.t test is made TEST_AUTHOR dependent since some versions of the test suit cannot make a distinction between own and inhereted fields/methods in Moose objects
 - contamination check - a dodgy fastq read count fixed

release 21.0
 - reference interface moved to npg_common namespace
 - insert_size and seqience_error check object refactored following changes in the reference role and its new namespace

release 20.0
 - store and display RunInfo xml
 - bug fix to display project and sample names for each lane
 - bug fix to improve loading speed of the front page because no need to try npg api to get the paired id_run for a RTA piared read run.
 - bug fix about extra <hr> tag (not <hr/>) in summary.htm file for qc data loading
 - not use libxml to parse offset xml anywhere
 - set end value for single read run as 1 in qcal table
 - ignore error rate data missing when a run no control lanes

release 19.0
 - load offset values for a run from a merged offset file, and stop using libxml to parse offset xml because of megered file too big
 - be able to get id_run and position from json filename and add them to json object if missing there
 - split_stats_coverages for table split_stats is not dependent on the relationship of the two tables. Fey::ORM no need to get foreign key info from the database currently, this can be disabled in order to improve database schema loading speed.
 - New illumina analysis loader module which makes use of some of the common roles, and should gel better, and be faster, than the current npg_qc_api.pl loader with the pipeline
 - using npg::api::run_lane to get organism of lane instead of run
 - bug fix to add eval_error to sequence_error check comments
 - count soft clipped bases as error when calculting sequence_error
 - add extra attribute info for each autoqc result, along with comments they are in result superclass or role
 - the module name and version number for autoqc check modules are stored in their result info hash
 - aligner name, version and options for contamination, insert_size, sequence_error and split_stats are stored in their result info hash

release 18.0
 - data-servise module is incorporated into a more generic qc_store model
 - the npg_qc::autoqc::results::collection class has ability to load qc results from teh staging area without specifying a path explicitly
 - run_graph table with extra columna end and most statistical graphs are read based
 - analysis and analysis_lane with extra column end
 - autoqc sequence_eror check added

release 17.0
 - command line options processing for the bin/qc script is done by MooseX::Getopt
 - the collection object for autoqc is backed by an array class from MooseX
 - the display features in the autoqc result objects are removed
 - the result objects are refactored into a combination of roles and classes to allow for a smooth object creation directly from a BD
 - insert size check now fails if there are problems in extracting reads from fasq files due to unmatched reads

release 16.0
 - added the adaptor check
 - added a field to record a path to a reference in the insert size check
 - store expected insert size range instead of expected mean; evaluate against the lower range boundary
 - refactored the autoqc part that performs the check so that it uses Moose roles from npg_common to deal with runfolder information
 - autoqc result roles added
 - Fey schema and table classes only load database schema and table when you call the loading method, and database parameters can be passed in when loading
 - autoqc database table classes now share the same role with result class, not directly inherit from result class
 - be able to read split_stats data back from database


release 15.0
 - given an id_run, return a collection of autoqc data objects from database or json files in runfolder
 - fastq split_stats class is added to autoqc result package
 - add two tables split_stats and split_stats_coverage to store fastq splitting statistics

release 14.0
 - autoqc: output is encapsulated in result classes and saved to json only. XML support discontinued
 - autoqc insert size stats and histogram calculations is performed with the help of PDL
 - generic serialization of Moose classes to a database
 - serialization of autoqc result objects from a json string to a database
 - npg_qc_api.pl - now has option to only load a single id_run
 - Fey::ORM schema and autoqc result table classes are added, which can save JSON data into database and get data back as objects

release 13.0
 - created a namespace for autoqc libraries, added code for q20 and insert size check there
 - add npg home page link in the top menu
 - show average values in the statistical graphs
 - display statistical data by run with cycle numbers for each graph
 - using read length of each read of a run to calculate the lane yield instead of using the cycle number of the whole run
 - add average yield per lane per read by week graph
 - allow end value of a run to be a non-digit

release 12.0
 - add view for recipe file and the link in the summary page
 - display cycle or read length details in the chip summary page
 - remove swift link in the summary page

release 11.0
 - add recipe_file table to store the recipe file name, contents and md5 value
 - store the first and last indexing cycle number if any
 - store cycle number for read 1 and read 2 if there are two reads in one run

release 10.0x
 - update the database if the data already in the database, or delete the old data before inserting the new data
 - add unique index to qcal table and set end value as 0 if the qcal value is for single run or merged paired runs
 - modules to load qc data from other directories, especially for fastqcheck files from the repository
 - handle different cycle numbers of the paired runs for cache_query table
 - IVC base call plot all in the same scale 100%
 - stop read Q value from qcalreport file if fastqcheck files created for all lanes
 - store first indexing cycle number into database for multiplex run
 - query run recipe table for cycle count of a run
 - display cycle count for both ends of a pair of runs, which may be different
 - display qcal value for each lane

release 9.0
 - add api to delete qc data for one run
 - add graph view of cluster number against tile number as an alternative of heatmap
 - add view to show error rates of the latest runs per instrument
 - bugfix about getting the control lane data from lane_qc table to populate run_graph table
 - increase the x, y field length of table offset in database schema
 - display statistical data by week with the graph
 - store cycle number, tile number per lane in database from recipe and tile layout xml files
 - back populate run_recipe table by counting current QC or runlog data
 - display phasing information on summary page
 - retrieve project name and library name for each lane from sequence scape and display in the run summary page
 - QC data complete, check number of cycles, tiles and lanes in table lane_qc, signal_mean, errors_by_cycle and qcal against values in table run_recipe, not just check lane_qc table with startard number of tiles, lanes
 - only cache lane_summary data into cache_query table if data complete
 - get a list of runs from cahce_query table with lane_summary infomation to cache run_graph and instrument_statistics tables, and for npg_qc data loader and main page runlist
 - check whether lane summary cached in cache_query table to report data completely loaded for XML web API
 - check runlog data fully loaded against the actual number of tiles and lanes from run_recipe

release 8.0
 - analysis and analysis_lane api modules, initially set for ability to obtain data for analysis_report script, which is under npg-tracking
 - store frequency response matrix and offset data into database and simple web interface
 - add avgerage error per run by instrument statistics graph
 - get cycle number from move_z table if can't get it from errors_by_cycle table
 - store cycle number for a run into run_graph table
 - add cycle length filter to the statistics graphs
 - bug fix about getting the run end number from a single run qcalreport file name
 - bug fix to get correct lane number from fastqcheck file name of single end run
 - cope with relocation of score, rescore files of the pipeline software 1.3rc1
 - add caching scripts to the runlog loading script, to add them in the cron job list
 - get different levels of run folder directly from Latest Summary symbolic link if not given

release 7.0
 - api direct loading now gets database credentials from config.ini
 - heatmaps for pf_perc_error_rate now scales upt to 10+ (anything 10+ is considered to high, and is therefore all very hot)
 - all thumbnails for error plot view
 - store the run start, complete and end time in the database
 - add run statistics by time graph

release 6.0
 - Change to json output format for run_tile list for a run (default - single run, data structure streamlined)
 - IVC thumbnail plots now horizontal, merged image with a area map using DHTML.
 - IVC large plots now loaded using a lightbox to sit over the rotated IVC thumbnails
 - image_store table to store png that are regularly acessed for speed improvement
 - lane_qc table - change to column definitions for control lane only columns - from text to float (unknown stored as NULL)
 - indexes added to many tables, in order to improve speed efficiency.
 - Uniqueness checked for rows where applicable.

release 5.0
 - API modules to obtain summary, run list, run_tile and signal mean data
 - bugfix to ensure only single loading of rows into database
 - yield per run per instrument graph
 - blank base error rate per tile by cycle
 - bugfix to ensure most common words to be loaded into database
 - graph image now uses gray lines instead of black for clarity
 - first cycle intensities heatmap now scaled rather than linear

release 4.0
 - JSON service - run_tiles obtained but now in order, and with qc data already packaged in for the tile
 - JSON list of run ids that have data
 - caching for instrument statistical graphs
 - Error graph scale to 5% on Y-axis
 - XML feed to query if run is loaded /run/<id_run>.xml

release 3.0
 - Link to NPG run pages from the id_run/id_run_pair in the chip summary
 - Y Scale max for IVC plots set to default to 1500 if 100 tiles per lane (i.e. GA2)
 - JSON services - summary for run, obtain tiles, some stats for tile
 - different graph views possible on statistical graphs
 - run tile view - linked to when you select a tile on a heatmap or run alert
 - statistical graphs for instruments - tile count of errors by run

release 2.0
 - api to process Runlogs for move z data
 - display for move z data
 - hoverable heatmaps with clicking to run tile viewer
 - move to own database instance
 - improvements to Bustard processing
 - caching of big queries to improve performance
 - statistical graph by run

release 1.0
 - api to process Bustard files into xml, and post them to webservice
 - webservice to process bustard xml and save to database
 - set-up of database schema
 - tests
 - views showing graphs and tables
 - swift summary processed
 - heatmaps of tile data
 - alerts for out of scope metrics<|MERGE_RESOLUTION|>--- conflicted
+++ resolved
@@ -1,6 +1,5 @@
 LIST OF CHANGES FOR NPG-QC PACKAGE
 
-<<<<<<< HEAD
  - composition-enabled autoqc objects storage
      schema changes
      DBIx binding updates
@@ -11,11 +10,6 @@
  - db autoqc loader - will retry a transaction that failed because
      a db lock could not be aquired
  - saving a component with subset attribute value 'all' gives an error
-=======
- - db query for tag_index NULL or NOT NULL: undef as a string
-   might not give problems now, but will when all db records are
-   linked to compositions
->>>>>>> 49b0eae0
  - npg_qc::autoqc::results::collection
      remove unused functionality;
      ensure existing methods work with objects that do not have id_run,
