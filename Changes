LIST OF CHANGES FOR NPG-QC PACKAGE

<<<<<<< HEAD
 - transparent search query for autoqc objects irrespectively of the details of
   object's database implementation (in-table identifies or composition)
 - custom parent class for resultset objects
 - calling ->new() on resultset object to create a new result replaced with
   calling more intuitive ->new_result()
=======
 - upgrade genotype check to use samtools1 and bcftools1
>>>>>>> 16f4b191

release 59.2
 - library-level manual QC for individual plexes.

release 59.1
 - 'write2file' method of autoqc result objects removed since it duplicated
     the 'store' method
 - alternative base class npg_qc::autoqc::results::base for autoqc results objects,
     able to represent results that are derived from merged files and described by
     a composition of multiple components
 - autoqc result objects for samtools stats file, sam/bam headers and digests
     derived from the new base class
 - bam_flagstats result extension to produce samtools_stats and sequence_summary
     results (related objects) either at run time or later
 - database tables for storing component and composition objects
 - autoqc db loader extension
     - to load data represented by classes derived from the new base class
     - to build related objects in memory and to load them to the database
       bypassing serialization to a file - a way to save cram headers and stats
       file where the analysis pipeline did not run the current code that
       produces samtools_stats and sequence_summary objects as individual files
     - ability to mark records as current
 - reporter for manual QC results retrieves LIMs info from ml warehouse;
     it skips GCLP runs RT#480489.
 - tag_sniff new option to truncate tag sequences
 - tag_sniff checks common tag sequences against tag sets in the warehouse
 - SeqQC
   - add the total yield in library view RT#488973
   - summary table: display supplier sample name along the library barcode RT#488964,
     remove separate sample column
   - fix missing composite genotype check visualisation broken when cleaning
     template for ml warehouse
   - fix missing space between forward and reverse when reporting percent gc 
     fraction
 - genotype check data extraction scripts - updated scripts to fail more readily
    and informatively when an iRODS error occurs

release 59.0
 - SeqQC 
   - remove ajax proxy controller
   - stop 00 tests accessing live db credentials and databases
   - using mlwarehouse for dwh information displayed in SeqQC viewer
   - removing tests related to template compilation
   - providing links to lims for pool/library/sample
 - autoqc check and autoqc objects: remove unused 'sequence_type' attribute
 - autoqc check and result objects - use existing roles for id_run and
   position definitions
 - result object - to remove dependency on id run, position and tag index,
     allow individual results to overwrite the root of the output file name
 - refactor autoqc check to use file_type attribute name instead of
   input_file_ext
 - tags_reporters check - remove hardcoded solexa path
 - genotype and verify_bam_id_checks - use standard way of reporting run-time
   problems
 - bam_flagstats
     - one call to compute all metrics
     - method for finding stats files
     - if id_run not given, derive the root of the output file name from
       the input sequence file name 

release 58.9
 - move method for file name creation from SeqQC to autoqc so that it's
   more accessible
 - SeqQC
     - upstream_tags template - do not report potentially confusing tag index value when
        there is no id_run in the high-scoring tags table
 - remove misleading bam_flagstats check info

release 58.8
 - SeqQC
     - display insert size normal fit confidence and number of modes in the 
       summary table
     - do not show adaptor plots for low contamination
     - provenance in lane title not in every check
     - prepend all page titles with application name and version
     - different page title colour if running in non-live environment
     - use updated LIMs server url
     - link to NPG tracking web server running on the same host as this app
     - showing reference species and version below lane titles
 - Using container configuration for travis

release 58.7
 - bam_flagstats autoqc result object:
     new field, subset, added to be used instead of human_split
     human_split is retained for now to be compatible with existing data and code
 - autoqc loader will only load fields that correspond to database columns

release 58.6
 - Using "jquery-unveil" plugin for heatmaps
 - Removing data from DOM after passing them to local variables
 - Nulling variables after using them for bcviz to free memory
 - Moved simplified file name generation to this package
 - Removing gc bias and qX Yield checks when looking at non-run views
 - Removing collapser
 - Using latest release of bcviz (1.2.1)

release 58.5
 - stop using depricated Class::MOP::load_class method
 - use namespace::autoclean instead of "no Moose" in Moose objects
 - using make_immutable in Moose objects

release 58.4
 - Creating a cache in SeqStore model to reduce file system access. 
    Improving query - using keys for tables.
 - Moving FileFinder functionality into SeqQC from seq_commons.
 - Cache of catalyst actions and uri in template.
 - Templates are configured to be checked for changes every 10 hours.
 - Connections to database for fastqcheck are passed to model from 
    template.
 - Test modules catch/test for warnings for unitilized ids and for 
    cases where it was not possible to locate a folder.

release 58.3.1
 - Updating Readme in npg_qc_viewer for changes in deploy procedure.
 - Fixing qXYield total for run and sample, now it calculates from actual values 
    in the table, does not recalculate from collection.
 - genotype check: reduce min_sample_call_rate parameter for genotype match from 95% to 75%, and
     min_common_snps from 21 to 20. This will allow (Fluidigm) qc genotypes with 20 calls to be
    identified as possible duplicates when using the standard set of 26 QC SNPS (W30467)

release 58.3
 - default autoqc result object creation - do not set tag index to undef to
   avoid this field being set when serializing to json with newer Moose

release 58.2
 - convert local path to nfs for linked tools when building fastq_summ

release 58.1
 - compile fastq_summ with samtools-1.2 and htslib-1.2.1
 - Removing global functions from manual_qc.js
 - Logic for preliminary outcomes for MQC
 - New undecided outcome for MQC
 - update scripts for genotype check data preparation
    - to allow specification of iRODS zone with an environment variable
    - perlcritic issues and version strings
 - gt_pack recognises version 02 headers in append mode
 - DBIx binding generation - keep column name case when generating accessors

release 58.0
 - skip running legacy gcbias if window_depth not available
 - compile fastq_summ executable during the npg_qc build, skip
     compilation if samtools is not on the path
 - C code clean-up to remove warnings in compilation
 - SeqQC daemon to set CATALYST_HOME relative to bin so that
     the production user does not have to have this definition
 - SeqQC build optionally fetches javascript dependencies
 - added scripts to handle generation of data for autoqc genotype checks

release 57.12
 - Removing MQC logic from templates and moving it to JS
 - Adding a controller to provide MQC status for a run using REST
 - Adding a role to provide functionality for 401 responses
 - Validation for DWH->MQC outcome integrity during mqc for logged mqc-ing user
 - Fixing id-username data in test data to fix patches in controllers 
     which validate username

release 57.11
 - take into account old-style tag metrics results when deciding
     whether the lane has plexes
 - be compatible with latest changes to the db_connect role
 - ensure that tests do not access user's home directory

release 57.10
 - total_reads now returns 0 when num_total_reads is 0 rather than undef
 - add support for metrics files produced by bamstreamingmarkduplicates
 - npg_qc build for web server does not compile executables
 - functionality of the util package in SeqQC merged into the rpt_key autoqc role,
     the package removed
 - api::error package moved to Util::Error
 - using node-qunit-phantomjs to run headless tests
 - tests for basic functionality for mqc Javascript code
 - adding configuration for blanket
 - updating readme for changes in testing procedure

release 57.9
 - autoqc results collection class - add a method for inferring whether
     a lane has plexes from results themselves
 - SeqQC - steps towards making display of autoqc results and manual qc process
   independent of availability of warehouse data:
    - use the new collection method to decide whether to display a link to
       plex results (previously warehouse data were used for this)
    - if plex results are available, always display a link to them
 - SeqQC - remove vestigial code for batch id retrieval 
 - SeqQC build: remove --linkable-bcviz-path option since dependency on bcviz
   is now managed by bower
 - SeqQC: Ajax controller removed (was used as a proxy for now discontinued
   requests to LIMs web server)
 - following restructuring of bcviz, amend statements for import of bcviz libraries
 - changes to allow genotype checks to be run on cram files
 - list of human references (with chr.naming convention) used by genotype check
     moved to file in the genotype repository
 - GRCh38 human references added to the list
 - gt_utils (gt_pack and find_gt_match C programs) added to Build install

release 57.8.1
 - add temporary file name option to bamtofastq command

release 57.8
 - Using bower to manage javascript component dependencies.
 - Using bcviz v1.1.0 which now supports bower.
 - use Biobambam bamtofastq in place of Picard utility in adapter qc check

release 57.7
 - removed redundant methods from NpgDB model
 - New javascript functionality to process mqc. MQC outcomes are changed using AJAX 
   calls to the controller directly.
 - mqc controller now provides with the functionality for mqc through asynchronous calls.
 - mqc controller does not saves a log in the tracking database when mqc outcomes are
   updated.

release 57.6
 - Added mqc_outcome_reporter
 - Added a new column to the mqc entity and historic table to keep separate track of who
    updates the record through the web page and who was the last user to modify the row.
    Updates to tests to deal with the new schema.
 - MqcOutcomeEnt validates outcomes are final before updating them as reported.

release 57.5
 - amend location of composite genotype data (composite_results_loc) in npg_qc_viewer.conf

release 57.4
 - in order to be able to retrieve values of foreign keys without
     fetching the row in the parent table, DBIx classes generated with
     an option to drop id_ at the start of the relation name
 - InflateColumn::Serializer component added selectively to autoqc classes
     rather than to all classes
 - mqc models (DBIx) functionality extended to create a method for
   updating/creating outcomes
 - column name fixed in the mqc_outcome_hist table
 - SeqQC viewer: top horizontal menu removed, Help link added to the menu on the right
 - SeqQC viewer: NPG links point to correct production/dev servers
 - SeqQC viewer: superfluous javascript code removed
 - SeqQC viewer: checks/runs page removed
 - SeqQC viewer: links to individual entities on the right removed
 - SeqQC viewer: if results for one run only are displayed and the request was not explicitly
     from staging or path, a link back to the run SeqQC page is displayed on the right

release 57.3
 - SeqQC: removed pages that are not used any more (studies, samples, libraries,
   people, weekly reports)

release 57.2
 - updated the way bcviz functions are called from SeqQC
 - Added tables for manual qc.

release 57.1

 - d3 bcviz rendering of adapter, insert size and sequence mismatch plots
 - page rearrangement to display ref match and old contamination results side-by-side removed
 - SeqQC templates, client-side scripts and config files installed to a directory
   under the install_base path; if a bcviz path is given, a link to it is created,
   old bcviz link is overwitten in this case
 - removed generation of google chart api urls

release 57.0
 - incorporated SeqQC viewer

release 56.16
 - changed default data source for call_gtck_composite_rpt.pl to combined Sequenom/Fluidigm results

release 56.15
 - if norm_fit test produces no output, e.g. if no peaks after filtering, simply add a comment

release 56.14
 - updates to norm_fit code
     more informative log messages 
     added checks for zero peaks 
     do not run norm_fit test if there is not enough variation in the insert size

release 56.13
 - correct size of genotype_data_set column of genotype table

release 56.12
 - insert_size.norm_fit_confidence from integer to float

release 56.11
 - changes to genoype check and utils to use combined Sequenom
    and Fluidigm results for the 26 QC SNPS (W30467)
-  fixed RE when parsing norm_fit output
-  fixed a bug and cleaned up norm_fit code

release 56.10
 - support for search for autoqc objects without tag_index attrubute
 - Build.PL extended to compile and deploy norm_fit executable
 - only run verify_bam_id if single sample expected (helps cope with 
   single plex in pool)

release 56.9
 - database name-agnostic database dump file

release 56.8
 - increase DB field sizes for genotype qc check results

release 56.7
 - only insert cluster densities which exist

release 56.6
 - use length of index read from tag0 bam file rather than length of tag in
     decode metrics file to derive barcode file, added new tests and test data
 - do not croak if a Bustard_Summary file does not exist (as is the case
     for HX instruments)
 - made interop parsing code more generic

release 56.5
 - phix bam_flagstat to have default serialisation name including phix

release 56.4 
 - get cluster densities from InterOp/TileMetricsOut.bin
 - added test data for tracking database

release 56.3 
 - added check for alignments, reference and library_type to can_run() 

release 56.2
 - relax regexp for class name in result role to allow git or svn version numbering

release 56.1
 - git-based module and script versions
 - RSC keywords removed

release 56.0
 - use test data that are publicly available
 - getting autoqc module versions made to work with non-numeric versions
 - redundant Gerald summary loader code removed
 - unused test data removed
 - in test runfolders that are used GERALD directories renamed to PB_cal
     since gerald_path is going to be removed from npg_tracking::illumina::run::folder

release 55.10
 - remove default for verify_bam_id.pass

release 55.9
 - minor bug fix for verify_bam_id

release 55.8
 - remove Fey modules from npg_qc::autoqc::db namespace, t/60-autoqc-db*.t tests 
   and test data not used elsewhere
 - qc_db_delete_autoqc script:
     updated help message
     fix for a bug that resulted in no data deleted unless a list of checks to
       delete was given explicitly 

release 55.7
 - tag sniff usage message
 - minor code changes to a couple of checks
 - test/test data for verify_bam_id
 - preserve case when generating DBIx binding since verify_bam_id
   has mixed case column names

release 55.6
 - exclude verify_bam_id (not run by the pipeline yet) from checking a set
   of archived autoqc results for completeness

release 55.5
 - patch for bin/call_gtck_composite_rpt.pl

release 55.4
 - patch for npg_qc::autoqc::checks::upstream_tags - extra imports required

release 55.3
 - 'check' option for the script deleting autoqc results from a database
 - unused Fey-based autoqc loader module removed
 - contamination autoqc check table: drop not-null constrain for fields with
   serialized data and replace empty strings there with nulls -
   InflateColumn::Serializer DBIx plugin gived error trying to convert
   empty string to JSON
 - DBIx binding generation extension - DBIx result classes for tables
     with autoqc results consume autoqc roles
 - autoqc data retrieval via the DBIx db binding

release 55.2
 - run upstream_tags check on whole bam file, not just forward read, otherwise check fails if there is an inline index in read 2

release 55.1
 - bug fix in using roles for finding runfolder path

release 55.00
 - schema and bindings re-generated from an copy of a live database
   with db updates applied
 - verify_bam_id autoqc check added
 - changes to database schema, code, tests and test data to enable a database
   switch to sql strict mode, in particular,
     bam_flagstats check to treat library size -1 as undefined,
     bustard summary loader to use zeros where N/A value is in the summary file
 - DBIx Result class for the fastqcheck table and a loader for fastqcheck files changed
   to accommodate a switch to the InflateColumn plugin, which is used for
   other classes
 - DBIx schema loader:
     removed dependency on the soon to be discontinued npg_common::config module;
     custom post-generation filter to make generated classes comply with perlcritic
     binding generated as Moose classes
 - in/de-flators are set for all relevant columns for autoqc results tables
 - swich from Fey to DBIx ORM in a database loader for autoqc data
 - call_gtck_composite_rpt.pl script moved from lib/* to bin directory; its
   dependency on srpipe::runfolder removed
 - standard way to run perl critic tests - on all perl modules and scripts in bin

release 54.11
 - changes to allow use of multiple SNP sets with the genotype check
 - changes to role for pulldown_metrics check to format percentage values correctly and consistently

release 54.10
 - use mocked jar file
 - podcoverage test runs for all files
 - during build, change shebang line of cgi script to perl interpreter
   used similar to Build.PL default for scripts
 - a reg expr fix in the tags_reporters autoqc check

release 54.9
 - add tags_reporters to IGNORE_AUTO_QC_CHECK list in DB.pm to allow runs to be deletable without results for that check.

release 54.8
 - add new tags_reporters check

release 54.7
 - upstream_tags check: correct determination of archive_qc_path, use position when fetching qc_store results, use db_lookup attribute with qc_store

release 54.6
 - randomise order in which references are used by ref match (to work around Lustre client caching bug)
 - upstream_tags check uses qc_store to fetch tag information for upstream runs instead of st::api::lims

release 54.5
 - corrections to upstream_tags check 1) fix can_run condition, and 2) use CLASSPATH correctly (remove hard-coded path)

release 54.4
 - correct upstream_tags check to use the tag indexes from the decode tag set when counting perfect_matches in previous runs

release 54.3
 - correct path determination from path attribute to work correctly with value supplied by pipeline

release 54.2
 - changes to upstream_tags check
    added 5 base tag set (probably should be removed when TraDIS detection is added)
    added a java_xmx_flag attribute  for BamIndexDecoder invocation (default: -Xmx1000m)
    use path attribute (set from qc_in in the pipeline) to locate both tag#0 bam file and for location of BamIndexDecoder metrics file output
    added min_percent_match attribute to allow this cutoff to be set at runtime if needed
    added recal_path attribute, use it to construct paths to tag0_bam_file and metrics_output_file
    changed can_run to detect !lims->is_pool (only run when lane is plexed)

release 54.1
 - changes to upstream_tags check
     unset NPG_WEBSERVICE_CACHE_DIR to avoid relying on cached data for lims lookup of tag set information
     changed parameters of BamIndexDecoder run to allow one mismatch (and added attributes to allow this and the MAX_MISMATCHES parameter to be reset by the caller as required)

release 54.0
 - cache_list_query_movez_tiles removed
    reason - last run loded to move_z table is  5302
 - npg_qc::api::loader::Qcal_Report removed;
    reason - table qcal last run loaded 6918
 - npg_qc::api::loader::Run_Config removed;
    reason - table run_config last run loaded 6927
 - npg_qc::api::loader::Tile_Score removed;
    lots of tables error_.., errors_.., most_.. last run loaded 6927

 - new namesopace for illumina-data related modules - npg_qc::illumina
 - npg_qc::api namespace removed, modules that are in use moved to npg_qc::illumina
 - where DBI connection is used, both AutoCommit and mysql_auto_reconnect are switched on
 - bin/npg_qc_api_monitoring.pl removed, its functionality  merged into npg_qc_illumina_analysis_loader
 - runfolder checking removed for run loader since it's called from the pipeline,
   for loading all runs the globs of runfolders come from the tracking database
 - to avoid post requests from 'run_is_deletable' script, npg_qc::illumina::loader module
     implements npg-qc-related functionality needed for this script (lane_summary_saved method)

release 53.5
 - add functional upstream_tags check

release 53.4
 - patch release to add upstream_tags check to IGNORE_AUTO_QC_CHECK list of DB.pm to run to be deletable without this checks results.

release 53.3
 - added new upstream_tags check. Check itself currently non-functional, but results should be displayed in Seq-QC pages

release 53.2
 - changes to remove most regular warnings when rendering the pages

release 53.1
 - changes needed to move NPG QC web server from intweb to webteam's VMs
 - lightbox for IVC plots dropped

release 53.0
 - notification of perlcritic test failure: include policy name
 - to eliminate a separate db configuration file for the code running
   on the farm, autoqc & api db interface gets db credentials from a dbix connection
 - autoqc & api db-related tests deploy and populate db through dbix binding, take
   db credentials from ~/.npg directory
 - unused code removed from test util module, test api util module removed

release 52.7
 - pulldown_metrics: error message fix and criterion description addition 

release 52.6
 - dbix binding updated

release 52.5
 - ref match check - cache abs path of the default strain/version to avoid being cought out when
   the link is switched to a different strain/version
 - pulldown metrics check: check now fails when result->on_bait_bases_percent < 20 and when bait_path is found but interval files are not found. Otherwise pass remains undefined.

release 52.4
 - removed from Build.PL dependency that installs as a part of other package
 - ensure 'use Readonly';  and 'Readonly::Scalar our $VERSION' are on one line to help
   with inferring the version
 - amend pulldown_metrics check
    - "can_run" allows missing baits intervals files
    - "execute" fails the check when the baits intervals files are missing
    - if the intervals files (bait and target regions) are identical, this is flagged in the result. Seq-QC will be amended to detect this.
    - added "pass" and "interval_files_identical" columns to pulldown_metrics table in npg_qc database

release 52.3
 - extended the build file to deploy qc bias R script
 - made id_run and position attributes optional in genotype check
 - added flag to allow specification of reference and position to SNP name mapping file

release 52.2
 - genotype check alternative match bug fix
 - gc bias check command string bug fix

release 52.1
 - pulldown metrics check bug fix - use correct function name for getting picard jar version

release 52.0
 - explicit dependency on /software amd /software/solexa removed
 - autoqc checks use software_location role to access third party tools
 - following loading failure under perl 5.14.2 on precise,
   illumina analysis loader code uses standard DBIx transaction
 - illumina analysis loader and monitor use standard way of getting DBIx connection
 - unused npg_qc::api::run namespace removed
 - unused scripts and one-off code removed
 - some tests improved, made more robust
 - package is build with Build.PL
 - all scripts that have to be deployed are moved from scripts to bin

release 51.9
 - mysql client does not read configuration in default places to avoid readign wrong configuration
 - use password for the root user on a local test database
 - removed old unused scripts and modules
 - moved window_depth.d source file from bin to src
 - removed the specification of the samtools_path from call_gtck_composite_rpt.pl (default should be OK), and changed the name of the requested samtools executable to "samtools_irods".

release 51.8
 - tweak spatial filter to deal with output when reads removed rather than marked with fail bit

release 51.7
 - Fey2DBIxRedesign document added
 - changes to allow genotype check to be run on more than one bam file
 - temporary exclusion of Chlorocebus aethiops reference from ref_match check

release 51.6
- bug fix - cope with spatial_filter classes (without tag_index) cat run deletion check time

release 51.5
 - bug fix - custom type name update

release 51.4
 - reflect that a number of npg_common mudules has been moved to the npg_tracking namespace
 - some compatibility changes for perl 5.14.2 on precise
 - insert size check can_run method relies only on npg::api::run when
   determining whether the run has paired reads

release 51.3
 - add spatial_filter to test to ignore when checking for deletion

release 51.2
 - autoqc spatial_filter can run as QC check (reading stderr of PB_cal spatial_filter on stdin)

release 51.1
 - bug fix for attribute custom type mismatch

release 51.0
 - add auto qc for recording spatial filter application
 - serializing to file moved from the autoqc check object to the autoqc result role
 - use npg-tracking custom Moose types
 - reflect the fact that db_connect and run, lane and tag definition roles moved to npg-tracking
 - remove live and dev db configuration from svn copy of the db config file
   set test db configuration to localhost
   make tests run against a localhost when the socket is defined

release 50.7
 - amended database connection details for the QC database npgqcp (in data/config.ini)

release 50.6
 - tileviz removed; it now lives in pbcal
 - a script for generating DBIx bindings changed to include explicit names
   for some autoqc tables in order to provide an easy mapping between autoqc
   and DBIx class names
 - a script for deleting lanes from autoqc and fastqcheck tables of the qc database
 - unused scripts for a dev npg-qc server, bin/npg_qc, removed

release 50.5
 - use QC fail counts in bam flagstat QC (so numbers add up for spatial filtered BAM files)

release 50.4
 - patch for pulldown metrics to treat ? as null in the picard output RT#282664
 - patch for divide by zero bug in the alignment_filter_metrics role when total number of reads is zero RT#282703

release 50.3
 - patch to the web server  post callback - exclude a check for data presence in qcal table that is not loaded any more

release 50.2
 - displaying q values in npg qc web app refactored to use the fastqcheck table
 - qcal values are not rendered in xml
 - remove loading qcal table from illumina loader

release 50.1
 - patch to allow larger lane numbers

release 50.0
 - fastqcheck table extended with columns fully describing the file id (id_run, position, tag_index, section, split)
 - script loading fastqcheck files to the database amended to fill in new columns along with old ones
 - old fastqcheck data supplied with data for new columns, see RT#277477 for details
 - pulldown_metrics npgqc db table: drop the fold_80_base_penalty column RT#268666
 - removed scripts/database_dump since it looks at live db only

release 49.4
 - DBIx schema for npg_qc::api::loader is created in non-standard way with autocommit off. Therefore, a commit is restored in npg_qc::api::loader::Fastqcheck

release 49.3
 - sequence error fields are too long in total for a 250 long reads to load to a database  "DBD::mysql::st execute failed: Got error 139 from storage engine", see #RT277981; introduced client-side compression on most of text type fields

release 49.2
 - tileviz: filtering by quality; reads and displays old qualities if available; uses a different executable - 'spatial_filter -d'
 - npg_qc::api::loader::Fastqcheck refactored: uses npg_common::fastqcheck module to get qX values from the fastqcheck files instead of its own calculation; file name filtering simplified since files that previously had to be skipped do not exist any more; tests improved
 - pulldown_metrics and tag_decode_stats roles, cv coeff calculation - return explicitly a number, not a pdl onject
 - removed scripts/get_qcal.pl which seems to ba a predecessor of pg_qc::api::loader::Fastqcheck and is currently not used
 - removed unused scripts scripts/get_run_tiles.pl and scripts/get_signal_means.pl

release 49.1
 - convert "#' to its HTML code in the tileviz html page image links
 - in cigar string chart - create arrays of zeros if a data series is null and is going to be added to the chart. RT 274105
 - pulldown metrics check - problem with picard exiting with an error code when stderr is not redirected to a file is fixed

release 49.0
 - tile visualization tool
 
release 48.9
 - get paired_read information from runfolder before using npg api in insert_size check

release 48.8
 - reduce size of cigar chart urls by removing H,N,P series, and change colours to something less gaudy.

release 48.7
 - alignment filter metrics check: store one reference fragment per reference since some of our references have too many fragments.both  RT #267938
 - alignment filter metrics role: correct handling of unaligned output. RT #267938
 - sequence error check: use BAM bitfield rather than interpret cigar * as no alignment

release 48.6
 - alignment filter metrics: stored number of alignments does not have to correspond to the number of references.

release 48.5
 - added cigar charts
 - FOLD_80_BASE_PENALTY in the HS metrics Picard output is sometimes '?', which causes problems when creating a result object (RT #268429). The users do not want this value anyway, hence this field is removed from teh result object. The db column stays for time being.

release 48.4
 - matrix qc data loading copes with dual indexing run
 - bugfix - don't die in sequence_error check when no successful alignments

release 48.3
 - report criteria for sequence error check: fail on insertion or deletion in most common cigar

release 48.2
 - add pass to sequence error check: fail on insertion or deletion in most common cigar

release 48.1
 - a patch to alignment filter metrics role to fix a typo
 - a patch to the code that checks that all autoqc results loaded - should disregard alignment filter metrics check

release 48.0
 - enhance sequence_error (mismatch) test to record most common cigar strings and cigar char counts per cycle
 - a new autoqc check - alignment_filter_metrics - to capture statistics about split by reference of bam files (spiked phix - unconsented human - target sequence split)

release 47.1
 - a patch to pulldown metrics check to specify the max java vm heap size (min was specified by mistake)
 - a patch to the code that checks that all autoqc results loaded - should disregard pulldown metrics check

release 47.0
 - some optimisation of the genotype check
 - a new autoqc check - pulldown metrics
 - dbix binding updated - a table for the new check added

release 46.1
 - record read_pairs_examined and picard metrics header infomation in bam_flag_stats

release 46.0
 - SangerPath and SangerWeb dependencies removed from npg-qc ClearPress web application and all supplimentary scripts
 - top-level changes to controller, view and util modules to allow for running stand-alone
 - hardcoded server urls removed from heatmap generation
 - can run as mod-perl
 - json feeds removed
 - page header to match npg-tracking

release 45.0
 - SangerPath dependency removed from tests
 - use of bound to disappear npg_common::graph::* and similar modules replaced by npg::util::image::* modules
 - new dev database - a full copy of live database taken on 21/03/2012; unfortunately, the name is the same as live db, see RT#258559 for explanation and a way to do it in future

release 44.1
 - DBIx interface regenerated with inflated date columns; they will return DateTime object
 - npg_qc::api::run_timeline
     replaced use of npg xml interface that is not available any more by a direct access to the tracking db to get a list of existing runs RT#257047
     rewrote loading to npgqc database; uses DBIx now
 - unused script npg_qc_api_run_timeline.pl removed

release 44.0
 - genotype check - sample names containing spaces are now handled correctly
 - npg-qc web app - unused dependency on old st::api calls removed
 - source code for the C executable generating fastq and fastqcheck files from bam files added to the package

release 43.4
 - fixed two bugs in genotype check

release 43.3
 - genotype check changes:
     check now copes when illegal allele for SNP is called in genotype from bam 
     locations of data and executables adjusted to standard location
     calling of genotypes moved from stand-alone script to bam_genotypes module which is used by the check
     attributes added to check to allow adjustment of parameters for finding genotype matches
     check now saves bam_file name, bam_file_md5, genotype_data_set and snp_call_set to allow later replication of check results
 - tag_metrics: changed the way the error is calculated in tag_metrics role to allow for non complete data

release 43.2
 - based on staging tag to find runs to load recipe, runinfo and cluster density data and stop looking for runlog data to load

release 43.1
 - ignore spiked phix plex nonhuman bam flagstats in runfolder deletion

release 43.0
 - provisions for finding human/non-human bam files removed from autoqc; naming convention changes in the pipeline
 - gc bias check - dependency on fastq files removed

release 42.5
- runfolder deletion: cope with the results from new bam-based pipeline

release 42.4
 - cope with empty lane summary for Miseq run
 - adapter check: use symbolic constant instead of octal for user rw only mode

release 42.3
 - tests that went live to npg server fixed
 - t/data/autoqc st and npg caches updated to use xml files that they need; lots of xml files purged
 - evaluation to pass/fail added to tag_metrics check
 - the autoqc adapter check to work with bam input
 - minor fix for the genotype autoqc check

release 42.2
 - fixed a bug in the sorting procedure for tag_metrics result

release 42.1
 - ignore tag_metrics if missing in archive

release 42.0
 - SangerPath dependency is added to npg_qc::util so that it can be removed in autoqc db-related tests
 - SangerPath import removed from autoqc db-related tests
 - explicit setting of PERL5LIB through 'use lib' removed from autoqc db-related tests
 - error checking in autoqc db-related consistently via Test::Exception
 - autoqc::check::check object to use a new simpler function from npg_common for generating file names
 - tag_metrics check added; it parses the output of the picard tag decoder
 - dbix binding ipdared
 - to_string function added to autoqc result objects
 - better options to the blat command in the adapter check

release 41.0
 - autoqc check loading from staging: enable using stored globs
 - autoqc collection object - remove depricated code
 - autoqc qc loader object - remove definition of max id run on staging area since
   this is difficult to maintain; also globbing is now reduced since most old runs have
   autoqc data

release 40.2
 - Add required properties to genotype check and result modules, added basic tests for genotype

release 40.1
 - ignore genotype qc result checking when deleting runfolder

release 40.0
 - add genotype check
 
release 39.6
 - cope with miseq qc data loading

release 39.5
 - bugfix in producing single ended run sequence error plots

release 39.4
 - percent_split method on split_stats to return undef rather than empty string on no reads

release 39.3
 - add percent_split method to split_stats
 - coefficient of variance calculation (tag decode stats autoqc check): disregard spiked phix; unfortunately, spiked phix tag hardcoded

release 39.2
 - bam flagstats role percent methods to return percentages not fractions

release 39.1
 - coefficient of varaince calculation (in autoqc/role/tag_decode_stats.pm) changed to use root mean square instead of mean absolute deviation

release 39.0
 - autoqc modules refactored to use the new single point lims interface

release 38.1
 - bugfix - N's should only be counted when the base they represent aligns, but is a mismatch or softclip, not when it is an insertion/deletion 

release 38.0
 - the concept of the tmp_path for autoqc checks simplifies: just a temp dir by default
 - module for calculating isizes moved to the new parse subpackage
 - insert size check not to use own module for alignment
 - functionality reshuffle between the insert size module and the parsing module to live parsing module to parse and generate bins
 - insert size check uses both usual and reverse complemented fastq files, the latter in order to get insert size for outward looking long range libraries
 - reference and adapter repository can be set through the autoqc option
 - autoqc check tests prevented from looking for the live location of the reference repository
 - ref match and contamination percents - display 1 decimal digit only
 - sequence error now calculates number of bases of <15, <30 and >30, and displays these bins

release 37.2
 - cope with bam flagstat out from new version of samtools

release 37.1
 - n counts shown as on top of sequence errors, rather than be included, so that the curve is smoother

release 37.0
 - test staging path renamed, lote of tests fixed following this
 - coeff of variance computation for tag decode stats

release 36.4
 - ignore lane bam flagstats for mulitplexed run for archived autoqc result checking

release 36.3
 - remove study and library name table from run summary page because sequencescape time out problem
 - stop loading offset data because file format changed

release 36.2
 - added check for HiSeq, amended threshold calculation parameters

release 36.1
 - bug fix to get positon number from fastqcheck file name for single-end run

release 36.0
 - changed the name of the file that lists adapters
 - test for file_store module uses sqlite instead of msql db

release 35.2
 - qc checks can be loaded from multiple paths

release 35.1
 - insert size check filters out reads that are not properly mapped and does not cut off the top 1% of the insert sizes

release 35.0
 - adapter check takes the location of the adapter fasta directly from the reference finder role

release 34.4
 - adapter check not to write tmp files
 - adapter check takes the location of the adapter fasta from the reference finder role

release 34.3
 - add sf32-45 into the npgqc data monitor list and use path_info for runfolder glob_pattern
 - bugfix in q20/25/30 saving for coping for phix runs
 - check autoqc data fully archived in the database
 - ref_match not to fail if the read length is too short

release  34.2
 - make aligner_version of the check object work for bowtie - sometimes hands
 - refactore ref_match and contamination checks to pipe the output of aligners directly
   to the consuming code - no saving to temp files

release  34.1
 - add number of total reads in bam flag stats result and table 

release 34.0
 - tests for ref_match
 - generic aligner_version method in npg_qc::autoqc::checks:check
 - autoqc loader - an option to glob only for recent runs from staging
 - ref_match: if error in trimming the reads, try trimming to 1bp less
 - check and result objects to have sequence_type attribute (optional for result objects)
 - sequence_error check for spiked phix

release 33.0
 - new 'contamination' check - ref_match
 - adapter check: produce counts for the match start
 - upgrade schema scripts moved to a subdirectory of scripts
 - one-off scripts moved to one-offs subdirectory
 - split stats extended to cope with PhiX split
 - image for split stats
 - add ref_name into unique key of split_stats table
 - autoqc loader script to check completeness only if no records for a run existed prior to loading
 - autoqc insert size and sequence error checks: updated deprecated methods to get 10000 reads
 - collection adding from staging: load only files whose name starts with a requested run number

release 32.0
 - rpt key code moved from result role to a separate role
 - replace project with study in model summary for study name
 - allow insert size and sequence mismatch checks on files with a small number of reads
 - generate_filename method of the base check class is now inherited from a stand-alone role
 - get_input_files method of the check class is bam-file aware for a specofic case of human/nonhuman split
 - gc_bias check refactored to use common methods for retrieving bam and fastq files (to fix a problem with plexes)
 - additional options for the qc script so the the reference can be preset and the type of reference search set
 - using role long_info to get cycle, lane, tile numbers for npg_qc data loading and cope with missing recipe file for hiseq runs
 - cope with hiseq run for run info xml and cluster denstiy data loading, and ignore missing runlog and run recipe files
 - cope with hiseq matrix file name and content format change, missing gerald config file and get run date from run_folder name
 - added a directory for one off scripts and placed there scripts for running and archiving autoqc checks for old runs

release 31.0
 - added a table to store fastqcheck files for plexes, a module and a script to load files to this table
 - dbix binding regenerated
 - a script for generating the dbix binding updated to force plurals in names of Result classes for some tables
 - added a script for fixing expected insert sizes in the db where there was an overflow
 - added a script for backfilling tag decodin info

release 30.1
 - do not sort collection before returning it from qc_store
 - gc bias check - do not croak if problems with read length
 - do not check sequence error using first reference when multiple references available
 - contamination result object and role changes to work around an empty string for hashes in the npg-qc database

release 30.0
 - autoqc result and check objects and the autoqc object take tag_index definition from a tag role from npg_common
 - insert size autoqc check uses tag-specific expected insert size
 - the autoqc collection object looses id_run attribute, its add_from_staging method should be used with id_run attribute
 - a collection object method to return a list and a map of actually present check names
 - no croaking if multiple references are found by autoqc checks
 - options for qc results retrieval: particular lanes and either plexes or lanes or all
 - collection's sort and search methods can take tag_index into account

release 29.3
 - npg_qc::autoqc::qc_store can retrieve db configuration from a config file
 - add bam_flagstats into auto qc check list

release 29.2
 - DBIx schema can read config files
 - one extra field for bam_flagstats to distinguish whether bam file is human, nonhuman, or not split

release 29.1
 - add bam_flagstats result class and database table to record stats from Picard MarkDuplicate and Samtools flagstats

release 29.0
 - FEY binding for the default value for tag_index column for autoqc tables made to work for sqlite
 - a script generating a dbix binding reconfigured to avoid pluralisating certain class names for tables ; the binding regenerated
 - check names for the qX_yield and sequence error result objects changed to 'qX yield' and 'sequence mismatch' respectively since check names are now displayed in the QSea interface instead of class names
 - a method in the autoqc collection object to return mapping of result class names to check names
 - add run_folder validation against NPG when loading illumina qc data
 - bug fix about run recipe file name should be stored without any path
 - don't save anything when no id_run_pair information returned from NPG
 - excluding insertion from mismatch rate calculation, and add two extra fileds in sequence_error result and database table to store the total number of match and mismatch bases for each cycle

release 28.0
 - add basic check for gc bias

release 27.0
 - sequence_error role: a new method, google_charts, returning two equally scaled error plots
 - sequence_error role: the width of the image for the plot is not hard-coded, it is proportional to the number of cycles
 - bug fix, the cycle number in the matrix file name not necessary 2 digits now
 - remove the display options in the main page of npgqc, now only display illumina analysis qc result
 - send two movez_tiles caching request if paired-end run
 - change cycle column data type from tinyint to smallint for table signal_mean, errors_by_cycle etc
 - contamination test check: stopped from looking in the live reference repository
 - autoqc::db::DB object test: objects in the fetched collection are ordered alphabetically so the order of fetching, which differs from test to test, does not affect the outcome
 - backported from trunk a change to cope with a new format of the bowtie output
 - sort check names as returned by npg_qc::autoqc::autoqc->checks_list
 - introduction of multiplexing
 - tag decoding stats autoqc result and database module

release 26.0
 - bug fix for tile-based error tables and image viewer
 - remove swift related tables and moduels
 - remove tile_all table and modules, which are related tile-based IVC plots
 - remove separate lane_summary and qcalreport loader script
 - remove other obsolete modules and testing file and data, tidy up api modules
 - directly retrieve data from QC files to save into the database, skip the step transfering the data into xml
 - stop sending any xml to the webserver to save data into database, only send the request to do caching now
 - new data loader modules using dbix class: tile_score, signal_mean, fastqcheck, run_config, matrix and offset
 - new staging monitoring role and modules for loading recipe, runlog, runinfo and cluster_density files

release 25.0
 - addition to the expected_size_range of the insert_size role to cope with multiple expected insert sizes im multiplexed lanes, ie return the minimun value of min sizes and the max value of max sizes
 - when the expected inser size is a single value or the from and to range boundaries ar eequal, the evaluation is performed against the simmetrical range of 25% either side of the supplied value
 - a new attribute, tmp_path, is added to the check oject in autoqc; it sets the directory for writing temporary files to
 - the adapter check refactored to write  the temporary files to the directory given by tmp_path and to use a different location of the repository for adapters fasta file
 - the contamination check refactored to (1) write  the temporary files to the directory given by tmp_path, (2) use reference finder role to query the reference repository, and (3) use extractor::fastq module to count the number of reads in a fastq file
 - dbix shcema class added
 - load lane summary data and tile-based data from both bustard and gerald summary xml files instead of just gerald summary html file using dbix class
 - load qcalreport text files separately from lane summary data loading, use dbix class now
 - change end column data type from tinyint to char to allow use 't' as end value for multiplex run
 - add unique key for analysis_lane table
 - remove unsigned for column cycle_10_20_av_perc_loss_pf and cycle_2_10_av_perc_loss_pf to allow negative value inserted
 - be able to load multiplex run qc data

release 24.0
 - display cluster density per lane data in the run qc summary table
 - added a new gc_fraction autoqc check
 - refactored qX_yield autoqc check to rely on npg_common::fastqcheck module in all operations with fasqcheck files

release 23.0
 - cluster density report data by lane are stored in the database now
 - statistics for move_z values for rta runs are now read based

release 22.0
 - npg_qc::autoqc::autoqc object; default for check name removed, 'check' and 'position' field become compulsory
 - listing of checks in npg_qc::autoqc::autoqc is done though a plugin look-up
 - code for detecting expected insert size is moved from npg_qc::autoqc::checks::insert_size to st::api::asset
 - 00-distribution.t test is made TEST_AUTHOR dependent since some versions of the test suit cannot make a distinction between own and inhereted fields/methods in Moose objects
 - contamination check - a dodgy fastq read count fixed

release 21.0
 - reference interface moved to npg_common namespace
 - insert_size and seqience_error check object refactored following changes in the reference role and its new namespace

release 20.0
 - store and display RunInfo xml
 - bug fix to display project and sample names for each lane
 - bug fix to improve loading speed of the front page because no need to try npg api to get the paired id_run for a RTA piared read run.
 - bug fix about extra <hr> tag (not <hr/>) in summary.htm file for qc data loading
 - not use libxml to parse offset xml anywhere
 - set end value for single read run as 1 in qcal table
 - ignore error rate data missing when a run no control lanes

release 19.0
 - load offset values for a run from a merged offset file, and stop using libxml to parse offset xml because of megered file too big
 - be able to get id_run and position from json filename and add them to json object if missing there
 - split_stats_coverages for table split_stats is not dependent on the relationship of the two tables. Fey::ORM no need to get foreign key info from the database currently, this can be disabled in order to improve database schema loading speed.
 - New illumina analysis loader module which makes use of some of the common roles, and should gel better, and be faster, than the current npg_qc_api.pl loader with the pipeline
 - using npg::api::run_lane to get organism of lane instead of run
 - bug fix to add eval_error to sequence_error check comments
 - count soft clipped bases as error when calculting sequence_error
 - add extra attribute info for each autoqc result, along with comments they are in result superclass or role
 - the module name and version number for autoqc check modules are stored in their result info hash
 - aligner name, version and options for contamination, insert_size, sequence_error and split_stats are stored in their result info hash

release 18.0
 - data-servise module is incorporated into a more generic qc_store model
 - the npg_qc::autoqc::results::collection class has ability to load qc results from teh staging area without specifying a path explicitly
 - run_graph table with extra columna end and most statistical graphs are read based
 - analysis and analysis_lane with extra column end
 - autoqc sequence_eror check added

release 17.0
 - command line options processing for the bin/qc script is done by MooseX::Getopt
 - the collection object for autoqc is backed by an array class from MooseX
 - the display features in the autoqc result objects are removed
 - the result objects are refactored into a combination of roles and classes to allow for a smooth object creation directly from a BD
 - insert size check now fails if there are problems in extracting reads from fasq files due to unmatched reads

release 16.0
 - added the adaptor check
 - added a field to record a path to a reference in the insert size check
 - store expected insert size range instead of expected mean; evaluate against the lower range boundary
 - refactored the autoqc part that performs the check so that it uses Moose roles from npg_common to deal with runfolder information
 - autoqc result roles added
 - Fey schema and table classes only load database schema and table when you call the loading method, and database parameters can be passed in when loading
 - autoqc database table classes now share the same role with result class, not directly inherit from result class
 - be able to read split_stats data back from database


release 15.0
 - given an id_run, return a collection of autoqc data objects from database or json files in runfolder
 - fastq split_stats class is added to autoqc result package
 - add two tables split_stats and split_stats_coverage to store fastq splitting statistics

release 14.0
 - autoqc: output is encapsulated in result classes and saved to json only. XML support discontinued
 - autoqc insert size stats and histogram calculations is performed with the help of PDL
 - generic serialization of Moose classes to a database
 - serialization of autoqc result objects from a json string to a database
 - npg_qc_api.pl - now has option to only load a single id_run
 - Fey::ORM schema and autoqc result table classes are added, which can save JSON data into database and get data back as objects

release 13.0
 - created a namespace for autoqc libraries, added code for q20 and insert size check there
 - add npg home page link in the top menu
 - show average values in the statistical graphs
 - display statistical data by run with cycle numbers for each graph
 - using read length of each read of a run to calculate the lane yield instead of using the cycle number of the whole run
 - add average yield per lane per read by week graph
 - allow end value of a run to be a non-digit

release 12.0
 - add view for recipe file and the link in the summary page
 - display cycle or read length details in the chip summary page
 - remove swift link in the summary page

release 11.0
 - add recipe_file table to store the recipe file name, contents and md5 value
 - store the first and last indexing cycle number if any
 - store cycle number for read 1 and read 2 if there are two reads in one run

release 10.0x
 - update the database if the data already in the database, or delete the old data before inserting the new data
 - add unique index to qcal table and set end value as 0 if the qcal value is for single run or merged paired runs
 - modules to load qc data from other directories, especially for fastqcheck files from the repository
 - handle different cycle numbers of the paired runs for cache_query table
 - IVC base call plot all in the same scale 100%
 - stop read Q value from qcalreport file if fastqcheck files created for all lanes
 - store first indexing cycle number into database for multiplex run
 - query run recipe table for cycle count of a run
 - display cycle count for both ends of a pair of runs, which may be different
 - display qcal value for each lane

release 9.0
 - add api to delete qc data for one run
 - add graph view of cluster number against tile number as an alternative of heatmap
 - add view to show error rates of the latest runs per instrument
 - bugfix about getting the control lane data from lane_qc table to populate run_graph table
 - increase the x, y field length of table offset in database schema
 - display statistical data by week with the graph
 - store cycle number, tile number per lane in database from recipe and tile layout xml files
 - back populate run_recipe table by counting current QC or runlog data
 - display phasing information on summary page
 - retrieve project name and library name for each lane from sequence scape and display in the run summary page
 - QC data complete, check number of cycles, tiles and lanes in table lane_qc, signal_mean, errors_by_cycle and qcal against values in table run_recipe, not just check lane_qc table with startard number of tiles, lanes
 - only cache lane_summary data into cache_query table if data complete
 - get a list of runs from cahce_query table with lane_summary infomation to cache run_graph and instrument_statistics tables, and for npg_qc data loader and main page runlist
 - check whether lane summary cached in cache_query table to report data completely loaded for XML web API
 - check runlog data fully loaded against the actual number of tiles and lanes from run_recipe

release 8.0
 - analysis and analysis_lane api modules, initially set for ability to obtain data for analysis_report script, which is under npg-tracking
 - store frequency response matrix and offset data into database and simple web interface
 - add avgerage error per run by instrument statistics graph
 - get cycle number from move_z table if can't get it from errors_by_cycle table
 - store cycle number for a run into run_graph table
 - add cycle length filter to the statistics graphs
 - bug fix about getting the run end number from a single run qcalreport file name
 - bug fix to get correct lane number from fastqcheck file name of single end run
 - cope with relocation of score, rescore files of the pipeline software 1.3rc1
 - add caching scripts to the runlog loading script, to add them in the cron job list
 - get different levels of run folder directly from Latest Summary symbolic link if not given

release 7.0
 - api direct loading now gets database credentials from config.ini
 - heatmaps for pf_perc_error_rate now scales upt to 10+ (anything 10+ is considered to high, and is therefore all very hot)
 - all thumbnails for error plot view
 - store the run start, complete and end time in the database
 - add run statistics by time graph

release 6.0
 - Change to json output format for run_tile list for a run (default - single run, data structure streamlined)
 - IVC thumbnail plots now horizontal, merged image with a area map using DHTML.
 - IVC large plots now loaded using a lightbox to sit over the rotated IVC thumbnails
 - image_store table to store png that are regularly acessed for speed improvement
 - lane_qc table - change to column definitions for control lane only columns - from text to float (unknown stored as NULL)
 - indexes added to many tables, in order to improve speed efficiency.
 - Uniqueness checked for rows where applicable.

release 5.0
 - API modules to obtain summary, run list, run_tile and signal mean data
 - bugfix to ensure only single loading of rows into database
 - yield per run per instrument graph
 - blank base error rate per tile by cycle
 - bugfix to ensure most common words to be loaded into database
 - graph image now uses gray lines instead of black for clarity
 - first cycle intensities heatmap now scaled rather than linear

release 4.0
 - JSON service - run_tiles obtained but now in order, and with qc data already packaged in for the tile
 - JSON list of run ids that have data
 - caching for instrument statistical graphs
 - Error graph scale to 5% on Y-axis
 - XML feed to query if run is loaded /run/<id_run>.xml

release 3.0
 - Link to NPG run pages from the id_run/id_run_pair in the chip summary
 - Y Scale max for IVC plots set to default to 1500 if 100 tiles per lane (i.e. GA2)
 - JSON services - summary for run, obtain tiles, some stats for tile
 - different graph views possible on statistical graphs
 - run tile view - linked to when you select a tile on a heatmap or run alert
 - statistical graphs for instruments - tile count of errors by run

release 2.0
 - api to process Runlogs for move z data
 - display for move z data
 - hoverable heatmaps with clicking to run tile viewer
 - move to own database instance
 - improvements to Bustard processing
 - caching of big queries to improve performance
 - statistical graph by run

release 1.0
 - api to process Bustard files into xml, and post them to webservice
 - webservice to process bustard xml and save to database
 - set-up of database schema
 - tests
 - views showing graphs and tables
 - swift summary processed
 - heatmaps of tile data
 - alerts for out of scope metrics<|MERGE_RESOLUTION|>--- conflicted
+++ resolved
@@ -1,14 +1,11 @@
 LIST OF CHANGES FOR NPG-QC PACKAGE
 
-<<<<<<< HEAD
  - transparent search query for autoqc objects irrespectively of the details of
    object's database implementation (in-table identifies or composition)
  - custom parent class for resultset objects
  - calling ->new() on resultset object to create a new result replaced with
    calling more intuitive ->new_result()
-=======
  - upgrade genotype check to use samtools1 and bcftools1
->>>>>>> 16f4b191
 
 release 59.2
  - library-level manual QC for individual plexes.
