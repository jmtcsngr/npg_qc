LIST OF CHANGES FOR NPG-QC PACKAGE

<<<<<<< HEAD
 - add haplotag metrics
=======
release 70.0.2
 - fix missing apt pkgs for github actions
>>>>>>> 3411261a

release 70.0.1
 - use bcftools mpileup instead of samtools for genotype QC check
 - npg_substitution_metrics.pl avoid negative values and made metrics calculations more consistent

release 70.0.0
 - Add substitution metrics (CtoA) QC check
 - Added SS tag_sequence to reported matches
 
release 69.12.0
 - Removed an unused script - genotype_call_results_reporter.
 - Switched the QC outcomes reporter to retrieve LIMS server URL from
   the configuration file that is used by other applications.
 - Update tableExport JavaScript package to version 1.26.0

release 69.11.1
 - Normalisation of negative controls with PhiX:
     1. added a script to compute linear regression stats,
     2. added a document that captures an interim projetc review.
 - bower dependencies are expressed using https urls as unauth git endpoints
   are not supported in github anymore
 - update bower to 1.8.13

release 69.11.0
 - PDL CPAN Perl package had a flurry of releases recently, the latest
   at this time is 2.074 (2022-02-08). This verson has an undentified
   bug, which results in a failure of the reverse_average_percent_error
   method in the npg_qc::autoqc::role::sequence_error class. The failure
   was observed in the GitHub CI runner and on a local VM.
   Pinned PDL version to 2.068 or earlier since 2.068 is the vrsion we
   have in the latest production software stack and it is known to work.
 - Added a scipt that generates a dataset which is used in the
   computation of linear regression coefficients for normalisation of
   negative controls with PhiX.

release 69.10.1
 - updated documentation

release 69.10.0
 - switch to bcviz@1.3.3
 - Use samplesheet test data instead of XML files.
   Remove all cached LIMS and NPG XML feeds from t/data/autoqc and
   t/data/autoqc/insert_size. Change the tests to use newly generated
   samplesheets in t/data/autoqc/samplesheets. The samplesheets are
   manually edited to reproduce previously available test cases.
 - Make all defined values in artic generic result available for display.
 - pulldown_metrics autoqc results - backward-compatible correct calculation
   of the number of purity filtered bases when using the latest Picard/GATK.

release 69.9.0 
 - Change database column type from unsigned int to insigned bigint
   for columns where we store number of reads and similar values and
   where we do not already set type to bigint. Some NovaSeq runs produce
   more data than we envisaged when these tables were set up.
 - Update pulldown_metrics autoqc check to use the up-to-date Picard
   metrics via GATK, use CRAM files instead of BAM files as input.  
 - Drop redundant tag_index column from the tag_metrics QC database
   table. The results of this QC check are always per lane. Only two
   distinct values in this culumn - NULL and -1, the latter from pre-
   composition times.

release 69.8.1
 - bug fix npg_substitution_metrics.pl to not bail on single read data

release 69.8.0
 - mqc skipper - a more generic way to disregard spiked-in controls when
   counting the number of studies the samples in the run belong to. The change
   is driven by the fact that spiked-in controls can now belong to a number of
   different studies.
 - replace fastx_toolkit use with seqtk
 - npg_substitution_metrics.pl script clean-up

release 69.7.0
 - added new npg_substitution_metrics.pl script
 - move from Travis CI to GitHub Actions
 - switch to node 14 for CI, using npm from default conda pkg
 - remove dependency on npg_common::sequence::reference::base_count, which
   has been moved to an internal repository and is no longer available for
   the CI builds
 - make labels for number of reads in SeqQC generic artic display
   consistent with display for bam flagstats data, ie use 'reads'
   instead of 'fragments'
 - do not generate autoqc generic artic results for spiked-in control

release 69.6.1
 - mqc skipper bug fix - inspect qc outcomes for review autoqc results
   only

release 69.6.0
 - GbS Minor_v1.0 plex included in genotype data extracted from iRODS 
 - change the type of the stats column in the 'samtools_stats' table from
   'mediumglob' to 'longglob' to accommodate the ampliconstats data for
   384 samples
 - mqc skipper - no fast tracking if any of mqc_outcome values are
   undefined in the review autoqc objects for a lane 

release 69.5.0
 - measures to speed-up generation of SeqQC pages:
   - add a prefetch for compositions and components when retrieving autoqc
     results from a database;
   - use in-line custom sort function instead of a closure for ref_match
     result objects  
   - disable a check for circular references in serialization of autoqc
     result objects

release 69.4.0
 - mqc skipper not to consider runs tagged 'no_auto' or 'no_mqc_skipper'

release 69.3.0
 - mqc skipper - following a change in RoboQC creteria for real samples
   (artic QC pass requirement is dropped), add a threshold for the number
   of artic fails
 - add option to restrict to a single gbs_plex to genotype_call_results_reporter  

release 69.2.0
 - the mqc skipper script is changed to always take into account the outcome
   of RoboQC assessment
 - improvements for SeqQC display of the generic results for artic data

release 69.1.0
 - an extension for the npg_mqc_skipper script to make it work for the
   Heron study, ie to take into consideration provisional manual QC
   outcomes from the review autoqc resuls and finalise QC outcomes
   for sequencing and libraries for runs that are expedited to archival

release 69.0.1
 - npg_qc::autoqc::checks::generic::artic - bug fix in a parser for
   artic QC summary for cases when the summary is empty

release 69.0.0
 - npg_qc::autoqc::checks::generic::artic - a proper autoqc check class,
   which repleces bin/npg_autoqc_generic4artic script
 - make pp_name attribute required for the generic check object
 - custom scripts for robo qc and autoqc for outputs of the artic pipeline
   (npg_autoqc_generic4artic and npg_simple_robo4artic) are removed
 - npg_qc::autoqc::checks::review
   - breaking change of the RoboQC section of the product configuration file
   - introduction of the applicability criteria to allow for conditions that
     are based on different LIMS properties

release 68.9
 - DBIx class for the generic table: add missing standard custom relationship
 - SeqQC template simplification and database access optimisation for rna
   autoqc results
 - extension of the SeqQC template for the generic check - a link to
   appliconstats index page for plots is added
 - deployment of the latest version of Catalyst, 5.90128, does not seem
   to include the Starman; the dependency was probably not explicit;
   starman is added to the list of required packages in npg_qc_viewer/Build.PL 

release 68.8.0
 - specialised generic check for ampliconstats

release 68.7.1
 - bug fix for the order of assignment of keys for the doc->{'meta'}
   part of the generic result object for the ncov2019_artic_nf pp

release 68.7.0
 - ability to invoke, via the qc script, specialised versions of
   autoqc checks
 - reusable methods for autoqc generic check

release 68.6.0
 - autoqc generic result object:
     rename 'desc' attribute to 'pp_name' since 'desc' is a reserved
     word in some SQL flavours; hence qouting the column name, which
     DBI(x) does not do, might be required;
     to be able to produce distinct visual representation in SeqQC for
     different external pipelines check_name method to return the
     name of the class concatenated with the name of the pipeline
 - npg_autoqc_generic4artic:
     uses sample control flags instead of sample
     supplier names to distinguish between real samples and different
     sample control types
 - SeqQC view for the autoqc generic result

release 68.5.0
 - npg_simple_robo4artic:
     uses sample control flags instead of sample
     supplier names to decide on the robo evaluation criteria and the
     proposed manual QC outcome;
     evaluates positive controls in the same way as real samples 

release 68.4.0
 - npg_qc::autoqc::checks::generic and npg_qc::autoqc::results::generic -
   check and result objects for generic autoqc
 - DBIx class for the generic result
 - a new script, npg_autoqc_generic4artic, to generate generic autoqc
   results for artic pp

release 68.3.0
 - npg_simple_robo4artic:
     extended to consider negative and positive controls;
     no action (skip) for positive control, a separate set of evaluation
     criteria for negative controls;
     all outcomes are recorded as preliminary manual QC outcomes;
     QC summary is is recorded in the 'info' attribute of the review
     autoqc check
 - type of the 'info' attribute for file-based autoqc results is relaxed,
   changed from a hash of strings to a hash of arbitrary entities to allow
   for a nested data structure

release 68.2.1
 - allow the dot character in QC outcomes column values

release 68.2.0
 - tweak for genome coverage figure in qc summary - fall back to target 
   if no default autosomes only number available.
 - a new script - npg_simple_robo4artic - to generate autoqc review
   results from third party QC data
 - skip ref_match autoqc checks only for true GBS samples
 - SeqQC viewer: make visual cues for utility (user) QC  outcomes always
   visible regardless of whether they concur with the manual QC outcome
   or not

release 68.1.0
 - criteria_md5 attribute is added to the review autoqc result object;
   previously it was computed at a point of loading to the database
   and was available only in objects retrieved from the database;
   availability of this value at check execution time will be useful
   for planned generalisation of the review check
 - ability to save autoqc review outcomes to uqc is added
 - autoqc review check: enable public 'lims' attribute for the
   object's constructor - needed to speed up pipeline's setup
 - remove old InterOp file parsers and database loaders

release 68.0.0
 - interop parser - extra tests and a fix for some result hash keys
 - provisions for having an array of result objects in the result
   attribute of the autoqc check object
 - ability to pass multiple qc_out directories to the check
 - using moniker role to generate file name root in a standard way
   from a composition - needed if the result attribute is an array
   since passing the file name root to the check will not be the right
   thing to do (multiple file names are needed in this case)
 - redundant result role methods filename_root_from_filename and
   is_old_style_result are removed
 - pass, info and comments attributes moved from the result to the
   its parent base class (both in npg_qc::autoqc::result namespace)
   to make these attributes available for results objects that are
   derived directly from the base class.
 - new interop autoqc check
 - retrieval of interop autoqc check results by SeqQC web app is
   currently supressed
 - division by zero bug fixed in npg_qc::autoqc::role::bam_flagstats
   for cases when nothing mappes in target regions 

release 67.5.0
 - npg_qc::illumina::interop::parser - a stand-alone custom parser
   for Illumina InterOp files; unlike Illumina's own parser, this
   parser does not round the results of the calculation

release 67.4.0
 - bug fix for mqc skipper script which, because of filtering on
   study name always gave count of unique studies on a run as one
 - bam_flagstats autoqc check - detect and parse samtools markdup metrics

release 67.3.0
  - change default file type to cram for genotype check
  - script for skipping manual QC step: an additional filter
    to ensure that the all lanes for a run that bypasses
    manual QC deplexed properly

release 67.2.0
  - script to move NovaSeq runs for a particular study
  - change default file type to cram for bam_flagstats

release 67.1.0
  - if DO_NOT_USE reference selected don't run VerifyBamID but provide
      explanatory comment in json output file
  - in qc store, capture error inferring a path to the archive dir,
      which we need to retrieve autoqc data, rather from inferring
      some other path

 release 67.0.0
  - fix regular expression used in collapser after change in template
  - adapter check switched to use cram files; fixed an old bug in
      parsing blat output which resulted in incorrect adapter counters
      per cycle
  - record absolute path of the verifyBamID executable
  - remove provisions for retrieval of autoqc results from old style
      run folders

release 66.6.0
 - review autoqc check: do not exit on criteria evaluation error
 - table and DBIx class for the review autoqc check
 - SeqQC display for review autoqc results
 - qc_store retrieval from a database reimplemented to ensure that
     merged data are not retrieved when run data are required
 - SeqQC templates updated to conform with Template::Toolkit v2.29

release 66.5.1
 - add placeholder results file for bcfstats where no ref genotypes exist
 - ensure immutability of a private attribute in autoqc checks review

release 66.5
 - update spatial_filter results parsing
 - add target autosome stats to bam_flagstats qc check
 - allow 'last_modified' date in mqc tables to be pre-set
 - new autoqc check 'review' to evaluate results of other
   checks against configurable criteria
 - SeqQC: add a visual que for failed autoqc review results

release 66.4
 - allow to finalise undecided library manual qc outcomes for
   all entities
 - remove library type restriction from genotype_call can_run (retained as double check in seq_alignment)

release 66.3
 - sequence_summary table - extend storage for the header column
 - remove fastqcheck database loader
 - autoqc database deletion script update

release 66.2
 - SeqQC: heatmaps from samtools stats files as a source
 - relax JSON parser (allow non-utf8 characters) when loading sequence_summary
   results to the db
 - ref match results sort order - make deterministic (important for consistency
   of data we load to the warehouse), also add a method to return top two results
 - fixes for composite genotype script following previous release 

release 66.1.1
 - composite genotype check script (call_gtck_composite_rpt.pl) search
     for run folders disabled - only use iRODS cram files

release 66.1
 - autoqc results loader to check for potential composition digest clashes
 - amend upstream_tags check to find previous runs which have reached
     status "analysis complete" (instead of "run complete")

release 66.0
 - GUI for utility QC (inactive)
 - add new bcfstats qc check + viewer change
 - skip incomplete tag zero results in genotype_call POSTing to LIMs
 - minor changes to genotype qc check to support checking against externally
   supplied genotypes instead if they exist
 - handle target samtools stats file - parsing, archiving and viewing.
 - queries to qc_store should always have support for tracking db look-up
 - methods for loading autoqc results moved from npg_qc::autoqc::collection
   to npg_qc::autoqc::qc_store
 - little-used method load_run of npg_qc::autoqc::qc_store class, which did
   not support propagation of tracking db handle, is removed
 - unused public methods in npg_qc::autoqc namespace removed
 - mqc outcomes API - a new method, get_library_outcomes, for retrieving
   library qc outcomes as boolean values
 - deciding whether the entity is subject to manual QC:
     remove special provisions for GCLP;
     enforce that libraries and lanes cannot be qc-ed on the same page
 - enable saving qc outcomes for multi-component compositions
 - SeqQC GUI changes for multi-component compositions:
     enable display of autoqc results;
     enable manual QC
 - changes to allow for SeqQC display of results corresponding to multi-
   component compositions
 - Illumina QC data loader restricted to loading cluster density data, its
    data pre-loading functionality dropped
 - amend spatial_filter check to take a directory name to search instead
    of an explicit list of input files (that approach became unworkable
    with highly plexed lanes)
 - add result_file_path attribute to file-based result objects
 - samtools stats file parser
 - qX_yield and gc_fraction autoqc checks to use samtools stats files
   instead of fastqcheck file
 - SeqQC:
     links for latest ivc and analysis removed since the target files are
       no longer produced;
     link for full rna seqc analysis follows info in the result object
  - remove can_run restriction of verify_bam_id check for (cD|R)NA libraries

release 65.4.1
 - store value of output_dir from the RNA-SeQC check into the database

release 65.4
 - qX_yield autoqc check extension: capture and save yields for q30 and q40

release 65.3
 - fixed bug in cluster_density calculation where no TileMetrics interop
   file exists

release 65.2
 - add new metric mitochondrial genes content as mt_pct_tpm to RNA-SeQC check
 - can_run returns false for pulldown_metrics check for tag 0
 - genotype check does not require the existence of irods: input_files

release 65.1.1
 - explicitly use pre v6 bwa for rna_seqc rRNA alignment as input not name sorted 
   (tolerated in old version but not bwa0_6)

release 65.1
 - bwa to bwa0_6 for rna_seqc rRNA alignment

release 65.0
 - adapter autoqc check - discard code for fastq input
 - add genotype_call_results_reporter script to report genotype_call
   results to the LIMs
 - tag_metics matches_pf_percent only stored to three decimals places now
   so trim in viewer
 - modified spatial filter qc check to read all run_lane filter.stats files
 - changed naming of spatial_filter stats files to <run>_<lane>*.spatial_filter.stats
 - upstream_tags qc check - replaced bamindexdecoder with bambi decode
 - dropped ability for qc checks to sub-sample input fastq
     instead run the checks directly off the cached fastq files
 - NovaSeq changes, new InterOp file format and per lane read counts now 64-bit unsigned ints
 - make travis happy as running apt-get update by default was disabled.
 - NovaSeq run info file size is around 95KB, too large for the text column type.
     Column type changed to mediumtext.
 - upstream_tags autoqc check: standardise access to the tracking database
 - 'execute' method of the parent autoqc check to error if input files do not exist
 - dependency on tracking XML feeds removed
 - bwa0_6 (newer bwa) expalicitly requested where bwa aligner is used
 - all C source code moved to https://github.com/wtsi-npg/npg_qc_utils, executables are
   built by Conda https://github.com/wtsi-npg/npg_conda/tree/devel/recipes/npg_qc_utils/65.0;
   Build.PL changed accordingly

release 64.6.3
 - update parsing of spatial filter stats in spatial_filter QC check

release 64.6.2
 - QC viewer changes for genotype call

release 64.6.1
 - tweak to GbS library type check in genotype call as arrived as GBS (now case-insensitive).
 - Exit rna seqc gracefully if bam has no reads
 - more stringent ref check now required for Pf3D7_v3.fa/hs37d5__Pf3D7_v3.fa
   in genotype check

release 64.6
 - add new metric glogin_pct_tpm to RNA-SeQC check
 - DBIx schema loader script: alter table to add new globin metric column
 - add functionality to pass some of the files necessary to run RNA-SeQC
   as CLI options for program qc for more flexibility for stand alone run
 - add new role for rna_seqc to implement ability to extract values from
   column other_metrics to be stored in ml warehouse database.
 - add tag_hops_power and tag_hops_percent columns to tag metrics
 - remove run_timeline component on the Illumina QC loader
 - stop generating DBIx class for run_timeline db table
 - remove unused methods of the run_graph Clearpress model
 - add new role for rna_seqc to implement ability to extract values from
   column other_metrics to be stored in ml warehouse database
 - changes for GbS genotype calling check 
 - tag_sniff
    handle separators in BC tags for dual-index runs
    allow dual-index runs to be revcomped independantly
    when tag has a separator -t option operates on subtags
    allowed to ignore an index when the BC tag contains a separator 

release 64.5
 - qc outcomes model: code generalisation to simplify addition of
   further qc types
 - uqc outcomes - saving and updating enabled
 - switch to node 6.12.2 in travis
 - stop generating DBIx classes for unused tables
 - tiny tweaks to rna and verify bam id help links
 - ensure, where practical, that saving and retrieving qc outcomes
     works for multi-component compositions
 - add functionality to allow more columns to be added to table dynamically
 - add data for new extra column for sample_name in summary table
 - treat all dynamically added methods in the same way

release 64.4.1
 - fix bam_flagstats check library_size bug

release 64.4 
 - utility QC feature: db tables, DBIx classes, retrieval
 - Add STAR aligner bams as a valid RNA alignments
 - update bam_flagstats to be able run when no markdups metrics file exists

release 64.3.1
 - error in a statement for data update is fixed

release 64.3 
 - DBIx schema loader script: automatically add npg_qc::Schema::Composition
 - drop unique consctraint for (id_run, position and tag_index) columns;
 - make a foreign key to seq_composition table not nullable and set
     a unique constraint on the foreign key column in entity tables;
 - do not use id_run, position and tag index column values from
     entity tables, compute rpt lists from compositions;
 - do not list explisitly id_run, position and tag_index in return
     datastructes for both get and save outcomes methods
 - a method to find a composition without creating one

release 64.2
 - Cannot have default Moose constructor in derived DBIx classes - fix for
     custom MqcOutcomeEnt resultset
 - DBIx achema loader script: automatically add npg_qc::Schema::Composition
     role when generating result classes for autoqc tables
 - DBIx classes for autoqc db tables:
     remove 'create_component' factory method which was only needed
      for back-filling composition foreign key;
     inherit 'composition' attribute from a newly created
      npg_qc::Schema::Composition role;
     document 'composition' attribute
 - composition-enabled manual qc:
     db tables linked to the seq_composition table;
     search proceeds via releated composition tables;
     when mqc outcomes are saved, a composition is created if it does not exist;
     'composition' attribute is added to mqc entity result classes;
 - upgrade bower to 1.8.2 in travis
 - stop building on Travis under Perl 5.16,
   see https://rt.cpan.org/Public/Bug/Display.html?id=123310

release 64.1
 - SeqQC viewer - function to draw readonly representation of the
   utility flag
 - autoqc checks parect object - refactore to use a new factory for
   rpt list to composition transformation
 - upstream_tags modified so it can work with the rpt_list argument
 - constraints in autoqc db tables are reset to allow for saving
   results for multi-component compositions
 - tag_sniff modified to load the whole tag table upfront
     revcomp matches now output in reverse video

release 64.0
 - composition-enabled autoqc objects storage
     schema changes
     DBIx binding updates
     script for back-filling foreign keys to composition table
 - bug fix on search_autoqc method
 - db composition creation via a factory method
 - db autoqc loader - unused 'update' option removed
 - db autoqc loader - will retry a transaction that failed because
     a db lock could not be aquired
 - saving a component with subset attribute value 'all' gives an error
 - npg_qc::autoqc::results::collection
     remove unused functionality;
     ensure existing methods work with objects that do not have id_run,
     position, etc
 - remove superfluous method call from a template
 - db query for tag_index NULL or NOT NULL: undef as a string
   might not give problems now, but will when all db records are
   linked to compositions
 - remove unused qc_chema property from TransferObjectFactory 
 - set explicit dist to precise in travis yml
 - simplify and optmise pool detection in the viewer
 - remove links to Clarity LIMs, generalise code for linking to LIMs
 - deleted VC (view-controller) part of the Clearpress npg_qc web server
 - index unq_seq_compos_rp for seq_component becomes unique

release 63.1
 - label fix for rna_seqc in SeqQC viewer
 - MySQL does not save correctly integers to float columns;
   change column definitions for rna_seqc

release 63.0
 - update script for deleting autoqc database results so that it
   can handle composition-based tables
 - remove attribute qc_report_dir from check object: the output directory
   is created by default using the sample's filename root
 - npg_qc::autoqc::qc_store - load rna_seqc results into new rna_seqc
   table in npg_qc database.
 - SeqQC:
   - added template for rna_seqc check with selected metrics shown
     in summary
   - include a link to original RNA-SeQC report in check's template
   - Build will fail if no node, npm or bower are available in path
 - stop using multiple versions of samtools
 - do not install NPGQC web app
 - increase HTTP timeout when reporting manual qc outcomes to LIMs

release 62.9
 - fix for GD image generation test in response to a change in constructor
   behaviour in GD.pm
 - compute expected path in tests in a way that takes into account
   substitutions
 - genotype and verify_bam_id checks:
     speed up pipeline job submission for deeply plexed lanes by
     moving calls that involde access to reference repository out of the
     can_run method
 - composition-based autoqc results db search via DBIx: allow for
   a search query that contains fields from the main table

release 62.8
 - tag_sniff modified clip and revcomp options to handle split tags
 - Sort results for merged genotypes as well - to avoid out of order failure.
 - specify an appropriate "accept" header when sending manual qc
   outcomes to LIMs (header was not set resulting in 406 responce
   code)

release 62.7
 - current staging directories do not have autoqc results in
   bustard_path; stop looking there
 - ClearPress Perl library is pinned to v. 473.0.5
 - upstream_tags autoqc check: stop falling back on files in IRODs

release 62.6
 - make building the iRODS handle of npg_qc::autoqc::checks::genotype
   lazy to avoid calling baton until required at runtime
 - translation from a database composition representation to the
     npg_tracking::glossary::composition type object
 - db query for compisition-based tables should include a condition
     on tag_index if only lanes or plexes are being retrieved
 - Fix in npg_qc::utils::bam_genotype for rare out of order mpileup failures 
 - Travis CI build: when building dependencies, us the same
   branch as the one the pull request is made to.
 - back to testing with mysql 5.7.13 in travis
 - drop node 0.12 from node travis matrix
 - add perl 5.22-shrplib to travis matrix
 - to reduce uncertainty in ranking close results, increase precision
   used for ranking contamination results
 - call_gtck_composite_rpt.pl - supply rpt list to genotype check
 - Code and tests changes to reduce number of warnings under Perl 5.22.2
 - sequence mismatch - do not return PDL special values, treat NaN as
   a bad value and return undefined instead

release 62.5
 - a very concise replacement for NPG_QC pages
 - no templates rna_seqc results - we should not try rendering

release 62.4
 - autoqc loader does not try loading a result for which there is
   no coresponding DBIx binding

release 62.3
 - make bam_flagstats check runnable under the qc script
 - remove autoqc loader backwards compatibility with analysis code
   that does not generate related results for the bam_flagstats results
 - Arguments given to the qc script are passed through to the relevant
   qc check object.
 - QC script does not try to infer the location of input files.
 - QC script accepts the rpt_list argument.
 - tag_index attribute of the check object cannot be assigned to undef.
 - added Broad Institute's RNA-SeQC to autoqc QC checks
 - SeqQC - genotype view fixed (escaping)

release 62.1
 - Bug fix in build action for cgi files.

release 62.0
 - Towards composition-based autoqc:
   - npg_qc::autoqc::results::result - Composition-aware,
     id_run, position and path attributes become optional.
   - npg_qc::autoqc::qc_store - Use DBIx syntax for quering on tag_index
     (future compatibility with planned table schema changes), db load
     compositions of size 1 only.
   - npg_qc::autoqc::db_loader - Result classes support composition,
     but most tables have not been converted yet. Do not generate
     composition if no support in the result table.
   - npg_qc::Schema::ResultSet - Enchancement for a search for tables that
     do not yet support compositions: convert undefined values
     for columns under a unique constraint to database defaults.
 - SeqQC - outdated template for split_stats removed
 - genotype role refactored to remove hardcoded uri encoding            
 - remove contamination check that is not run any longer,
   result object remains
 - to keep similar code together and to avoid listing explicitly
   an increasing number of non-runnable checks, move checks_list()
   method to the collection object
 - genotype check, croak if error closing samtools pileup command
 - norm_fit
     - modify peak finding to allow for peaks in first/last bin
     - added monotonity condition when estimating stdev
     - drop stdev when outputting filtered modes
 
release 61.2
 - SeqQC:
   - Reintroduce collapser
   - using grunt/npm to automate js testing
 - VerifyBAMId changed condition MIN_AVG_DEPTH from > 4 to > 2 for fail

release 61.1
 - SeqQC
   - Using --force-latest for bower install deps during Build
 - improve test robustness (larger page sample for mech to check)

release 61.0
 - using test matrix with node 4.4.2 and 0.12.9 for travis
 - help page for manual qc
 - redesign of both client and server side for generic qc outcome updates
 - updates to already stored outcomes, including final outcomes,
     are not an error, will be skipped
 - require that all library outcomes are marked explicitly before the
     final sequencing outcome is saved
 - custom class for authentication in tests - works with JSON POST requests
 - mqc widgets not shown if no lims data available
 - title for pages with data for one id run show run status
 - SeqQC
   - bugfix only build request for qc_outcomes if rptkeys in page
   - upgrading jquery to 2.2.3 from 2.1.4
   - upgrading requirejs to 2.2.0 from 2.1.20
   - upgrading bcviz to 1.3.2 from 1.3.1
   - upgrading table-export to 1.5.0 from 1.2.2
   - upgrading qunit to 1.23.0 from 1.20.0
 - add unique db constraint for short descriptions in qc outcome
   dictionaries; the constraints should have been set when the tables
   were created 

release 60.0
 - JSON service (retrieval) for qc outcomes
 - update link to picard in POD
 - SeqQC:
   - remove use of autocrud plugin - it's never been used
   - simplify the authorisation and it make more secure (do not fetch
     user credentials from the url), move the code to a new User model
   - in tests extend the User model to allow for getting user credentials
     from the url
   - avoid warnings in tests by setting the default for the username to
     an empty string
   - if the user is logged in and is authorised to do manual qc, display
     a visual cue on the top of the page
   - tag metrics column moved next to the column with tag index and tag sequence
   - show deplexing percent for individual tags in tag metrics column
   - retrieve qc outcomes from npg_qc_viewer qcoutcomes JSON service for
     initial page rendering

release 59.8
 - give LIMs time to process posting qc outcomes as individual events
 - SeqQC
   - upgrading bcviz to 1.3.1 from 1.3.0 (individual minified files)

release 59.7
 - SeqQC
   - bower configuration files in npg_qc/npg_qc_viewer
   - moving client test files to npg_qc/npg_qc_viewer/t/client
   - fix regression, missing require for table-export

release 59.6
 - SeqQC
   - generating bcviz plots only when they will become visible and remove
     them when they will not be visible
   - set max number of plexes for manual QC as 400

release 59.5
 - autoqc results db loader: an option to force a re-build of related objects
 - SeqQC
   - fix warning about undef value in the adapter template
   - fix closing div tag in verify bam id template 
   - upgrading jquery to 2.1.4 from 2.0.3
   - upgrading requirejs to 2.1.20 from 2.1.8
   - upgrading qunit to 1.20.0 from 1.15.0
   - upgrading bcviz to 1.3.0 from 1.2.1
 - travis ci testing perl modules for npg_qc and npg_qc_viewer
 - require DBD::SQLite@1.48 to run tests

release 59.4
 - saving manual qc values for libraries - allow for an undefined or empty
   list of tag indices
 - tags in lanes from GCLP runs are not subject to library qc
 - composition-based autoqc results - disable version checking between the version
   of the module that serialized the object and the version of the same module that
   is performing de-serialization
 - script to import manual qc values from the old warehouse RT#493757
 - update_outcome method of mqc entities renamed to update_nonfinal_outcome
 - a new update_outcome method allows for update of final outcomes
 - method to toggle stored final manual qc outcomes
 - mqc reporter - reporting might cause a loss of link between the product and
   flowcell data in the ml warehouse, so prepare all data, then report
 - SeqQC
   - New functionality to allow export summary table to CSV

release 59.3
 - transparent search query for autoqc objects irrespectively of the details of
   object's database implementation (in-table identifies or composition)
 - custom parent class for resultset objects
 - calling ->new() on resultset object to create a new result replaced with
   calling more intuitive ->new_result()
 - upgrade genotype check to use samtools1 and bcftools1
 - SeqQC
   - New dictionary table for plex level library MQC. (Issue 238)

release 59.2
 - library-level manual QC for individual plexes.

release 59.1
 - 'write2file' method of autoqc result objects removed since it duplicated
     the 'store' method
 - alternative base class npg_qc::autoqc::results::base for autoqc results objects,
     able to represent results that are derived from merged files and described by
     a composition of multiple components
 - autoqc result objects for samtools stats file, sam/bam headers and digests
     derived from the new base class
 - bam_flagstats result extension to produce samtools_stats and sequence_summary
     results (related objects) either at run time or later
 - database tables for storing component and composition objects
 - autoqc db loader extension
     - to load data represented by classes derived from the new base class
     - to build related objects in memory and to load them to the database
       bypassing serialization to a file - a way to save cram headers and stats
       file where the analysis pipeline did not run the current code that
       produces samtools_stats and sequence_summary objects as individual files
     - ability to mark records as current
 - reporter for manual QC results retrieves LIMs info from ml warehouse;
     it skips GCLP runs RT#480489.
 - tag_sniff new option to truncate tag sequences
 - tag_sniff checks common tag sequences against tag sets in the warehouse
 - SeqQC
   - add the total yield in library view RT#488973
   - summary table: display supplier sample name along the library barcode RT#488964,
     remove separate sample column
   - fix missing composite genotype check visualisation broken when cleaning
     template for ml warehouse
   - fix missing space between forward and reverse when reporting percent gc 
     fraction
 - genotype check data extraction scripts - updated scripts to fail more readily
    and informatively when an iRODS error occurs

release 59.0
 - SeqQC 
   - remove ajax proxy controller
   - stop 00 tests accessing live db credentials and databases
   - using mlwarehouse for dwh information displayed in SeqQC viewer
   - removing tests related to template compilation
   - providing links to lims for pool/library/sample
 - autoqc check and autoqc objects: remove unused 'sequence_type' attribute
 - autoqc check and result objects - use existing roles for id_run and
   position definitions
 - result object - to remove dependency on id run, position and tag index,
     allow individual results to overwrite the root of the output file name
 - refactor autoqc check to use file_type attribute name instead of
   input_file_ext
 - tags_reporters check - remove hardcoded solexa path
 - genotype and verify_bam_id_checks - use standard way of reporting run-time
   problems
 - bam_flagstats
     - one call to compute all metrics
     - method for finding stats files
     - if id_run not given, derive the root of the output file name from
       the input sequence file name 

release 58.9
 - move method for file name creation from SeqQC to autoqc so that it's
   more accessible
 - SeqQC
     - upstream_tags template - do not report potentially confusing tag index value when
        there is no id_run in the high-scoring tags table
 - remove misleading bam_flagstats check info

release 58.8
 - SeqQC
     - display insert size normal fit confidence and number of modes in the 
       summary table
     - do not show adaptor plots for low contamination
     - provenance in lane title not in every check
     - prepend all page titles with application name and version
     - different page title colour if running in non-live environment
     - use updated LIMs server url
     - link to NPG tracking web server running on the same host as this app
     - showing reference species and version below lane titles
 - Using container configuration for travis

release 58.7
 - bam_flagstats autoqc result object:
     new field, subset, added to be used instead of human_split
     human_split is retained for now to be compatible with existing data and code
 - autoqc loader will only load fields that correspond to database columns

release 58.6
 - Using "jquery-unveil" plugin for heatmaps
 - Removing data from DOM after passing them to local variables
 - Nulling variables after using them for bcviz to free memory
 - Moved simplified file name generation to this package
 - Removing gc bias and qX Yield checks when looking at non-run views
 - Removing collapser
 - Using latest release of bcviz (1.2.1)

release 58.5
 - stop using depricated Class::MOP::load_class method
 - use namespace::autoclean instead of "no Moose" in Moose objects
 - using make_immutable in Moose objects

release 58.4
 - Creating a cache in SeqStore model to reduce file system access. 
    Improving query - using keys for tables.
 - Moving FileFinder functionality into SeqQC from seq_commons.
 - Cache of catalyst actions and uri in template.
 - Templates are configured to be checked for changes every 10 hours.
 - Connections to database for fastqcheck are passed to model from 
    template.
 - Test modules catch/test for warnings for unitilized ids and for 
    cases where it was not possible to locate a folder.

release 58.3.1
 - Updating Readme in npg_qc_viewer for changes in deploy procedure.
 - Fixing qXYield total for run and sample, now it calculates from actual values 
    in the table, does not recalculate from collection.
 - genotype check: reduce min_sample_call_rate parameter for genotype match from 95% to 75%, and
     min_common_snps from 21 to 20. This will allow (Fluidigm) qc genotypes with 20 calls to be
    identified as possible duplicates when using the standard set of 26 QC SNPS (W30467)

release 58.3
 - default autoqc result object creation - do not set tag index to undef to
   avoid this field being set when serializing to json with newer Moose

release 58.2
 - convert local path to nfs for linked tools when building fastq_summ

release 58.1
 - compile fastq_summ with samtools-1.2 and htslib-1.2.1
 - Removing global functions from manual_qc.js
 - Logic for preliminary outcomes for MQC
 - New undecided outcome for MQC
 - update scripts for genotype check data preparation
    - to allow specification of iRODS zone with an environment variable
    - perlcritic issues and version strings
 - gt_pack recognises version 02 headers in append mode
 - DBIx binding generation - keep column name case when generating accessors

release 58.0
 - skip running legacy gcbias if window_depth not available
 - compile fastq_summ executable during the npg_qc build, skip
     compilation if samtools is not on the path
 - C code clean-up to remove warnings in compilation
 - SeqQC daemon to set CATALYST_HOME relative to bin so that
     the production user does not have to have this definition
 - SeqQC build optionally fetches javascript dependencies
 - added scripts to handle generation of data for autoqc genotype checks

release 57.12
 - Removing MQC logic from templates and moving it to JS
 - Adding a controller to provide MQC status for a run using REST
 - Adding a role to provide functionality for 401 responses
 - Validation for DWH->MQC outcome integrity during mqc for logged mqc-ing user
 - Fixing id-username data in test data to fix patches in controllers 
     which validate username

release 57.11
 - take into account old-style tag metrics results when deciding
     whether the lane has plexes
 - be compatible with latest changes to the db_connect role
 - ensure that tests do not access user's home directory

release 57.10
 - total_reads now returns 0 when num_total_reads is 0 rather than undef
 - add support for metrics files produced by bamstreamingmarkduplicates
 - npg_qc build for web server does not compile executables
 - functionality of the util package in SeqQC merged into the rpt_key autoqc role,
     the package removed
 - api::error package moved to Util::Error
 - using node-qunit-phantomjs to run headless tests
 - tests for basic functionality for mqc Javascript code
 - adding configuration for blanket
 - updating readme for changes in testing procedure

release 57.9
 - autoqc results collection class - add a method for inferring whether
     a lane has plexes from results themselves
 - SeqQC - steps towards making display of autoqc results and manual qc process
   independent of availability of warehouse data:
    - use the new collection method to decide whether to display a link to
       plex results (previously warehouse data were used for this)
    - if plex results are available, always display a link to them
 - SeqQC - remove vestigial code for batch id retrieval 
 - SeqQC build: remove --linkable-bcviz-path option since dependency on bcviz
   is now managed by bower
 - SeqQC: Ajax controller removed (was used as a proxy for now discontinued
   requests to LIMs web server)
 - following restructuring of bcviz, amend statements for import of bcviz libraries
 - changes to allow genotype checks to be run on cram files
 - list of human references (with chr.naming convention) used by genotype check
     moved to file in the genotype repository
 - GRCh38 human references added to the list
 - gt_utils (gt_pack and find_gt_match C programs) added to Build install

release 57.8.1
 - add temporary file name option to bamtofastq command

release 57.8
 - Using bower to manage javascript component dependencies.
 - Using bcviz v1.1.0 which now supports bower.
 - use Biobambam bamtofastq in place of Picard utility in adapter qc check

release 57.7
 - removed redundant methods from NpgDB model
 - New javascript functionality to process mqc. MQC outcomes are changed using AJAX 
   calls to the controller directly.
 - mqc controller now provides with the functionality for mqc through asynchronous calls.
 - mqc controller does not saves a log in the tracking database when mqc outcomes are
   updated.

release 57.6
 - Added mqc_outcome_reporter
 - Added a new column to the mqc entity and historic table to keep separate track of who
    updates the record through the web page and who was the last user to modify the row.
    Updates to tests to deal with the new schema.
 - MqcOutcomeEnt validates outcomes are final before updating them as reported.

release 57.5
 - amend location of composite genotype data (composite_results_loc) in npg_qc_viewer.conf

release 57.4
 - in order to be able to retrieve values of foreign keys without
     fetching the row in the parent table, DBIx classes generated with
     an option to drop id_ at the start of the relation name
 - InflateColumn::Serializer component added selectively to autoqc classes
     rather than to all classes
 - mqc models (DBIx) functionality extended to create a method for
   updating/creating outcomes
 - column name fixed in the mqc_outcome_hist table
 - SeqQC viewer: top horizontal menu removed, Help link added to the menu on the right
 - SeqQC viewer: NPG links point to correct production/dev servers
 - SeqQC viewer: superfluous javascript code removed
 - SeqQC viewer: checks/runs page removed
 - SeqQC viewer: links to individual entities on the right removed
 - SeqQC viewer: if results for one run only are displayed and the request was not explicitly
     from staging or path, a link back to the run SeqQC page is displayed on the right

release 57.3
 - SeqQC: removed pages that are not used any more (studies, samples, libraries,
   people, weekly reports)

release 57.2
 - updated the way bcviz functions are called from SeqQC
 - Added tables for manual qc.

release 57.1

 - d3 bcviz rendering of adapter, insert size and sequence mismatch plots
 - page rearrangement to display ref match and old contamination results side-by-side removed
 - SeqQC templates, client-side scripts and config files installed to a directory
   under the install_base path; if a bcviz path is given, a link to it is created,
   old bcviz link is overwitten in this case
 - removed generation of google chart api urls

release 57.0
 - incorporated SeqQC viewer

release 56.16
 - changed default data source for call_gtck_composite_rpt.pl to combined Sequenom/Fluidigm results

release 56.15
 - if norm_fit test produces no output, e.g. if no peaks after filtering, simply add a comment

release 56.14
 - updates to norm_fit code
     more informative log messages 
     added checks for zero peaks 
     do not run norm_fit test if there is not enough variation in the insert size

release 56.13
 - correct size of genotype_data_set column of genotype table

release 56.12
 - insert_size.norm_fit_confidence from integer to float

release 56.11
 - changes to genoype check and utils to use combined Sequenom
    and Fluidigm results for the 26 QC SNPS (W30467)
-  fixed RE when parsing norm_fit output
-  fixed a bug and cleaned up norm_fit code

release 56.10
 - support for search for autoqc objects without tag_index attrubute
 - Build.PL extended to compile and deploy norm_fit executable
 - only run verify_bam_id if single sample expected (helps cope with 
   single plex in pool)

release 56.9
 - database name-agnostic database dump file

release 56.8
 - increase DB field sizes for genotype qc check results

release 56.7
 - only insert cluster densities which exist

release 56.6
 - use length of index read from tag0 bam file rather than length of tag in
     decode metrics file to derive barcode file, added new tests and test data
 - do not croak if a Bustard_Summary file does not exist (as is the case
     for HX instruments)
 - made interop parsing code more generic

release 56.5
 - phix bam_flagstat to have default serialisation name including phix

release 56.4 
 - get cluster densities from InterOp/TileMetricsOut.bin
 - added test data for tracking database

release 56.3 
 - added check for alignments, reference and library_type to can_run() 

release 56.2
 - relax regexp for class name in result role to allow git or svn version numbering

release 56.1
 - git-based module and script versions
 - RSC keywords removed

release 56.0
 - use test data that are publicly available
 - getting autoqc module versions made to work with non-numeric versions
 - redundant Gerald summary loader code removed
 - unused test data removed
 - in test runfolders that are used GERALD directories renamed to PB_cal
     since gerald_path is going to be removed from npg_tracking::illumina::run::folder

release 55.10
 - remove default for verify_bam_id.pass

release 55.9
 - minor bug fix for verify_bam_id

release 55.8
 - remove Fey modules from npg_qc::autoqc::db namespace, t/60-autoqc-db*.t tests 
   and test data not used elsewhere
 - qc_db_delete_autoqc script:
     updated help message
     fix for a bug that resulted in no data deleted unless a list of checks to
       delete was given explicitly 

release 55.7
 - tag sniff usage message
 - minor code changes to a couple of checks
 - test/test data for verify_bam_id
 - preserve case when generating DBIx binding since verify_bam_id
   has mixed case column names

release 55.6
 - exclude verify_bam_id (not run by the pipeline yet) from checking a set
   of archived autoqc results for completeness

release 55.5
 - patch for bin/call_gtck_composite_rpt.pl

release 55.4
 - patch for npg_qc::autoqc::checks::upstream_tags - extra imports required

release 55.3
 - 'check' option for the script deleting autoqc results from a database
 - unused Fey-based autoqc loader module removed
 - contamination autoqc check table: drop not-null constrain for fields with
   serialized data and replace empty strings there with nulls -
   InflateColumn::Serializer DBIx plugin gived error trying to convert
   empty string to JSON
 - DBIx binding generation extension - DBIx result classes for tables
     with autoqc results consume autoqc roles
 - autoqc data retrieval via the DBIx db binding

release 55.2
 - run upstream_tags check on whole bam file, not just forward read, otherwise check fails if there is an inline index in read 2

release 55.1
 - bug fix in using roles for finding runfolder path

release 55.00
 - schema and bindings re-generated from an copy of a live database
   with db updates applied
 - verify_bam_id autoqc check added
 - changes to database schema, code, tests and test data to enable a database
   switch to sql strict mode, in particular,
     bam_flagstats check to treat library size -1 as undefined,
     bustard summary loader to use zeros where N/A value is in the summary file
 - DBIx Result class for the fastqcheck table and a loader for fastqcheck files changed
   to accommodate a switch to the InflateColumn plugin, which is used for
   other classes
 - DBIx schema loader:
     removed dependency on the soon to be discontinued npg_common::config module;
     custom post-generation filter to make generated classes comply with perlcritic
     binding generated as Moose classes
 - in/de-flators are set for all relevant columns for autoqc results tables
 - swich from Fey to DBIx ORM in a database loader for autoqc data
 - call_gtck_composite_rpt.pl script moved from lib/* to bin directory; its
   dependency on srpipe::runfolder removed
 - standard way to run perl critic tests - on all perl modules and scripts in bin

release 54.11
 - changes to allow use of multiple SNP sets with the genotype check
 - changes to role for pulldown_metrics check to format percentage values correctly and consistently

release 54.10
 - use mocked jar file
 - podcoverage test runs for all files
 - during build, change shebang line of cgi script to perl interpreter
   used similar to Build.PL default for scripts
 - a reg expr fix in the tags_reporters autoqc check

release 54.9
 - add tags_reporters to IGNORE_AUTO_QC_CHECK list in DB.pm to allow runs to be deletable without results for that check.

release 54.8
 - add new tags_reporters check

release 54.7
 - upstream_tags check: correct determination of archive_qc_path, use position when fetching qc_store results, use db_lookup attribute with qc_store

release 54.6
 - randomise order in which references are used by ref match (to work around Lustre client caching bug)
 - upstream_tags check uses qc_store to fetch tag information for upstream runs instead of st::api::lims

release 54.5
 - corrections to upstream_tags check 1) fix can_run condition, and 2) use CLASSPATH correctly (remove hard-coded path)

release 54.4
 - correct upstream_tags check to use the tag indexes from the decode tag set when counting perfect_matches in previous runs

release 54.3
 - correct path determination from path attribute to work correctly with value supplied by pipeline

release 54.2
 - changes to upstream_tags check
    added 5 base tag set (probably should be removed when TraDIS detection is added)
    added a java_xmx_flag attribute  for BamIndexDecoder invocation (default: -Xmx1000m)
    use path attribute (set from qc_in in the pipeline) to locate both tag#0 bam file and for location of BamIndexDecoder metrics file output
    added min_percent_match attribute to allow this cutoff to be set at runtime if needed
    added recal_path attribute, use it to construct paths to tag0_bam_file and metrics_output_file
    changed can_run to detect !lims->is_pool (only run when lane is plexed)

release 54.1
 - changes to upstream_tags check
     unset NPG_WEBSERVICE_CACHE_DIR to avoid relying on cached data for lims lookup of tag set information
     changed parameters of BamIndexDecoder run to allow one mismatch (and added attributes to allow this and the MAX_MISMATCHES parameter to be reset by the caller as required)

release 54.0
 - cache_list_query_movez_tiles removed
    reason - last run loded to move_z table is  5302
 - npg_qc::api::loader::Qcal_Report removed;
    reason - table qcal last run loaded 6918
 - npg_qc::api::loader::Run_Config removed;
    reason - table run_config last run loaded 6927
 - npg_qc::api::loader::Tile_Score removed;
    lots of tables error_.., errors_.., most_.. last run loaded 6927

 - new namesopace for illumina-data related modules - npg_qc::illumina
 - npg_qc::api namespace removed, modules that are in use moved to npg_qc::illumina
 - where DBI connection is used, both AutoCommit and mysql_auto_reconnect are switched on
 - bin/npg_qc_api_monitoring.pl removed, its functionality  merged into npg_qc_illumina_analysis_loader
 - runfolder checking removed for run loader since it's called from the pipeline,
   for loading all runs the globs of runfolders come from the tracking database
 - to avoid post requests from 'run_is_deletable' script, npg_qc::illumina::loader module
     implements npg-qc-related functionality needed for this script (lane_summary_saved method)

release 53.5
 - add functional upstream_tags check

release 53.4
 - patch release to add upstream_tags check to IGNORE_AUTO_QC_CHECK list of DB.pm to run to be deletable without this checks results.

release 53.3
 - added new upstream_tags check. Check itself currently non-functional, but results should be displayed in Seq-QC pages

release 53.2
 - changes to remove most regular warnings when rendering the pages

release 53.1
 - changes needed to move NPG QC web server from intweb to webteam's VMs
 - lightbox for IVC plots dropped

release 53.0
 - notification of perlcritic test failure: include policy name
 - to eliminate a separate db configuration file for the code running
   on the farm, autoqc & api db interface gets db credentials from a dbix connection
 - autoqc & api db-related tests deploy and populate db through dbix binding, take
   db credentials from ~/.npg directory
 - unused code removed from test util module, test api util module removed

release 52.7
 - pulldown_metrics: error message fix and criterion description addition 

release 52.6
 - dbix binding updated

release 52.5
 - ref match check - cache abs path of the default strain/version to avoid being cought out when
   the link is switched to a different strain/version
 - pulldown metrics check: check now fails when result->on_bait_bases_percent < 20 and when bait_path is found but interval files are not found. Otherwise pass remains undefined.

release 52.4
 - removed from Build.PL dependency that installs as a part of other package
 - ensure 'use Readonly';  and 'Readonly::Scalar our $VERSION' are on one line to help
   with inferring the version
 - amend pulldown_metrics check
    - "can_run" allows missing baits intervals files
    - "execute" fails the check when the baits intervals files are missing
    - if the intervals files (bait and target regions) are identical, this is flagged in the result. Seq-QC will be amended to detect this.
    - added "pass" and "interval_files_identical" columns to pulldown_metrics table in npg_qc database

release 52.3
 - extended the build file to deploy qc bias R script
 - made id_run and position attributes optional in genotype check
 - added flag to allow specification of reference and position to SNP name mapping file

release 52.2
 - genotype check alternative match bug fix
 - gc bias check command string bug fix

release 52.1
 - pulldown metrics check bug fix - use correct function name for getting picard jar version

release 52.0
 - explicit dependency on /software amd /software/solexa removed
 - autoqc checks use software_location role to access third party tools
 - following loading failure under perl 5.14.2 on precise,
   illumina analysis loader code uses standard DBIx transaction
 - illumina analysis loader and monitor use standard way of getting DBIx connection
 - unused npg_qc::api::run namespace removed
 - unused scripts and one-off code removed
 - some tests improved, made more robust
 - package is build with Build.PL
 - all scripts that have to be deployed are moved from scripts to bin

release 51.9
 - mysql client does not read configuration in default places to avoid readign wrong configuration
 - use password for the root user on a local test database
 - removed old unused scripts and modules
 - moved window_depth.d source file from bin to src
 - removed the specification of the samtools_path from call_gtck_composite_rpt.pl (default should be OK), and changed the name of the requested samtools executable to "samtools_irods".

release 51.8
 - tweak spatial filter to deal with output when reads removed rather than marked with fail bit

release 51.7
 - Fey2DBIxRedesign document added
 - changes to allow genotype check to be run on more than one bam file
 - temporary exclusion of Chlorocebus aethiops reference from ref_match check

release 51.6
- bug fix - cope with spatial_filter classes (without tag_index) cat run deletion check time

release 51.5
 - bug fix - custom type name update

release 51.4
 - reflect that a number of npg_common mudules has been moved to the npg_tracking namespace
 - some compatibility changes for perl 5.14.2 on precise
 - insert size check can_run method relies only on npg::api::run when
   determining whether the run has paired reads

release 51.3
 - add spatial_filter to test to ignore when checking for deletion

release 51.2
 - autoqc spatial_filter can run as QC check (reading stderr of PB_cal spatial_filter on stdin)

release 51.1
 - bug fix for attribute custom type mismatch

release 51.0
 - add auto qc for recording spatial filter application
 - serializing to file moved from the autoqc check object to the autoqc result role
 - use npg-tracking custom Moose types
 - reflect the fact that db_connect and run, lane and tag definition roles moved to npg-tracking
 - remove live and dev db configuration from svn copy of the db config file
   set test db configuration to localhost
   make tests run against a localhost when the socket is defined

release 50.7
 - amended database connection details for the QC database npgqcp (in data/config.ini)

release 50.6
 - tileviz removed; it now lives in pbcal
 - a script for generating DBIx bindings changed to include explicit names
   for some autoqc tables in order to provide an easy mapping between autoqc
   and DBIx class names
 - a script for deleting lanes from autoqc and fastqcheck tables of the qc database
 - unused scripts for a dev npg-qc server, bin/npg_qc, removed

release 50.5
 - use QC fail counts in bam flagstat QC (so numbers add up for spatial filtered BAM files)

release 50.4
 - patch for pulldown metrics to treat ? as null in the picard output RT#282664
 - patch for divide by zero bug in the alignment_filter_metrics role when total number of reads is zero RT#282703

release 50.3
 - patch to the web server  post callback - exclude a check for data presence in qcal table that is not loaded any more

release 50.2
 - displaying q values in npg qc web app refactored to use the fastqcheck table
 - qcal values are not rendered in xml
 - remove loading qcal table from illumina loader

release 50.1
 - patch to allow larger lane numbers

release 50.0
 - fastqcheck table extended with columns fully describing the file id (id_run, position, tag_index, section, split)
 - script loading fastqcheck files to the database amended to fill in new columns along with old ones
 - old fastqcheck data supplied with data for new columns, see RT#277477 for details
 - pulldown_metrics npgqc db table: drop the fold_80_base_penalty column RT#268666
 - removed scripts/database_dump since it looks at live db only

release 49.4
 - DBIx schema for npg_qc::api::loader is created in non-standard way with autocommit off. Therefore, a commit is restored in npg_qc::api::loader::Fastqcheck

release 49.3
 - sequence error fields are too long in total for a 250 long reads to load to a database  "DBD::mysql::st execute failed: Got error 139 from storage engine", see #RT277981; introduced client-side compression on most of text type fields

release 49.2
 - tileviz: filtering by quality; reads and displays old qualities if available; uses a different executable - 'spatial_filter -d'
 - npg_qc::api::loader::Fastqcheck refactored: uses npg_common::fastqcheck module to get qX values from the fastqcheck files instead of its own calculation; file name filtering simplified since files that previously had to be skipped do not exist any more; tests improved
 - pulldown_metrics and tag_decode_stats roles, cv coeff calculation - return explicitly a number, not a pdl onject
 - removed scripts/get_qcal.pl which seems to ba a predecessor of pg_qc::api::loader::Fastqcheck and is currently not used
 - removed unused scripts scripts/get_run_tiles.pl and scripts/get_signal_means.pl

release 49.1
 - convert "#' to its HTML code in the tileviz html page image links
 - in cigar string chart - create arrays of zeros if a data series is null and is going to be added to the chart. RT 274105
 - pulldown metrics check - problem with picard exiting with an error code when stderr is not redirected to a file is fixed

release 49.0
 - tile visualization tool
 
release 48.9
 - get paired_read information from runfolder before using npg api in insert_size check

release 48.8
 - reduce size of cigar chart urls by removing H,N,P series, and change colours to something less gaudy.

release 48.7
 - alignment filter metrics check: store one reference fragment per reference since some of our references have too many fragments.both  RT #267938
 - alignment filter metrics role: correct handling of unaligned output. RT #267938
 - sequence error check: use BAM bitfield rather than interpret cigar * as no alignment

release 48.6
 - alignment filter metrics: stored number of alignments does not have to correspond to the number of references.

release 48.5
 - added cigar charts
 - FOLD_80_BASE_PENALTY in the HS metrics Picard output is sometimes '?', which causes problems when creating a result object (RT #268429). The users do not want this value anyway, hence this field is removed from teh result object. The db column stays for time being.

release 48.4
 - matrix qc data loading copes with dual indexing run
 - bugfix - don't die in sequence_error check when no successful alignments

release 48.3
 - report criteria for sequence error check: fail on insertion or deletion in most common cigar

release 48.2
 - add pass to sequence error check: fail on insertion or deletion in most common cigar

release 48.1
 - a patch to alignment filter metrics role to fix a typo
 - a patch to the code that checks that all autoqc results loaded - should disregard alignment filter metrics check

release 48.0
 - enhance sequence_error (mismatch) test to record most common cigar strings and cigar char counts per cycle
 - a new autoqc check - alignment_filter_metrics - to capture statistics about split by reference of bam files (spiked phix - unconsented human - target sequence split)

release 47.1
 - a patch to pulldown metrics check to specify the max java vm heap size (min was specified by mistake)
 - a patch to the code that checks that all autoqc results loaded - should disregard pulldown metrics check

release 47.0
 - some optimisation of the genotype check
 - a new autoqc check - pulldown metrics
 - dbix binding updated - a table for the new check added

release 46.1
 - record read_pairs_examined and picard metrics header infomation in bam_flag_stats

release 46.0
 - SangerPath and SangerWeb dependencies removed from npg-qc ClearPress web application and all supplimentary scripts
 - top-level changes to controller, view and util modules to allow for running stand-alone
 - hardcoded server urls removed from heatmap generation
 - can run as mod-perl
 - json feeds removed
 - page header to match npg-tracking

release 45.0
 - SangerPath dependency removed from tests
 - use of bound to disappear npg_common::graph::* and similar modules replaced by npg::util::image::* modules
 - new dev database - a full copy of live database taken on 21/03/2012; unfortunately, the name is the same as live db, see RT#258559 for explanation and a way to do it in future

release 44.1
 - DBIx interface regenerated with inflated date columns; they will return DateTime object
 - npg_qc::api::run_timeline
     replaced use of npg xml interface that is not available any more by a direct access to the tracking db to get a list of existing runs RT#257047
     rewrote loading to npgqc database; uses DBIx now
 - unused script npg_qc_api_run_timeline.pl removed

release 44.0
 - genotype check - sample names containing spaces are now handled correctly
 - npg-qc web app - unused dependency on old st::api calls removed
 - source code for the C executable generating fastq and fastqcheck files from bam files added to the package

release 43.4
 - fixed two bugs in genotype check

release 43.3
 - genotype check changes:
     check now copes when illegal allele for SNP is called in genotype from bam 
     locations of data and executables adjusted to standard location
     calling of genotypes moved from stand-alone script to bam_genotypes module which is used by the check
     attributes added to check to allow adjustment of parameters for finding genotype matches
     check now saves bam_file name, bam_file_md5, genotype_data_set and snp_call_set to allow later replication of check results
 - tag_metrics: changed the way the error is calculated in tag_metrics role to allow for non complete data

release 43.2
 - based on staging tag to find runs to load recipe, runinfo and cluster density data and stop looking for runlog data to load

release 43.1
 - ignore spiked phix plex nonhuman bam flagstats in runfolder deletion

release 43.0
 - provisions for finding human/non-human bam files removed from autoqc; naming convention changes in the pipeline
 - gc bias check - dependency on fastq files removed

release 42.5
- runfolder deletion: cope with the results from new bam-based pipeline

release 42.4
 - cope with empty lane summary for Miseq run
 - adapter check: use symbolic constant instead of octal for user rw only mode

release 42.3
 - tests that went live to npg server fixed
 - t/data/autoqc st and npg caches updated to use xml files that they need; lots of xml files purged
 - evaluation to pass/fail added to tag_metrics check
 - the autoqc adapter check to work with bam input
 - minor fix for the genotype autoqc check

release 42.2
 - fixed a bug in the sorting procedure for tag_metrics result

release 42.1
 - ignore tag_metrics if missing in archive

release 42.0
 - SangerPath dependency is added to npg_qc::util so that it can be removed in autoqc db-related tests
 - SangerPath import removed from autoqc db-related tests
 - explicit setting of PERL5LIB through 'use lib' removed from autoqc db-related tests
 - error checking in autoqc db-related consistently via Test::Exception
 - autoqc::check::check object to use a new simpler function from npg_common for generating file names
 - tag_metrics check added; it parses the output of the picard tag decoder
 - dbix binding ipdared
 - to_string function added to autoqc result objects
 - better options to the blat command in the adapter check

release 41.0
 - autoqc check loading from staging: enable using stored globs
 - autoqc collection object - remove depricated code
 - autoqc qc loader object - remove definition of max id run on staging area since
   this is difficult to maintain; also globbing is now reduced since most old runs have
   autoqc data

release 40.2
 - Add required properties to genotype check and result modules, added basic tests for genotype

release 40.1
 - ignore genotype qc result checking when deleting runfolder

release 40.0
 - add genotype check
 
release 39.6
 - cope with miseq qc data loading

release 39.5
 - bugfix in producing single ended run sequence error plots

release 39.4
 - percent_split method on split_stats to return undef rather than empty string on no reads

release 39.3
 - add percent_split method to split_stats
 - coefficient of variance calculation (tag decode stats autoqc check): disregard spiked phix; unfortunately, spiked phix tag hardcoded

release 39.2
 - bam flagstats role percent methods to return percentages not fractions

release 39.1
 - coefficient of varaince calculation (in autoqc/role/tag_decode_stats.pm) changed to use root mean square instead of mean absolute deviation

release 39.0
 - autoqc modules refactored to use the new single point lims interface

release 38.1
 - bugfix - N's should only be counted when the base they represent aligns, but is a mismatch or softclip, not when it is an insertion/deletion 

release 38.0
 - the concept of the tmp_path for autoqc checks simplifies: just a temp dir by default
 - module for calculating isizes moved to the new parse subpackage
 - insert size check not to use own module for alignment
 - functionality reshuffle between the insert size module and the parsing module to live parsing module to parse and generate bins
 - insert size check uses both usual and reverse complemented fastq files, the latter in order to get insert size for outward looking long range libraries
 - reference and adapter repository can be set through the autoqc option
 - autoqc check tests prevented from looking for the live location of the reference repository
 - ref match and contamination percents - display 1 decimal digit only
 - sequence error now calculates number of bases of <15, <30 and >30, and displays these bins

release 37.2
 - cope with bam flagstat out from new version of samtools

release 37.1
 - n counts shown as on top of sequence errors, rather than be included, so that the curve is smoother

release 37.0
 - test staging path renamed, lote of tests fixed following this
 - coeff of variance computation for tag decode stats

release 36.4
 - ignore lane bam flagstats for mulitplexed run for archived autoqc result checking

release 36.3
 - remove study and library name table from run summary page because sequencescape time out problem
 - stop loading offset data because file format changed

release 36.2
 - added check for HiSeq, amended threshold calculation parameters

release 36.1
 - bug fix to get positon number from fastqcheck file name for single-end run

release 36.0
 - changed the name of the file that lists adapters
 - test for file_store module uses sqlite instead of msql db

release 35.2
 - qc checks can be loaded from multiple paths

release 35.1
 - insert size check filters out reads that are not properly mapped and does not cut off the top 1% of the insert sizes

release 35.0
 - adapter check takes the location of the adapter fasta directly from the reference finder role

release 34.4
 - adapter check not to write tmp files
 - adapter check takes the location of the adapter fasta from the reference finder role

release 34.3
 - add sf32-45 into the npgqc data monitor list and use path_info for runfolder glob_pattern
 - bugfix in q20/25/30 saving for coping for phix runs
 - check autoqc data fully archived in the database
 - ref_match not to fail if the read length is too short

release  34.2
 - make aligner_version of the check object work for bowtie - sometimes hands
 - refactore ref_match and contamination checks to pipe the output of aligners directly
   to the consuming code - no saving to temp files

release  34.1
 - add number of total reads in bam flag stats result and table 

release 34.0
 - tests for ref_match
 - generic aligner_version method in npg_qc::autoqc::checks:check
 - autoqc loader - an option to glob only for recent runs from staging
 - ref_match: if error in trimming the reads, try trimming to 1bp less
 - check and result objects to have sequence_type attribute (optional for result objects)
 - sequence_error check for spiked phix

release 33.0
 - new 'contamination' check - ref_match
 - adapter check: produce counts for the match start
 - upgrade schema scripts moved to a subdirectory of scripts
 - one-off scripts moved to one-offs subdirectory
 - split stats extended to cope with PhiX split
 - image for split stats
 - add ref_name into unique key of split_stats table
 - autoqc loader script to check completeness only if no records for a run existed prior to loading
 - autoqc insert size and sequence error checks: updated deprecated methods to get 10000 reads
 - collection adding from staging: load only files whose name starts with a requested run number

release 32.0
 - rpt key code moved from result role to a separate role
 - replace project with study in model summary for study name
 - allow insert size and sequence mismatch checks on files with a small number of reads
 - generate_filename method of the base check class is now inherited from a stand-alone role
 - get_input_files method of the check class is bam-file aware for a specofic case of human/nonhuman split
 - gc_bias check refactored to use common methods for retrieving bam and fastq files (to fix a problem with plexes)
 - additional options for the qc script so the the reference can be preset and the type of reference search set
 - using role long_info to get cycle, lane, tile numbers for npg_qc data loading and cope with missing recipe file for hiseq runs
 - cope with hiseq run for run info xml and cluster denstiy data loading, and ignore missing runlog and run recipe files
 - cope with hiseq matrix file name and content format change, missing gerald config file and get run date from run_folder name
 - added a directory for one off scripts and placed there scripts for running and archiving autoqc checks for old runs

release 31.0
 - added a table to store fastqcheck files for plexes, a module and a script to load files to this table
 - dbix binding regenerated
 - a script for generating the dbix binding updated to force plurals in names of Result classes for some tables
 - added a script for fixing expected insert sizes in the db where there was an overflow
 - added a script for backfilling tag decodin info

release 30.1
 - do not sort collection before returning it from qc_store
 - gc bias check - do not croak if problems with read length
 - do not check sequence error using first reference when multiple references available
 - contamination result object and role changes to work around an empty string for hashes in the npg-qc database

release 30.0
 - autoqc result and check objects and the autoqc object take tag_index definition from a tag role from npg_common
 - insert size autoqc check uses tag-specific expected insert size
 - the autoqc collection object looses id_run attribute, its add_from_staging method should be used with id_run attribute
 - a collection object method to return a list and a map of actually present check names
 - no croaking if multiple references are found by autoqc checks
 - options for qc results retrieval: particular lanes and either plexes or lanes or all
 - collection's sort and search methods can take tag_index into account

release 29.3
 - npg_qc::autoqc::qc_store can retrieve db configuration from a config file
 - add bam_flagstats into auto qc check list

release 29.2
 - DBIx schema can read config files
 - one extra field for bam_flagstats to distinguish whether bam file is human, nonhuman, or not split

release 29.1
 - add bam_flagstats result class and database table to record stats from Picard MarkDuplicate and Samtools flagstats

release 29.0
 - FEY binding for the default value for tag_index column for autoqc tables made to work for sqlite
 - a script generating a dbix binding reconfigured to avoid pluralisating certain class names for tables ; the binding regenerated
 - check names for the qX_yield and sequence error result objects changed to 'qX yield' and 'sequence mismatch' respectively since check names are now displayed in the QSea interface instead of class names
 - a method in the autoqc collection object to return mapping of result class names to check names
 - add run_folder validation against NPG when loading illumina qc data
 - bug fix about run recipe file name should be stored without any path
 - don't save anything when no id_run_pair information returned from NPG
 - excluding insertion from mismatch rate calculation, and add two extra fileds in sequence_error result and database table to store the total number of match and mismatch bases for each cycle

release 28.0
 - add basic check for gc bias

release 27.0
 - sequence_error role: a new method, google_charts, returning two equally scaled error plots
 - sequence_error role: the width of the image for the plot is not hard-coded, it is proportional to the number of cycles
 - bug fix, the cycle number in the matrix file name not necessary 2 digits now
 - remove the display options in the main page of npgqc, now only display illumina analysis qc result
 - send two movez_tiles caching request if paired-end run
 - change cycle column data type from tinyint to smallint for table signal_mean, errors_by_cycle etc
 - contamination test check: stopped from looking in the live reference repository
 - autoqc::db::DB object test: objects in the fetched collection are ordered alphabetically so the order of fetching, which differs from test to test, does not affect the outcome
 - backported from trunk a change to cope with a new format of the bowtie output
 - sort check names as returned by npg_qc::autoqc::autoqc->checks_list
 - introduction of multiplexing
 - tag decoding stats autoqc result and database module

release 26.0
 - bug fix for tile-based error tables and image viewer
 - remove swift related tables and moduels
 - remove tile_all table and modules, which are related tile-based IVC plots
 - remove separate lane_summary and qcalreport loader script
 - remove other obsolete modules and testing file and data, tidy up api modules
 - directly retrieve data from QC files to save into the database, skip the step transfering the data into xml
 - stop sending any xml to the webserver to save data into database, only send the request to do caching now
 - new data loader modules using dbix class: tile_score, signal_mean, fastqcheck, run_config, matrix and offset
 - new staging monitoring role and modules for loading recipe, runlog, runinfo and cluster_density files

release 25.0
 - addition to the expected_size_range of the insert_size role to cope with multiple expected insert sizes im multiplexed lanes, ie return the minimun value of min sizes and the max value of max sizes
 - when the expected inser size is a single value or the from and to range boundaries ar eequal, the evaluation is performed against the simmetrical range of 25% either side of the supplied value
 - a new attribute, tmp_path, is added to the check oject in autoqc; it sets the directory for writing temporary files to
 - the adapter check refactored to write  the temporary files to the directory given by tmp_path and to use a different location of the repository for adapters fasta file
 - the contamination check refactored to (1) write  the temporary files to the directory given by tmp_path, (2) use reference finder role to query the reference repository, and (3) use extractor::fastq module to count the number of reads in a fastq file
 - dbix shcema class added
 - load lane summary data and tile-based data from both bustard and gerald summary xml files instead of just gerald summary html file using dbix class
 - load qcalreport text files separately from lane summary data loading, use dbix class now
 - change end column data type from tinyint to char to allow use 't' as end value for multiplex run
 - add unique key for analysis_lane table
 - remove unsigned for column cycle_10_20_av_perc_loss_pf and cycle_2_10_av_perc_loss_pf to allow negative value inserted
 - be able to load multiplex run qc data

release 24.0
 - display cluster density per lane data in the run qc summary table
 - added a new gc_fraction autoqc check
 - refactored qX_yield autoqc check to rely on npg_common::fastqcheck module in all operations with fasqcheck files

release 23.0
 - cluster density report data by lane are stored in the database now
 - statistics for move_z values for rta runs are now read based

release 22.0
 - npg_qc::autoqc::autoqc object; default for check name removed, 'check' and 'position' field become compulsory
 - listing of checks in npg_qc::autoqc::autoqc is done though a plugin look-up
 - code for detecting expected insert size is moved from npg_qc::autoqc::checks::insert_size to st::api::asset
 - 00-distribution.t test is made TEST_AUTHOR dependent since some versions of the test suit cannot make a distinction between own and inhereted fields/methods in Moose objects
 - contamination check - a dodgy fastq read count fixed

release 21.0
 - reference interface moved to npg_common namespace
 - insert_size and seqience_error check object refactored following changes in the reference role and its new namespace

release 20.0
 - store and display RunInfo xml
 - bug fix to display project and sample names for each lane
 - bug fix to improve loading speed of the front page because no need to try npg api to get the paired id_run for a RTA piared read run.
 - bug fix about extra <hr> tag (not <hr/>) in summary.htm file for qc data loading
 - not use libxml to parse offset xml anywhere
 - set end value for single read run as 1 in qcal table
 - ignore error rate data missing when a run no control lanes

release 19.0
 - load offset values for a run from a merged offset file, and stop using libxml to parse offset xml because of megered file too big
 - be able to get id_run and position from json filename and add them to json object if missing there
 - split_stats_coverages for table split_stats is not dependent on the relationship of the two tables. Fey::ORM no need to get foreign key info from the database currently, this can be disabled in order to improve database schema loading speed.
 - New illumina analysis loader module which makes use of some of the common roles, and should gel better, and be faster, than the current npg_qc_api.pl loader with the pipeline
 - using npg::api::run_lane to get organism of lane instead of run
 - bug fix to add eval_error to sequence_error check comments
 - count soft clipped bases as error when calculting sequence_error
 - add extra attribute info for each autoqc result, along with comments they are in result superclass or role
 - the module name and version number for autoqc check modules are stored in their result info hash
 - aligner name, version and options for contamination, insert_size, sequence_error and split_stats are stored in their result info hash

release 18.0
 - data-servise module is incorporated into a more generic qc_store model
 - the npg_qc::autoqc::results::collection class has ability to load qc results from teh staging area without specifying a path explicitly
 - run_graph table with extra columna end and most statistical graphs are read based
 - analysis and analysis_lane with extra column end
 - autoqc sequence_eror check added

release 17.0
 - command line options processing for the bin/qc script is done by MooseX::Getopt
 - the collection object for autoqc is backed by an array class from MooseX
 - the display features in the autoqc result objects are removed
 - the result objects are refactored into a combination of roles and classes to allow for a smooth object creation directly from a BD
 - insert size check now fails if there are problems in extracting reads from fasq files due to unmatched reads

release 16.0
 - added the adaptor check
 - added a field to record a path to a reference in the insert size check
 - store expected insert size range instead of expected mean; evaluate against the lower range boundary
 - refactored the autoqc part that performs the check so that it uses Moose roles from npg_common to deal with runfolder information
 - autoqc result roles added
 - Fey schema and table classes only load database schema and table when you call the loading method, and database parameters can be passed in when loading
 - autoqc database table classes now share the same role with result class, not directly inherit from result class
 - be able to read split_stats data back from database


release 15.0
 - given an id_run, return a collection of autoqc data objects from database or json files in runfolder
 - fastq split_stats class is added to autoqc result package
 - add two tables split_stats and split_stats_coverage to store fastq splitting statistics

release 14.0
 - autoqc: output is encapsulated in result classes and saved to json only. XML support discontinued
 - autoqc insert size stats and histogram calculations is performed with the help of PDL
 - generic serialization of Moose classes to a database
 - serialization of autoqc result objects from a json string to a database
 - npg_qc_api.pl - now has option to only load a single id_run
 - Fey::ORM schema and autoqc result table classes are added, which can save JSON data into database and get data back as objects

release 13.0
 - created a namespace for autoqc libraries, added code for q20 and insert size check there
 - add npg home page link in the top menu
 - show average values in the statistical graphs
 - display statistical data by run with cycle numbers for each graph
 - using read length of each read of a run to calculate the lane yield instead of using the cycle number of the whole run
 - add average yield per lane per read by week graph
 - allow end value of a run to be a non-digit

release 12.0
 - add view for recipe file and the link in the summary page
 - display cycle or read length details in the chip summary page
 - remove swift link in the summary page

release 11.0
 - add recipe_file table to store the recipe file name, contents and md5 value
 - store the first and last indexing cycle number if any
 - store cycle number for read 1 and read 2 if there are two reads in one run

release 10.0x
 - update the database if the data already in the database, or delete the old data before inserting the new data
 - add unique index to qcal table and set end value as 0 if the qcal value is for single run or merged paired runs
 - modules to load qc data from other directories, especially for fastqcheck files from the repository
 - handle different cycle numbers of the paired runs for cache_query table
 - IVC base call plot all in the same scale 100%
 - stop read Q value from qcalreport file if fastqcheck files created for all lanes
 - store first indexing cycle number into database for multiplex run
 - query run recipe table for cycle count of a run
 - display cycle count for both ends of a pair of runs, which may be different
 - display qcal value for each lane

release 9.0
 - add api to delete qc data for one run
 - add graph view of cluster number against tile number as an alternative of heatmap
 - add view to show error rates of the latest runs per instrument
 - bugfix about getting the control lane data from lane_qc table to populate run_graph table
 - increase the x, y field length of table offset in database schema
 - display statistical data by week with the graph
 - store cycle number, tile number per lane in database from recipe and tile layout xml files
 - back populate run_recipe table by counting current QC or runlog data
 - display phasing information on summary page
 - retrieve project name and library name for each lane from sequence scape and display in the run summary page
 - QC data complete, check number of cycles, tiles and lanes in table lane_qc, signal_mean, errors_by_cycle and qcal against values in table run_recipe, not just check lane_qc table with startard number of tiles, lanes
 - only cache lane_summary data into cache_query table if data complete
 - get a list of runs from cahce_query table with lane_summary infomation to cache run_graph and instrument_statistics tables, and for npg_qc data loader and main page runlist
 - check whether lane summary cached in cache_query table to report data completely loaded for XML web API
 - check runlog data fully loaded against the actual number of tiles and lanes from run_recipe

release 8.0
 - analysis and analysis_lane api modules, initially set for ability to obtain data for analysis_report script, which is under npg-tracking
 - store frequency response matrix and offset data into database and simple web interface
 - add avgerage error per run by instrument statistics graph
 - get cycle number from move_z table if can't get it from errors_by_cycle table
 - store cycle number for a run into run_graph table
 - add cycle length filter to the statistics graphs
 - bug fix about getting the run end number from a single run qcalreport file name
 - bug fix to get correct lane number from fastqcheck file name of single end run
 - cope with relocation of score, rescore files of the pipeline software 1.3rc1
 - add caching scripts to the runlog loading script, to add them in the cron job list
 - get different levels of run folder directly from Latest Summary symbolic link if not given

release 7.0
 - api direct loading now gets database credentials from config.ini
 - heatmaps for pf_perc_error_rate now scales upt to 10+ (anything 10+ is considered to high, and is therefore all very hot)
 - all thumbnails for error plot view
 - store the run start, complete and end time in the database
 - add run statistics by time graph

release 6.0
 - Change to json output format for run_tile list for a run (default - single run, data structure streamlined)
 - IVC thumbnail plots now horizontal, merged image with a area map using DHTML.
 - IVC large plots now loaded using a lightbox to sit over the rotated IVC thumbnails
 - image_store table to store png that are regularly acessed for speed improvement
 - lane_qc table - change to column definitions for control lane only columns - from text to float (unknown stored as NULL)
 - indexes added to many tables, in order to improve speed efficiency.
 - Uniqueness checked for rows where applicable.

release 5.0
 - API modules to obtain summary, run list, run_tile and signal mean data
 - bugfix to ensure only single loading of rows into database
 - yield per run per instrument graph
 - blank base error rate per tile by cycle
 - bugfix to ensure most common words to be loaded into database
 - graph image now uses gray lines instead of black for clarity
 - first cycle intensities heatmap now scaled rather than linear

release 4.0
 - JSON service - run_tiles obtained but now in order, and with qc data already packaged in for the tile
 - JSON list of run ids that have data
 - caching for instrument statistical graphs
 - Error graph scale to 5% on Y-axis
 - XML feed to query if run is loaded /run/<id_run>.xml

release 3.0
 - Link to NPG run pages from the id_run/id_run_pair in the chip summary
 - Y Scale max for IVC plots set to default to 1500 if 100 tiles per lane (i.e. GA2)
 - JSON services - summary for run, obtain tiles, some stats for tile
 - different graph views possible on statistical graphs
 - run tile view - linked to when you select a tile on a heatmap or run alert
 - statistical graphs for instruments - tile count of errors by run

release 2.0
 - api to process Runlogs for move z data
 - display for move z data
 - hoverable heatmaps with clicking to run tile viewer
 - move to own database instance
 - improvements to Bustard processing
 - caching of big queries to improve performance
 - statistical graph by run

release 1.0
 - api to process Bustard files into xml, and post them to webservice
 - webservice to process bustard xml and save to database
 - set-up of database schema
 - tests
 - views showing graphs and tables
 - swift summary processed
 - heatmaps of tile data
 - alerts for out of scope metrics<|MERGE_RESOLUTION|>--- conflicted
+++ resolved
@@ -1,11 +1,9 @@
 LIST OF CHANGES FOR NPG-QC PACKAGE
 
-<<<<<<< HEAD
  - add haplotag metrics
-=======
+
 release 70.0.2
  - fix missing apt pkgs for github actions
->>>>>>> 3411261a
 
 release 70.0.1
  - use bcftools mpileup instead of samtools for genotype QC check
