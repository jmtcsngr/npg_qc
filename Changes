LIST OF CHANGES FOR NPG-QC PACKAGE
<<<<<<< HEAD

=======
 
 - tag_sniff new option to truncate tag sequences
 - tag_sniff now checks common tag sequences against tag sets in the warehouse
>>>>>>> a0064425
 - SeqQC
   - add the total yield in library view RT#488973
   - summary table: display supplier sample name along the library barcode RT#488964,
     remove separate sample column

release 59.0
 - SeqQC 
   - remove ajax proxy controller
   - stop 00 tests accessing live db credentials and databases
   - using mlwarehouse for dwh information displayed in SeqQC viewer
   - removing tests related to template compilation
   - providing links to lims for pool/library/sample
 - autoqc check and autoqc objects: remove unused 'sequence_type' attribute
 - autoqc check and result objects - use existing roles for id_run and
   position definitions
 - result object - to remove dependency on id run, position and tag index,
     allow individual results to overwrite the root of the output file name
 - refactor autoqc check to use file_type attribute name instead of
   input_file_ext
 - tags_reporters check - remove hardcoded solexa path
 - genotype and verify_bam_id_checks - use standard way of reporting run-time
   problems
 - bam_flagstats
     - one call to compute all metrics
     - method for finding stats files
     - if id_run not given, derive the root of the output file name from
       the input sequence file name 

release 58.9
 - move method for file name creation from SeqQC to autoqc so that it's
   more accessible
 - SeqQC
     - upstream_tags template - do not report potentially confusing tag index value when
        there is no id_run in the high-scoring tags table
 - remove misleading bam_flagstats check info

release 58.8
 - SeqQC
     - display insert size normal fit confidence and number of modes in the 
       summary table
     - do not show adaptor plots for low contamination
     - provenance in lane title not in every check
     - prepend all page titles with application name and version
     - different page title colour if running in non-live environment
     - use updated LIMs server url
     - link to NPG tracking web server running on the same host as this app
     - showing reference species and version below lane titles
 - Using container configuration for travis

release 58.7
 - bam_flagstats autoqc result object:
     new field, subset, added to be used instead of human_split
     human_split is retained for now to be compatible with existing data and code
 - autoqc loader will only load fields that correspond to database columns

release 58.6
 - Using "jquery-unveil" plugin for heatmaps
 - Removing data from DOM after passing them to local variables
 - Nulling variables after using them for bcviz to free memory
 - Moved simplified file name generation to this package
 - Removing gc bias and qX Yield checks when looking at non-run views
 - Removing collapser
 - Using latest release of bcviz (1.2.1)

release 58.5
 - stop using depricated Class::MOP::load_class method
 - use namespace::autoclean instead of "no Moose" in Moose objects
 - using make_immutable in Moose objects

release 58.4
 - Creating a cache in SeqStore model to reduce file system access. 
    Improving query - using keys for tables.
 - Moving FileFinder functionality into SeqQC from seq_commons.
 - Cache of catalyst actions and uri in template.
 - Templates are configured to be checked for changes every 10 hours.
 - Connections to database for fastqcheck are passed to model from 
    template.
 - Test modules catch/test for warnings for unitilized ids and for 
    cases where it was not possible to locate a folder.

release 58.3.1
 - Updating Readme in npg_qc_viewer for changes in deploy procedure.
 - Fixing qXYield total for run and sample, now it calculates from actual values 
    in the table, does not recalculate from collection.
 - genotype check: reduce min_sample_call_rate parameter for genotype match from 95% to 75%, and
     min_common_snps from 21 to 20. This will allow (Fluidigm) qc genotypes with 20 calls to be
    identified as possible duplicates when using the standard set of 26 QC SNPS (W30467)

release 58.3
 - default autoqc result object creation - do not set tag index to undef to
   avoid this field being set when serializing to json with newer Moose

release 58.2
 - convert local path to nfs for linked tools when building fastq_summ

release 58.1
 - compile fastq_summ with samtools-1.2 and htslib-1.2.1
 - Removing global functions from manual_qc.js
 - Logic for preliminary outcomes for MQC
 - New undecided outcome for MQC
 - update scripts for genotype check data preparation
    - to allow specification of iRODS zone with an environment variable
    - perlcritic issues and version strings
 - gt_pack recognises version 02 headers in append mode
 - DBIx binding generation - keep column name case when generating accessors

release 58.0
 - skip running legacy gcbias if window_depth not available
 - compile fastq_summ executable during the npg_qc build, skip
     compilation if samtools is not on the path
 - C code clean-up to remove warnings in compilation
 - SeqQC daemon to set CATALYST_HOME relative to bin so that
     the production user does not have to have this definition
 - SeqQC build optionally fetches javascript dependencies
 - added scripts to handle generation of data for autoqc genotype checks

release 57.12
 - Removing MQC logic from templates and moving it to JS
 - Adding a controller to provide MQC status for a run using REST
 - Adding a role to provide functionality for 401 responses
 - Validation for DWH->MQC outcome integrity during mqc for logged mqc-ing user
 - Fixing id-username data in test data to fix patches in controllers 
     which validate username

release 57.11
 - take into account old-style tag metrics results when deciding
     whether the lane has plexes
 - be compatible with latest changes to the db_connect role
 - ensure that tests do not access user's home directory

release 57.10
 - total_reads now returns 0 when num_total_reads is 0 rather than undef
 - add support for metrics files produced by bamstreamingmarkduplicates
 - npg_qc build for web server does not compile executables
 - functionality of the util package in SeqQC merged into the rpt_key autoqc role,
     the package removed
 - api::error package moved to Util::Error
 - using node-qunit-phantomjs to run headless tests
 - tests for basic functionality for mqc Javascript code
 - adding configuration for blanket
 - updating readme for changes in testing procedure

release 57.9
 - autoqc results collection class - add a method for inferring whether
     a lane has plexes from results themselves
 - SeqQC - steps towards making display of autoqc results and manual qc process
   independent of availability of warehouse data:
    - use the new collection method to decide whether to display a link to
       plex results (previously warehouse data were used for this)
    - if plex results are available, always display a link to them
 - SeqQC - remove vestigial code for batch id retrieval 
 - SeqQC build: remove --linkable-bcviz-path option since dependency on bcviz
   is now managed by bower
 - SeqQC: Ajax controller removed (was used as a proxy for now discontinued
   requests to LIMs web server)
 - following restructuring of bcviz, amend statements for import of bcviz libraries
 - changes to allow genotype checks to be run on cram files
 - list of human references (with chr.naming convention) used by genotype check
     moved to file in the genotype repository
 - GRCh38 human references added to the list
 - gt_utils (gt_pack and find_gt_match C programs) added to Build install

release 57.8.1
 - add temporary file name option to bamtofastq command

release 57.8
 - Using bower to manage javascript component dependencies.
 - Using bcviz v1.1.0 which now supports bower.
 - use Biobambam bamtofastq in place of Picard utility in adapter qc check

release 57.7
 - removed redundant methods from NpgDB model
 - New javascript functionality to process mqc. MQC outcomes are changed using AJAX 
   calls to the controller directly.
 - mqc controller now provides with the functionality for mqc through asynchronous calls.
 - mqc controller does not saves a log in the tracking database when mqc outcomes are
   updated.

release 57.6
 - Added mqc_outcome_reporter
 - Added a new column to the mqc entity and historic table to keep separate track of who
    updates the record through the web page and who was the last user to modify the row.
    Updates to tests to deal with the new schema.
 - MqcOutcomeEnt validates outcomes are final before updating them as reported.

release 57.5
 - amend location of composite genotype data (composite_results_loc) in npg_qc_viewer.conf

release 57.4
 - in order to be able to retrieve values of foreign keys without
     fetching the row in the parent table, DBIx classes generated with
     an option to drop id_ at the start of the relation name
 - InflateColumn::Serializer component added selectively to autoqc classes
     rather than to all classes
 - mqc models (DBIx) functionality extended to create a method for
   updating/creating outcomes
 - column name fixed in the mqc_outcome_hist table
 - SeqQC viewer: top horizontal menu removed, Help link added to the menu on the right
 - SeqQC viewer: NPG links point to correct production/dev servers
 - SeqQC viewer: superfluous javascript code removed
 - SeqQC viewer: checks/runs page removed
 - SeqQC viewer: links to individual entities on the right removed
 - SeqQC viewer: if results for one run only are displayed and the request was not explicitly
     from staging or path, a link back to the run SeqQC page is displayed on the right

release 57.3
 - SeqQC: removed pages that are not used any more (studies, samples, libraries,
   people, weekly reports)

release 57.2
 - updated the way bcviz functions are called from SeqQC
 - Added tables for manual qc.

release 57.1

 - d3 bcviz rendering of adapter, insert size and sequence mismatch plots
 - page rearrangement to display ref match and old contamination results side-by-side removed
 - SeqQC templates, client-side scripts and config files installed to a directory
   under the install_base path; if a bcviz path is given, a link to it is created,
   old bcviz link is overwitten in this case
 - removed generation of google chart api urls

release 57.0
 - incorporated SeqQC viewer

release 56.16
 - changed default data source for call_gtck_composite_rpt.pl to combined Sequenom/Fluidigm results

release 56.15
 - if norm_fit test produces no output, e.g. if no peaks after filtering, simply add a comment

release 56.14
 - updates to norm_fit code
     more informative log messages 
     added checks for zero peaks 
     do not run norm_fit test if there is not enough variation in the insert size

release 56.13
 - correct size of genotype_data_set column of genotype table

release 56.12
 - insert_size.norm_fit_confidence from integer to float

release 56.11
 - changes to genoype check and utils to use combined Sequenom
    and Fluidigm results for the 26 QC SNPS (W30467)
-  fixed RE when parsing norm_fit output
-  fixed a bug and cleaned up norm_fit code

release 56.10
 - support for search for autoqc objects without tag_index attrubute
 - Build.PL extended to compile and deploy norm_fit executable
 - only run verify_bam_id if single sample expected (helps cope with 
   single plex in pool)

release 56.9
 - database name-agnostic database dump file

release 56.8
 - increase DB field sizes for genotype qc check results

release 56.7
 - only insert cluster densities which exist

release 56.6
 - use length of index read from tag0 bam file rather than length of tag in
     decode metrics file to derive barcode file, added new tests and test data
 - do not croak if a Bustard_Summary file does not exist (as is the case
     for HX instruments)
 - made interop parsing code more generic

release 56.5
 - phix bam_flagstat to have default serialisation name including phix

release 56.4 
 - get cluster densities from InterOp/TileMetricsOut.bin
 - added test data for tracking database

release 56.3 
 - added check for alignments, reference and library_type to can_run() 

release 56.2
 - relax regexp for class name in result role to allow git or svn version numbering

release 56.1
 - git-based module and script versions
 - RSC keywords removed

release 56.0
 - use test data that are publicly available
 - getting autoqc module versions made to work with non-numeric versions
 - redundant Gerald summary loader code removed
 - unused test data removed
 - in test runfolders that are used GERALD directories renamed to PB_cal
     since gerald_path is going to be removed from npg_tracking::illumina::run::folder

release 55.10
 - remove default for verify_bam_id.pass

release 55.9
 - minor bug fix for verify_bam_id

release 55.8
 - remove Fey modules from npg_qc::autoqc::db namespace, t/60-autoqc-db*.t tests 
   and test data not used elsewhere
 - qc_db_delete_autoqc script:
     updated help message
     fix for a bug that resulted in no data deleted unless a list of checks to
       delete was given explicitly 

release 55.7
 - tag sniff usage message
 - minor code changes to a couple of checks
 - test/test data for verify_bam_id
 - preserve case when generating DBIx binding since verify_bam_id
   has mixed case column names

release 55.6
 - exclude verify_bam_id (not run by the pipeline yet) from checking a set
   of archived autoqc results for completeness

release 55.5
 - patch for bin/call_gtck_composite_rpt.pl

release 55.4
 - patch for npg_qc::autoqc::checks::upstream_tags - extra imports required

release 55.3
 - 'check' option for the script deleting autoqc results from a database
 - unused Fey-based autoqc loader module removed
 - contamination autoqc check table: drop not-null constrain for fields with
   serialized data and replace empty strings there with nulls -
   InflateColumn::Serializer DBIx plugin gived error trying to convert
   empty string to JSON
 - DBIx binding generation extension - DBIx result classes for tables
     with autoqc results consume autoqc roles
 - autoqc data retrieval via the DBIx db binding

release 55.2
 - run upstream_tags check on whole bam file, not just forward read, otherwise check fails if there is an inline index in read 2

release 55.1
 - bug fix in using roles for finding runfolder path

release 55.00
 - schema and bindings re-generated from an copy of a live database
   with db updates applied
 - verify_bam_id autoqc check added
 - changes to database schema, code, tests and test data to enable a database
   switch to sql strict mode, in particular,
     bam_flagstats check to treat library size -1 as undefined,
     bustard summary loader to use zeros where N/A value is in the summary file
 - DBIx Result class for the fastqcheck table and a loader for fastqcheck files changed
   to accommodate a switch to the InflateColumn plugin, which is used for
   other classes
 - DBIx schema loader:
     removed dependency on the soon to be discontinued npg_common::config module;
     custom post-generation filter to make generated classes comply with perlcritic
     binding generated as Moose classes
 - in/de-flators are set for all relevant columns for autoqc results tables
 - swich from Fey to DBIx ORM in a database loader for autoqc data
 - call_gtck_composite_rpt.pl script moved from lib/* to bin directory; its
   dependency on srpipe::runfolder removed
 - standard way to run perl critic tests - on all perl modules and scripts in bin

release 54.11
 - changes to allow use of multiple SNP sets with the genotype check
 - changes to role for pulldown_metrics check to format percentage values correctly and consistently

release 54.10
 - use mocked jar file
 - podcoverage test runs for all files
 - during build, change shebang line of cgi script to perl interpreter
   used similar to Build.PL default for scripts
 - a reg expr fix in the tags_reporters autoqc check

release 54.9
 - add tags_reporters to IGNORE_AUTO_QC_CHECK list in DB.pm to allow runs to be deletable without results for that check.

release 54.8
 - add new tags_reporters check

release 54.7
 - upstream_tags check: correct determination of archive_qc_path, use position when fetching qc_store results, use db_lookup attribute with qc_store

release 54.6
 - randomise order in which references are used by ref match (to work around Lustre client caching bug)
 - upstream_tags check uses qc_store to fetch tag information for upstream runs instead of st::api::lims

release 54.5
 - corrections to upstream_tags check 1) fix can_run condition, and 2) use CLASSPATH correctly (remove hard-coded path)

release 54.4
 - correct upstream_tags check to use the tag indexes from the decode tag set when counting perfect_matches in previous runs

release 54.3
 - correct path determination from path attribute to work correctly with value supplied by pipeline

release 54.2
 - changes to upstream_tags check
    added 5 base tag set (probably should be removed when TraDIS detection is added)
    added a java_xmx_flag attribute  for BamIndexDecoder invocation (default: -Xmx1000m)
    use path attribute (set from qc_in in the pipeline) to locate both tag#0 bam file and for location of BamIndexDecoder metrics file output
    added min_percent_match attribute to allow this cutoff to be set at runtime if needed
    added recal_path attribute, use it to construct paths to tag0_bam_file and metrics_output_file
    changed can_run to detect !lims->is_pool (only run when lane is plexed)

release 54.1
 - changes to upstream_tags check
     unset NPG_WEBSERVICE_CACHE_DIR to avoid relying on cached data for lims lookup of tag set information
     changed parameters of BamIndexDecoder run to allow one mismatch (and added attributes to allow this and the MAX_MISMATCHES parameter to be reset by the caller as required)

release 54.0
 - cache_list_query_movez_tiles removed
    reason - last run loded to move_z table is  5302
 - npg_qc::api::loader::Qcal_Report removed;
    reason - table qcal last run loaded 6918
 - npg_qc::api::loader::Run_Config removed;
    reason - table run_config last run loaded 6927
 - npg_qc::api::loader::Tile_Score removed;
    lots of tables error_.., errors_.., most_.. last run loaded 6927

 - new namesopace for illumina-data related modules - npg_qc::illumina
 - npg_qc::api namespace removed, modules that are in use moved to npg_qc::illumina
 - where DBI connection is used, both AutoCommit and mysql_auto_reconnect are switched on
 - bin/npg_qc_api_monitoring.pl removed, its functionality  merged into npg_qc_illumina_analysis_loader
 - runfolder checking removed for run loader since it's called from the pipeline,
   for loading all runs the globs of runfolders come from the tracking database
 - to avoid post requests from 'run_is_deletable' script, npg_qc::illumina::loader module
     implements npg-qc-related functionality needed for this script (lane_summary_saved method)

release 53.5
 - add functional upstream_tags check

release 53.4
 - patch release to add upstream_tags check to IGNORE_AUTO_QC_CHECK list of DB.pm to run to be deletable without this checks results.

release 53.3
 - added new upstream_tags check. Check itself currently non-functional, but results should be displayed in Seq-QC pages

release 53.2
 - changes to remove most regular warnings when rendering the pages

release 53.1
 - changes needed to move NPG QC web server from intweb to webteam's VMs
 - lightbox for IVC plots dropped

release 53.0
 - notification of perlcritic test failure: include policy name
 - to eliminate a separate db configuration file for the code running
   on the farm, autoqc & api db interface gets db credentials from a dbix connection
 - autoqc & api db-related tests deploy and populate db through dbix binding, take
   db credentials from ~/.npg directory
 - unused code removed from test util module, test api util module removed

release 52.7
 - pulldown_metrics: error message fix and criterion description addition 

release 52.6
 - dbix binding updated

release 52.5
 - ref match check - cache abs path of the default strain/version to avoid being cought out when
   the link is switched to a different strain/version
 - pulldown metrics check: check now fails when result->on_bait_bases_percent < 20 and when bait_path is found but interval files are not found. Otherwise pass remains undefined.

release 52.4
 - removed from Build.PL dependency that installs as a part of other package
 - ensure 'use Readonly';  and 'Readonly::Scalar our $VERSION' are on one line to help
   with inferring the version
 - amend pulldown_metrics check
    - "can_run" allows missing baits intervals files
    - "execute" fails the check when the baits intervals files are missing
    - if the intervals files (bait and target regions) are identical, this is flagged in the result. Seq-QC will be amended to detect this.
    - added "pass" and "interval_files_identical" columns to pulldown_metrics table in npg_qc database

release 52.3
 - extended the build file to deploy qc bias R script
 - made id_run and position attributes optional in genotype check
 - added flag to allow specification of reference and position to SNP name mapping file

release 52.2
 - genotype check alternative match bug fix
 - gc bias check command string bug fix

release 52.1
 - pulldown metrics check bug fix - use correct function name for getting picard jar version

release 52.0
 - explicit dependency on /software amd /software/solexa removed
 - autoqc checks use software_location role to access third party tools
 - following loading failure under perl 5.14.2 on precise,
   illumina analysis loader code uses standard DBIx transaction
 - illumina analysis loader and monitor use standard way of getting DBIx connection
 - unused npg_qc::api::run namespace removed
 - unused scripts and one-off code removed
 - some tests improved, made more robust
 - package is build with Build.PL
 - all scripts that have to be deployed are moved from scripts to bin

release 51.9
 - mysql client does not read configuration in default places to avoid readign wrong configuration
 - use password for the root user on a local test database
 - removed old unused scripts and modules
 - moved window_depth.d source file from bin to src
 - removed the specification of the samtools_path from call_gtck_composite_rpt.pl (default should be OK), and changed the name of the requested samtools executable to "samtools_irods".

release 51.8
 - tweak spatial filter to deal with output when reads removed rather than marked with fail bit

release 51.7
 - Fey2DBIxRedesign document added
 - changes to allow genotype check to be run on more than one bam file
 - temporary exclusion of Chlorocebus aethiops reference from ref_match check

release 51.6
- bug fix - cope with spatial_filter classes (without tag_index) cat run deletion check time

release 51.5
 - bug fix - custom type name update

release 51.4
 - reflect that a number of npg_common mudules has been moved to the npg_tracking namespace
 - some compatibility changes for perl 5.14.2 on precise
 - insert size check can_run method relies only on npg::api::run when
   determining whether the run has paired reads

release 51.3
 - add spatial_filter to test to ignore when checking for deletion

release 51.2
 - autoqc spatial_filter can run as QC check (reading stderr of PB_cal spatial_filter on stdin)

release 51.1
 - bug fix for attribute custom type mismatch

release 51.0
 - add auto qc for recording spatial filter application
 - serializing to file moved from the autoqc check object to the autoqc result role
 - use npg-tracking custom Moose types
 - reflect the fact that db_connect and run, lane and tag definition roles moved to npg-tracking
 - remove live and dev db configuration from svn copy of the db config file
   set test db configuration to localhost
   make tests run against a localhost when the socket is defined

release 50.7
 - amended database connection details for the QC database npgqcp (in data/config.ini)

release 50.6
 - tileviz removed; it now lives in pbcal
 - a script for generating DBIx bindings changed to include explicit names
   for some autoqc tables in order to provide an easy mapping between autoqc
   and DBIx class names
 - a script for deleting lanes from autoqc and fastqcheck tables of the qc database
 - unused scripts for a dev npg-qc server, bin/npg_qc, removed

release 50.5
 - use QC fail counts in bam flagstat QC (so numbers add up for spatial filtered BAM files)

release 50.4
 - patch for pulldown metrics to treat ? as null in the picard output RT#282664
 - patch for divide by zero bug in the alignment_filter_metrics role when total number of reads is zero RT#282703

release 50.3
 - patch to the web server  post callback - exclude a check for data presence in qcal table that is not loaded any more

release 50.2
 - displaying q values in npg qc web app refactored to use the fastqcheck table
 - qcal values are not rendered in xml
 - remove loading qcal table from illumina loader

release 50.1
 - patch to allow larger lane numbers

release 50.0
 - fastqcheck table extended with columns fully describing the file id (id_run, position, tag_index, section, split)
 - script loading fastqcheck files to the database amended to fill in new columns along with old ones
 - old fastqcheck data supplied with data for new columns, see RT#277477 for details
 - pulldown_metrics npgqc db table: drop the fold_80_base_penalty column RT#268666
 - removed scripts/database_dump since it looks at live db only

release 49.4
 - DBIx schema for npg_qc::api::loader is created in non-standard way with autocommit off. Therefore, a commit is restored in npg_qc::api::loader::Fastqcheck

release 49.3
 - sequence error fields are too long in total for a 250 long reads to load to a database  "DBD::mysql::st execute failed: Got error 139 from storage engine", see #RT277981; introduced client-side compression on most of text type fields

release 49.2
 - tileviz: filtering by quality; reads and displays old qualities if available; uses a different executable - 'spatial_filter -d'
 - npg_qc::api::loader::Fastqcheck refactored: uses npg_common::fastqcheck module to get qX values from the fastqcheck files instead of its own calculation; file name filtering simplified since files that previously had to be skipped do not exist any more; tests improved
 - pulldown_metrics and tag_decode_stats roles, cv coeff calculation - return explicitly a number, not a pdl onject
 - removed scripts/get_qcal.pl which seems to ba a predecessor of pg_qc::api::loader::Fastqcheck and is currently not used
 - removed unused scripts scripts/get_run_tiles.pl and scripts/get_signal_means.pl

release 49.1
 - convert "#' to its HTML code in the tileviz html page image links
 - in cigar string chart - create arrays of zeros if a data series is null and is going to be added to the chart. RT 274105
 - pulldown metrics check - problem with picard exiting with an error code when stderr is not redirected to a file is fixed

release 49.0
 - tile visualization tool
 
release 48.9
 - get paired_read information from runfolder before using npg api in insert_size check

release 48.8
 - reduce size of cigar chart urls by removing H,N,P series, and change colours to something less gaudy.

release 48.7
 - alignment filter metrics check: store one reference fragment per reference since some of our references have too many fragments.both  RT #267938
 - alignment filter metrics role: correct handling of unaligned output. RT #267938
 - sequence error check: use BAM bitfield rather than interpret cigar * as no alignment

release 48.6
 - alignment filter metrics: stored number of alignments does not have to correspond to the number of references.

release 48.5
 - added cigar charts
 - FOLD_80_BASE_PENALTY in the HS metrics Picard output is sometimes '?', which causes problems when creating a result object (RT #268429). The users do not want this value anyway, hence this field is removed from teh result object. The db column stays for time being.

release 48.4
 - matrix qc data loading copes with dual indexing run
 - bugfix - don't die in sequence_error check when no successful alignments

release 48.3
 - report criteria for sequence error check: fail on insertion or deletion in most common cigar

release 48.2
 - add pass to sequence error check: fail on insertion or deletion in most common cigar

release 48.1
 - a patch to alignment filter metrics role to fix a typo
 - a patch to the code that checks that all autoqc results loaded - should disregard alignment filter metrics check

release 48.0
 - enhance sequence_error (mismatch) test to record most common cigar strings and cigar char counts per cycle
 - a new autoqc check - alignment_filter_metrics - to capture statistics about split by reference of bam files (spiked phix - unconsented human - target sequence split)

release 47.1
 - a patch to pulldown metrics check to specify the max java vm heap size (min was specified by mistake)
 - a patch to the code that checks that all autoqc results loaded - should disregard pulldown metrics check

release 47.0
 - some optimisation of the genotype check
 - a new autoqc check - pulldown metrics
 - dbix binding updated - a table for the new check added

release 46.1
 - record read_pairs_examined and picard metrics header infomation in bam_flag_stats

release 46.0
 - SangerPath and SangerWeb dependencies removed from npg-qc ClearPress web application and all supplimentary scripts
 - top-level changes to controller, view and util modules to allow for running stand-alone
 - hardcoded server urls removed from heatmap generation
 - can run as mod-perl
 - json feeds removed
 - page header to match npg-tracking

release 45.0
 - SangerPath dependency removed from tests
 - use of bound to disappear npg_common::graph::* and similar modules replaced by npg::util::image::* modules
 - new dev database - a full copy of live database taken on 21/03/2012; unfortunately, the name is the same as live db, see RT#258559 for explanation and a way to do it in future

release 44.1
 - DBIx interface regenerated with inflated date columns; they will return DateTime object
 - npg_qc::api::run_timeline
     replaced use of npg xml interface that is not available any more by a direct access to the tracking db to get a list of existing runs RT#257047
     rewrote loading to npgqc database; uses DBIx now
 - unused script npg_qc_api_run_timeline.pl removed

release 44.0
 - genotype check - sample names containing spaces are now handled correctly
 - npg-qc web app - unused dependency on old st::api calls removed
 - source code for the C executable generating fastq and fastqcheck files from bam files added to the package

release 43.4
 - fixed two bugs in genotype check

release 43.3
 - genotype check changes:
     check now copes when illegal allele for SNP is called in genotype from bam 
     locations of data and executables adjusted to standard location
     calling of genotypes moved from stand-alone script to bam_genotypes module which is used by the check
     attributes added to check to allow adjustment of parameters for finding genotype matches
     check now saves bam_file name, bam_file_md5, genotype_data_set and snp_call_set to allow later replication of check results
 - tag_metrics: changed the way the error is calculated in tag_metrics role to allow for non complete data

release 43.2
 - based on staging tag to find runs to load recipe, runinfo and cluster density data and stop looking for runlog data to load

release 43.1
 - ignore spiked phix plex nonhuman bam flagstats in runfolder deletion

release 43.0
 - provisions for finding human/non-human bam files removed from autoqc; naming convention changes in the pipeline
 - gc bias check - dependency on fastq files removed

release 42.5
- runfolder deletion: cope with the results from new bam-based pipeline

release 42.4
 - cope with empty lane summary for Miseq run
 - adapter check: use symbolic constant instead of octal for user rw only mode

release 42.3
 - tests that went live to npg server fixed
 - t/data/autoqc st and npg caches updated to use xml files that they need; lots of xml files purged
 - evaluation to pass/fail added to tag_metrics check
 - the autoqc adapter check to work with bam input
 - minor fix for the genotype autoqc check

release 42.2
 - fixed a bug in the sorting procedure for tag_metrics result

release 42.1
 - ignore tag_metrics if missing in archive

release 42.0
 - SangerPath dependency is added to npg_qc::util so that it can be removed in autoqc db-related tests
 - SangerPath import removed from autoqc db-related tests
 - explicit setting of PERL5LIB through 'use lib' removed from autoqc db-related tests
 - error checking in autoqc db-related consistently via Test::Exception
 - autoqc::check::check object to use a new simpler function from npg_common for generating file names
 - tag_metrics check added; it parses the output of the picard tag decoder
 - dbix binding ipdared
 - to_string function added to autoqc result objects
 - better options to the blat command in the adapter check

release 41.0
 - autoqc check loading from staging: enable using stored globs
 - autoqc collection object - remove depricated code
 - autoqc qc loader object - remove definition of max id run on staging area since
   this is difficult to maintain; also globbing is now reduced since most old runs have
   autoqc data

release 40.2
 - Add required properties to genotype check and result modules, added basic tests for genotype

release 40.1
 - ignore genotype qc result checking when deleting runfolder

release 40.0
 - add genotype check
 
release 39.6
 - cope with miseq qc data loading

release 39.5
 - bugfix in producing single ended run sequence error plots

release 39.4
 - percent_split method on split_stats to return undef rather than empty string on no reads

release 39.3
 - add percent_split method to split_stats
 - coefficient of variance calculation (tag decode stats autoqc check): disregard spiked phix; unfortunately, spiked phix tag hardcoded

release 39.2
 - bam flagstats role percent methods to return percentages not fractions

release 39.1
 - coefficient of varaince calculation (in autoqc/role/tag_decode_stats.pm) changed to use root mean square instead of mean absolute deviation

release 39.0
 - autoqc modules refactored to use the new single point lims interface

release 38.1
 - bugfix - N's should only be counted when the base they represent aligns, but is a mismatch or softclip, not when it is an insertion/deletion 

release 38.0
 - the concept of the tmp_path for autoqc checks simplifies: just a temp dir by default
 - module for calculating isizes moved to the new parse subpackage
 - insert size check not to use own module for alignment
 - functionality reshuffle between the insert size module and the parsing module to live parsing module to parse and generate bins
 - insert size check uses both usual and reverse complemented fastq files, the latter in order to get insert size for outward looking long range libraries
 - reference and adapter repository can be set through the autoqc option
 - autoqc check tests prevented from looking for the live location of the reference repository
 - ref match and contamination percents - display 1 decimal digit only
 - sequence error now calculates number of bases of <15, <30 and >30, and displays these bins

release 37.2
 - cope with bam flagstat out from new version of samtools

release 37.1
 - n counts shown as on top of sequence errors, rather than be included, so that the curve is smoother

release 37.0
 - test staging path renamed, lote of tests fixed following this
 - coeff of variance computation for tag decode stats

release 36.4
 - ignore lane bam flagstats for mulitplexed run for archived autoqc result checking

release 36.3
 - remove study and library name table from run summary page because sequencescape time out problem
 - stop loading offset data because file format changed

release 36.2
 - added check for HiSeq, amended threshold calculation parameters

release 36.1
 - bug fix to get positon number from fastqcheck file name for single-end run

release 36.0
 - changed the name of the file that lists adapters
 - test for file_store module uses sqlite instead of msql db

release 35.2
 - qc checks can be loaded from multiple paths

release 35.1
 - insert size check filters out reads that are not properly mapped and does not cut off the top 1% of the insert sizes

release 35.0
 - adapter check takes the location of the adapter fasta directly from the reference finder role

release 34.4
 - adapter check not to write tmp files
 - adapter check takes the location of the adapter fasta from the reference finder role

release 34.3
 - add sf32-45 into the npgqc data monitor list and use path_info for runfolder glob_pattern
 - bugfix in q20/25/30 saving for coping for phix runs
 - check autoqc data fully archived in the database
 - ref_match not to fail if the read length is too short

release  34.2
 - make aligner_version of the check object work for bowtie - sometimes hands
 - refactore ref_match and contamination checks to pipe the output of aligners directly
   to the consuming code - no saving to temp files

release  34.1
 - add number of total reads in bam flag stats result and table 

release 34.0
 - tests for ref_match
 - generic aligner_version method in npg_qc::autoqc::checks:check
 - autoqc loader - an option to glob only for recent runs from staging
 - ref_match: if error in trimming the reads, try trimming to 1bp less
 - check and result objects to have sequence_type attribute (optional for result objects)
 - sequence_error check for spiked phix

release 33.0
 - new 'contamination' check - ref_match
 - adapter check: produce counts for the match start
 - upgrade schema scripts moved to a subdirectory of scripts
 - one-off scripts moved to one-offs subdirectory
 - split stats extended to cope with PhiX split
 - image for split stats
 - add ref_name into unique key of split_stats table
 - autoqc loader script to check completeness only if no records for a run existed prior to loading
 - autoqc insert size and sequence error checks: updated deprecated methods to get 10000 reads
 - collection adding from staging: load only files whose name starts with a requested run number

release 32.0
 - rpt key code moved from result role to a separate role
 - replace project with study in model summary for study name
 - allow insert size and sequence mismatch checks on files with a small number of reads
 - generate_filename method of the base check class is now inherited from a stand-alone role
 - get_input_files method of the check class is bam-file aware for a specofic case of human/nonhuman split
 - gc_bias check refactored to use common methods for retrieving bam and fastq files (to fix a problem with plexes)
 - additional options for the qc script so the the reference can be preset and the type of reference search set
 - using role long_info to get cycle, lane, tile numbers for npg_qc data loading and cope with missing recipe file for hiseq runs
 - cope with hiseq run for run info xml and cluster denstiy data loading, and ignore missing runlog and run recipe files
 - cope with hiseq matrix file name and content format change, missing gerald config file and get run date from run_folder name
 - added a directory for one off scripts and placed there scripts for running and archiving autoqc checks for old runs

release 31.0
 - added a table to store fastqcheck files for plexes, a module and a script to load files to this table
 - dbix binding regenerated
 - a script for generating the dbix binding updated to force plurals in names of Result classes for some tables
 - added a script for fixing expected insert sizes in the db where there was an overflow
 - added a script for backfilling tag decodin info

release 30.1
 - do not sort collection before returning it from qc_store
 - gc bias check - do not croak if problems with read length
 - do not check sequence error using first reference when multiple references available
 - contamination result object and role changes to work around an empty string for hashes in the npg-qc database

release 30.0
 - autoqc result and check objects and the autoqc object take tag_index definition from a tag role from npg_common
 - insert size autoqc check uses tag-specific expected insert size
 - the autoqc collection object looses id_run attribute, its add_from_staging method should be used with id_run attribute
 - a collection object method to return a list and a map of actually present check names
 - no croaking if multiple references are found by autoqc checks
 - options for qc results retrieval: particular lanes and either plexes or lanes or all
 - collection's sort and search methods can take tag_index into account

release 29.3
 - npg_qc::autoqc::qc_store can retrieve db configuration from a config file
 - add bam_flagstats into auto qc check list

release 29.2
 - DBIx schema can read config files
 - one extra field for bam_flagstats to distinguish whether bam file is human, nonhuman, or not split

release 29.1
 - add bam_flagstats result class and database table to record stats from Picard MarkDuplicate and Samtools flagstats

release 29.0
 - FEY binding for the default value for tag_index column for autoqc tables made to work for sqlite
 - a script generating a dbix binding reconfigured to avoid pluralisating certain class names for tables ; the binding regenerated
 - check names for the qX_yield and sequence error result objects changed to 'qX yield' and 'sequence mismatch' respectively since check names are now displayed in the QSea interface instead of class names
 - a method in the autoqc collection object to return mapping of result class names to check names
 - add run_folder validation against NPG when loading illumina qc data
 - bug fix about run recipe file name should be stored without any path
 - don't save anything when no id_run_pair information returned from NPG
 - excluding insertion from mismatch rate calculation, and add two extra fileds in sequence_error result and database table to store the total number of match and mismatch bases for each cycle

release 28.0
 - add basic check for gc bias

release 27.0
 - sequence_error role: a new method, google_charts, returning two equally scaled error plots
 - sequence_error role: the width of the image for the plot is not hard-coded, it is proportional to the number of cycles
 - bug fix, the cycle number in the matrix file name not necessary 2 digits now
 - remove the display options in the main page of npgqc, now only display illumina analysis qc result
 - send two movez_tiles caching request if paired-end run
 - change cycle column data type from tinyint to smallint for table signal_mean, errors_by_cycle etc
 - contamination test check: stopped from looking in the live reference repository
 - autoqc::db::DB object test: objects in the fetched collection are ordered alphabetically so the order of fetching, which differs from test to test, does not affect the outcome
 - backported from trunk a change to cope with a new format of the bowtie output
 - sort check names as returned by npg_qc::autoqc::autoqc->checks_list
 - introduction of multiplexing
 - tag decoding stats autoqc result and database module

release 26.0
 - bug fix for tile-based error tables and image viewer
 - remove swift related tables and moduels
 - remove tile_all table and modules, which are related tile-based IVC plots
 - remove separate lane_summary and qcalreport loader script
 - remove other obsolete modules and testing file and data, tidy up api modules
 - directly retrieve data from QC files to save into the database, skip the step transfering the data into xml
 - stop sending any xml to the webserver to save data into database, only send the request to do caching now
 - new data loader modules using dbix class: tile_score, signal_mean, fastqcheck, run_config, matrix and offset
 - new staging monitoring role and modules for loading recipe, runlog, runinfo and cluster_density files

release 25.0
 - addition to the expected_size_range of the insert_size role to cope with multiple expected insert sizes im multiplexed lanes, ie return the minimun value of min sizes and the max value of max sizes
 - when the expected inser size is a single value or the from and to range boundaries ar eequal, the evaluation is performed against the simmetrical range of 25% either side of the supplied value
 - a new attribute, tmp_path, is added to the check oject in autoqc; it sets the directory for writing temporary files to
 - the adapter check refactored to write  the temporary files to the directory given by tmp_path and to use a different location of the repository for adapters fasta file
 - the contamination check refactored to (1) write  the temporary files to the directory given by tmp_path, (2) use reference finder role to query the reference repository, and (3) use extractor::fastq module to count the number of reads in a fastq file
 - dbix shcema class added
 - load lane summary data and tile-based data from both bustard and gerald summary xml files instead of just gerald summary html file using dbix class
 - load qcalreport text files separately from lane summary data loading, use dbix class now
 - change end column data type from tinyint to char to allow use 't' as end value for multiplex run
 - add unique key for analysis_lane table
 - remove unsigned for column cycle_10_20_av_perc_loss_pf and cycle_2_10_av_perc_loss_pf to allow negative value inserted
 - be able to load multiplex run qc data

release 24.0
 - display cluster density per lane data in the run qc summary table
 - added a new gc_fraction autoqc check
 - refactored qX_yield autoqc check to rely on npg_common::fastqcheck module in all operations with fasqcheck files

release 23.0
 - cluster density report data by lane are stored in the database now
 - statistics for move_z values for rta runs are now read based

release 22.0
 - npg_qc::autoqc::autoqc object; default for check name removed, 'check' and 'position' field become compulsory
 - listing of checks in npg_qc::autoqc::autoqc is done though a plugin look-up
 - code for detecting expected insert size is moved from npg_qc::autoqc::checks::insert_size to st::api::asset
 - 00-distribution.t test is made TEST_AUTHOR dependent since some versions of the test suit cannot make a distinction between own and inhereted fields/methods in Moose objects
 - contamination check - a dodgy fastq read count fixed

release 21.0
 - reference interface moved to npg_common namespace
 - insert_size and seqience_error check object refactored following changes in the reference role and its new namespace

release 20.0
 - store and display RunInfo xml
 - bug fix to display project and sample names for each lane
 - bug fix to improve loading speed of the front page because no need to try npg api to get the paired id_run for a RTA piared read run.
 - bug fix about extra <hr> tag (not <hr/>) in summary.htm file for qc data loading
 - not use libxml to parse offset xml anywhere
 - set end value for single read run as 1 in qcal table
 - ignore error rate data missing when a run no control lanes

release 19.0
 - load offset values for a run from a merged offset file, and stop using libxml to parse offset xml because of megered file too big
 - be able to get id_run and position from json filename and add them to json object if missing there
 - split_stats_coverages for table split_stats is not dependent on the relationship of the two tables. Fey::ORM no need to get foreign key info from the database currently, this can be disabled in order to improve database schema loading speed.
 - New illumina analysis loader module which makes use of some of the common roles, and should gel better, and be faster, than the current npg_qc_api.pl loader with the pipeline
 - using npg::api::run_lane to get organism of lane instead of run
 - bug fix to add eval_error to sequence_error check comments
 - count soft clipped bases as error when calculting sequence_error
 - add extra attribute info for each autoqc result, along with comments they are in result superclass or role
 - the module name and version number for autoqc check modules are stored in their result info hash
 - aligner name, version and options for contamination, insert_size, sequence_error and split_stats are stored in their result info hash

release 18.0
 - data-servise module is incorporated into a more generic qc_store model
 - the npg_qc::autoqc::results::collection class has ability to load qc results from teh staging area without specifying a path explicitly
 - run_graph table with extra columna end and most statistical graphs are read based
 - analysis and analysis_lane with extra column end
 - autoqc sequence_eror check added

release 17.0
 - command line options processing for the bin/qc script is done by MooseX::Getopt
 - the collection object for autoqc is backed by an array class from MooseX
 - the display features in the autoqc result objects are removed
 - the result objects are refactored into a combination of roles and classes to allow for a smooth object creation directly from a BD
 - insert size check now fails if there are problems in extracting reads from fasq files due to unmatched reads

release 16.0
 - added the adaptor check
 - added a field to record a path to a reference in the insert size check
 - store expected insert size range instead of expected mean; evaluate against the lower range boundary
 - refactored the autoqc part that performs the check so that it uses Moose roles from npg_common to deal with runfolder information
 - autoqc result roles added
 - Fey schema and table classes only load database schema and table when you call the loading method, and database parameters can be passed in when loading
 - autoqc database table classes now share the same role with result class, not directly inherit from result class
 - be able to read split_stats data back from database


release 15.0
 - given an id_run, return a collection of autoqc data objects from database or json files in runfolder
 - fastq split_stats class is added to autoqc result package
 - add two tables split_stats and split_stats_coverage to store fastq splitting statistics

release 14.0
 - autoqc: output is encapsulated in result classes and saved to json only. XML support discontinued
 - autoqc insert size stats and histogram calculations is performed with the help of PDL
 - generic serialization of Moose classes to a database
 - serialization of autoqc result objects from a json string to a database
 - npg_qc_api.pl - now has option to only load a single id_run
 - Fey::ORM schema and autoqc result table classes are added, which can save JSON data into database and get data back as objects

release 13.0
 - created a namespace for autoqc libraries, added code for q20 and insert size check there
 - add npg home page link in the top menu
 - show average values in the statistical graphs
 - display statistical data by run with cycle numbers for each graph
 - using read length of each read of a run to calculate the lane yield instead of using the cycle number of the whole run
 - add average yield per lane per read by week graph
 - allow end value of a run to be a non-digit

release 12.0
 - add view for recipe file and the link in the summary page
 - display cycle or read length details in the chip summary page
 - remove swift link in the summary page

release 11.0
 - add recipe_file table to store the recipe file name, contents and md5 value
 - store the first and last indexing cycle number if any
 - store cycle number for read 1 and read 2 if there are two reads in one run

release 10.0x
 - update the database if the data already in the database, or delete the old data before inserting the new data
 - add unique index to qcal table and set end value as 0 if the qcal value is for single run or merged paired runs
 - modules to load qc data from other directories, especially for fastqcheck files from the repository
 - handle different cycle numbers of the paired runs for cache_query table
 - IVC base call plot all in the same scale 100%
 - stop read Q value from qcalreport file if fastqcheck files created for all lanes
 - store first indexing cycle number into database for multiplex run
 - query run recipe table for cycle count of a run
 - display cycle count for both ends of a pair of runs, which may be different
 - display qcal value for each lane

release 9.0
 - add api to delete qc data for one run
 - add graph view of cluster number against tile number as an alternative of heatmap
 - add view to show error rates of the latest runs per instrument
 - bugfix about getting the control lane data from lane_qc table to populate run_graph table
 - increase the x, y field length of table offset in database schema
 - display statistical data by week with the graph
 - store cycle number, tile number per lane in database from recipe and tile layout xml files
 - back populate run_recipe table by counting current QC or runlog data
 - display phasing information on summary page
 - retrieve project name and library name for each lane from sequence scape and display in the run summary page
 - QC data complete, check number of cycles, tiles and lanes in table lane_qc, signal_mean, errors_by_cycle and qcal against values in table run_recipe, not just check lane_qc table with startard number of tiles, lanes
 - only cache lane_summary data into cache_query table if data complete
 - get a list of runs from cahce_query table with lane_summary infomation to cache run_graph and instrument_statistics tables, and for npg_qc data loader and main page runlist
 - check whether lane summary cached in cache_query table to report data completely loaded for XML web API
 - check runlog data fully loaded against the actual number of tiles and lanes from run_recipe

release 8.0
 - analysis and analysis_lane api modules, initially set for ability to obtain data for analysis_report script, which is under npg-tracking
 - store frequency response matrix and offset data into database and simple web interface
 - add avgerage error per run by instrument statistics graph
 - get cycle number from move_z table if can't get it from errors_by_cycle table
 - store cycle number for a run into run_graph table
 - add cycle length filter to the statistics graphs
 - bug fix about getting the run end number from a single run qcalreport file name
 - bug fix to get correct lane number from fastqcheck file name of single end run
 - cope with relocation of score, rescore files of the pipeline software 1.3rc1
 - add caching scripts to the runlog loading script, to add them in the cron job list
 - get different levels of run folder directly from Latest Summary symbolic link if not given

release 7.0
 - api direct loading now gets database credentials from config.ini
 - heatmaps for pf_perc_error_rate now scales upt to 10+ (anything 10+ is considered to high, and is therefore all very hot)
 - all thumbnails for error plot view
 - store the run start, complete and end time in the database
 - add run statistics by time graph

release 6.0
 - Change to json output format for run_tile list for a run (default - single run, data structure streamlined)
 - IVC thumbnail plots now horizontal, merged image with a area map using DHTML.
 - IVC large plots now loaded using a lightbox to sit over the rotated IVC thumbnails
 - image_store table to store png that are regularly acessed for speed improvement
 - lane_qc table - change to column definitions for control lane only columns - from text to float (unknown stored as NULL)
 - indexes added to many tables, in order to improve speed efficiency.
 - Uniqueness checked for rows where applicable.

release 5.0
 - API modules to obtain summary, run list, run_tile and signal mean data
 - bugfix to ensure only single loading of rows into database
 - yield per run per instrument graph
 - blank base error rate per tile by cycle
 - bugfix to ensure most common words to be loaded into database
 - graph image now uses gray lines instead of black for clarity
 - first cycle intensities heatmap now scaled rather than linear

release 4.0
 - JSON service - run_tiles obtained but now in order, and with qc data already packaged in for the tile
 - JSON list of run ids that have data
 - caching for instrument statistical graphs
 - Error graph scale to 5% on Y-axis
 - XML feed to query if run is loaded /run/<id_run>.xml

release 3.0
 - Link to NPG run pages from the id_run/id_run_pair in the chip summary
 - Y Scale max for IVC plots set to default to 1500 if 100 tiles per lane (i.e. GA2)
 - JSON services - summary for run, obtain tiles, some stats for tile
 - different graph views possible on statistical graphs
 - run tile view - linked to when you select a tile on a heatmap or run alert
 - statistical graphs for instruments - tile count of errors by run

release 2.0
 - api to process Runlogs for move z data
 - display for move z data
 - hoverable heatmaps with clicking to run tile viewer
 - move to own database instance
 - improvements to Bustard processing
 - caching of big queries to improve performance
 - statistical graph by run

release 1.0
 - api to process Bustard files into xml, and post them to webservice
 - webservice to process bustard xml and save to database
 - set-up of database schema
 - tests
 - views showing graphs and tables
 - swift summary processed
 - heatmaps of tile data
 - alerts for out of scope metrics<|MERGE_RESOLUTION|>--- conflicted
+++ resolved
@@ -1,11 +1,7 @@
 LIST OF CHANGES FOR NPG-QC PACKAGE
-<<<<<<< HEAD
-
-=======
  
  - tag_sniff new option to truncate tag sequences
  - tag_sniff now checks common tag sequences against tag sets in the warehouse
->>>>>>> a0064425
  - SeqQC
    - add the total yield in library view RT#488973
    - summary table: display supplier sample name along the library barcode RT#488964,
