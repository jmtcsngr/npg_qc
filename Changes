--- conflicted
+++ resolved
@@ -1,12 +1,8 @@
 LIST OF CHANGES FOR NPG-QC PACKAGE
 
-<<<<<<< HEAD
  - generic qc outcome updates
  - custom class for authentication in tests - works with JSON POST requests
-=======
- - SeqQC:
-   - entities are marked as qcable in template
->>>>>>> 7ae40e77
+ - entities are marked as qcable in template
 
 release 60.0
  - JSON service (retrieval) for qc outcomes
