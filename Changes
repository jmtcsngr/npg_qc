--- conflicted
+++ resolved
@@ -1,10 +1,8 @@
 LIST OF CHANGES FOR NPG-QC PACKAGE
 
-<<<<<<< HEAD
+
  - update spatial_filter results parsing
-=======
  - add target autosome stats to bam_flagstats qc check
->>>>>>> 0d9befa0
 
 release 66.4
  - allow to finalise undecided library manual qc outcomes for
