--- conflicted
+++ resolved
@@ -1,13 +1,11 @@
 LIST OF CHANGES FOR NPG-QC PACKAGE
 
-<<<<<<< HEAD
  - update spatial_filter results parsing
-=======
+
 release 66.4
  - allow to finalise undecided library manual qc outcomes for
    all entities
  - remove library type restriction from genotype_call can_run (retained as double check in seq_alignment)
->>>>>>> 44a21a82
 
 release 66.3
  - sequence_summary table - extend storage for the header column
