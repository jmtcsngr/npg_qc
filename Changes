--- conflicted
+++ resolved
@@ -1,6 +1,5 @@
 LIST OF CHANGES FOR NPG-QC PACKAGE
 
-<<<<<<< HEAD
  - GUI for utility QC (inactive)
  - add new bcfstats qc check + viewer change
  - skip incomplete tag zero results in genotype_call POSTing to LIMs
@@ -29,10 +28,9 @@
  - amend spatial_filter check to take a directory name to search instead
     of an explicit list of input files (that approach became unworkable
     with highly plexed lanes)
-=======
+
 release 65.4.1
  - store value of output_dir from the RNA-SeQC check into the database
->>>>>>> c73c3def
 
 release 65.4
  - qX_yield autoqc check extension: capture and save yields for q30 and q40
