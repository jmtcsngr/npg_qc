LIST OF CHANGES FOR NPG-QC PACKAGE

<<<<<<< HEAD

 - translation from a database composition representation to the
     npg_tracking::glossary::composition type object.
=======
 - Travis CI build: when building dependencies, us the same
   branch as the one the pull request is made to.
 - back to testing with mysql 5.7.13 in travis
 - drop node 0.12 from node travis matrix
 - add perl 5.22-shrplib to travis matrix
 - to reduce uncertainty in ranking close results, increase precision
   used for ranking contamination results
>>>>>>> ae94c0f3

release 62.5
 - a very concise replacement for NPG_QC pages
 - no templates rna_seqc results - we should not try rendering

release 62.4
 - autoqc loader does not try loading a result for which there is
   no coresponding DBIx binding

release 62.3
 - make bam_flagstats check runnable under the qc script
 - remove autoqc loader backwards compatibility with analysis code
   that does not generate related results for the bam_flagstats results
 - Arguments given to the qc script are passed through to the relevant
   qc check object.
 - QC script does not try to infer the location of input files.
 - QC script accepts the rpt_list argument.
 - tag_index attribute of the check object cannot be assigned to undef.
 - added Broad Institute's RNA-SeQC to autoqc QC checks
 - SeqQC - genotype view fixed (escaping)

release 62.1
 - Bug fix in build action for cgi files.

release 62.0
 - Towards composition-based autoqc:
   - npg_qc::autoqc::results::result - Composition-aware,
     id_run, position and path attributes become optional.
   - npg_qc::autoqc::qc_store - Use DBIx syntax for quering on tag_index
     (future compatibility with planned table schema changes), db load
     compositions of size 1 only.
   - npg_qc::autoqc::db_loader - Result classes support composition,
     but most tables have not been converted yet. Do not generate
     composition if no support in the result table.
   - npg_qc::Schema::ResultSet - Enchancement for a search for tables that
     do not yet support compositions: convert undefined values
     for columns under a unique constraint to database defaults.
 - SeqQC - outdated template for split_stats removed
 - genotype role refactored to remove hardcoded uri encoding            
 - remove contamination check that is not run any longer,
   result object remains
 - to keep similar code together and to avoid listing explicitly
   an increasing number of non-runnable checks, move checks_list()
   method to the collection object
 - genotype check, croak if error closing samtools pileup command
 - norm_fit
     - modify peak finding to allow for peaks in first/last bin
     - added monotonity condition when estimating stdev
     - drop stdev when outputting filtered modes
 
release 61.2
 - SeqQC:
   - Reintroduce collapser
   - using grunt/npm to automate js testing
 - VerifyBAMId changed condition MIN_AVG_DEPTH from > 4 to > 2 for fail

release 61.1
 - SeqQC
   - Using --force-latest for bower install deps during Build
 - improve test robustness (larger page sample for mech to check)

release 61.0
 - using test matrix with node 4.4.2 and 0.12.9 for travis
 - help page for manual qc
 - redesign of both client and server side for generic qc outcome updates
 - updates to already stored outcomes, including final outcomes,
     are not an error, will be skipped
 - require that all library outcomes are marked explicitly before the
     final sequencing outcome is saved
 - custom class for authentication in tests - works with JSON POST requests
 - mqc widgets not shown if no lims data available
 - title for pages with data for one id run show run status
 - SeqQC
   - bugfix only build request for qc_outcomes if rptkeys in page
   - upgrading jquery to 2.2.3 from 2.1.4
   - upgrading requirejs to 2.2.0 from 2.1.20
   - upgrading bcviz to 1.3.2 from 1.3.1
   - upgrading table-export to 1.5.0 from 1.2.2
   - upgrading qunit to 1.23.0 from 1.20.0
 - add unique db constraint for short descriptions in qc outcome
   dictionaries; the constraints should have been set when the tables
   were created 

release 60.0
 - JSON service (retrieval) for qc outcomes
 - update link to picard in POD
 - SeqQC:
   - remove use of autocrud plugin - it's never been used
   - simplify the authorisation and it make more secure (do not fetch
     user credentials from the url), move the code to a new User model
   - in tests extend the User model to allow for getting user credentials
     from the url
   - avoid warnings in tests by setting the default for the username to
     an empty string
   - if the user is logged in and is authorised to do manual qc, display
     a visual cue on the top of the page
   - tag metrics column moved next to the column with tag index and tag sequence
   - show deplexing percent for individual tags in tag metrics column
   - retrieve qc outcomes from npg_qc_viewer qcoutcomes JSON service for
     initial page rendering

release 59.8
 - give LIMs time to process posting qc outcomes as individual events
 - SeqQC
   - upgrading bcviz to 1.3.1 from 1.3.0 (individual minified files)

release 59.7
 - SeqQC
   - bower configuration files in npg_qc/npg_qc_viewer
   - moving client test files to npg_qc/npg_qc_viewer/t/client
   - fix regression, missing require for table-export

release 59.6
 - SeqQC
   - generating bcviz plots only when they will become visible and remove
     them when they will not be visible
   - set max number of plexes for manual QC as 400

release 59.5
 - autoqc results db loader: an option to force a re-build of related objects
 - SeqQC
   - fix warning about undef value in the adapter template
   - fix closing div tag in verify bam id template 
   - upgrading jquery to 2.1.4 from 2.0.3
   - upgrading requirejs to 2.1.20 from 2.1.8
   - upgrading qunit to 1.20.0 from 1.15.0
   - upgrading bcviz to 1.3.0 from 1.2.1
 - travis ci testing perl modules for npg_qc and npg_qc_viewer
 - require DBD::SQLite@1.48 to run tests

release 59.4
 - saving manual qc values for libraries - allow for an undefined or empty
   list of tag indices
 - tags in lanes from GCLP runs are not subject to library qc
 - composition-based autoqc results - disable version checking between the version
   of the module that serialized the object and the version of the same module that
   is performing de-serialization
 - script to import manual qc values from the old warehouse RT#493757
 - update_outcome method of mqc entities renamed to update_nonfinal_outcome
 - a new update_outcome method allows for update of final outcomes
 - method to toggle stored final manual qc outcomes
 - mqc reporter - reporting might cause a loss of link between the product and
   flowcell data in the ml warehouse, so prepare all data, then report
 - SeqQC
   - New functionality to allow export summary table to CSV

release 59.3
 - transparent search query for autoqc objects irrespectively of the details of
   object's database implementation (in-table identifies or composition)
 - custom parent class for resultset objects
 - calling ->new() on resultset object to create a new result replaced with
   calling more intuitive ->new_result()
 - upgrade genotype check to use samtools1 and bcftools1
 - SeqQC
   - New dictionary table for plex level library MQC. (Issue 238)

release 59.2
 - library-level manual QC for individual plexes.

release 59.1
 - 'write2file' method of autoqc result objects removed since it duplicated
     the 'store' method
 - alternative base class npg_qc::autoqc::results::base for autoqc results objects,
     able to represent results that are derived from merged files and described by
     a composition of multiple components
 - autoqc result objects for samtools stats file, sam/bam headers and digests
     derived from the new base class
 - bam_flagstats result extension to produce samtools_stats and sequence_summary
     results (related objects) either at run time or later
 - database tables for storing component and composition objects
 - autoqc db loader extension
     - to load data represented by classes derived from the new base class
     - to build related objects in memory and to load them to the database
       bypassing serialization to a file - a way to save cram headers and stats
       file where the analysis pipeline did not run the current code that
       produces samtools_stats and sequence_summary objects as individual files
     - ability to mark records as current
 - reporter for manual QC results retrieves LIMs info from ml warehouse;
     it skips GCLP runs RT#480489.
 - tag_sniff new option to truncate tag sequences
 - tag_sniff checks common tag sequences against tag sets in the warehouse
 - SeqQC
   - add the total yield in library view RT#488973
   - summary table: display supplier sample name along the library barcode RT#488964,
     remove separate sample column
   - fix missing composite genotype check visualisation broken when cleaning
     template for ml warehouse
   - fix missing space between forward and reverse when reporting percent gc 
     fraction
 - genotype check data extraction scripts - updated scripts to fail more readily
    and informatively when an iRODS error occurs

release 59.0
 - SeqQC 
   - remove ajax proxy controller
   - stop 00 tests accessing live db credentials and databases
   - using mlwarehouse for dwh information displayed in SeqQC viewer
   - removing tests related to template compilation
   - providing links to lims for pool/library/sample
 - autoqc check and autoqc objects: remove unused 'sequence_type' attribute
 - autoqc check and result objects - use existing roles for id_run and
   position definitions
 - result object - to remove dependency on id run, position and tag index,
     allow individual results to overwrite the root of the output file name
 - refactor autoqc check to use file_type attribute name instead of
   input_file_ext
 - tags_reporters check - remove hardcoded solexa path
 - genotype and verify_bam_id_checks - use standard way of reporting run-time
   problems
 - bam_flagstats
     - one call to compute all metrics
     - method for finding stats files
     - if id_run not given, derive the root of the output file name from
       the input sequence file name 

release 58.9
 - move method for file name creation from SeqQC to autoqc so that it's
   more accessible
 - SeqQC
     - upstream_tags template - do not report potentially confusing tag index value when
        there is no id_run in the high-scoring tags table
 - remove misleading bam_flagstats check info

release 58.8
 - SeqQC
     - display insert size normal fit confidence and number of modes in the 
       summary table
     - do not show adaptor plots for low contamination
     - provenance in lane title not in every check
     - prepend all page titles with application name and version
     - different page title colour if running in non-live environment
     - use updated LIMs server url
     - link to NPG tracking web server running on the same host as this app
     - showing reference species and version below lane titles
 - Using container configuration for travis

release 58.7
 - bam_flagstats autoqc result object:
     new field, subset, added to be used instead of human_split
     human_split is retained for now to be compatible with existing data and code
 - autoqc loader will only load fields that correspond to database columns

release 58.6
 - Using "jquery-unveil" plugin for heatmaps
 - Removing data from DOM after passing them to local variables
 - Nulling variables after using them for bcviz to free memory
 - Moved simplified file name generation to this package
 - Removing gc bias and qX Yield checks when looking at non-run views
 - Removing collapser
 - Using latest release of bcviz (1.2.1)

release 58.5
 - stop using depricated Class::MOP::load_class method
 - use namespace::autoclean instead of "no Moose" in Moose objects
 - using make_immutable in Moose objects

release 58.4
 - Creating a cache in SeqStore model to reduce file system access. 
    Improving query - using keys for tables.
 - Moving FileFinder functionality into SeqQC from seq_commons.
 - Cache of catalyst actions and uri in template.
 - Templates are configured to be checked for changes every 10 hours.
 - Connections to database for fastqcheck are passed to model from 
    template.
 - Test modules catch/test for warnings for unitilized ids and for 
    cases where it was not possible to locate a folder.

release 58.3.1
 - Updating Readme in npg_qc_viewer for changes in deploy procedure.
 - Fixing qXYield total for run and sample, now it calculates from actual values 
    in the table, does not recalculate from collection.
 - genotype check: reduce min_sample_call_rate parameter for genotype match from 95% to 75%, and
     min_common_snps from 21 to 20. This will allow (Fluidigm) qc genotypes with 20 calls to be
    identified as possible duplicates when using the standard set of 26 QC SNPS (W30467)

release 58.3
 - default autoqc result object creation - do not set tag index to undef to
   avoid this field being set when serializing to json with newer Moose

release 58.2
 - convert local path to nfs for linked tools when building fastq_summ

release 58.1
 - compile fastq_summ with samtools-1.2 and htslib-1.2.1
 - Removing global functions from manual_qc.js
 - Logic for preliminary outcomes for MQC
 - New undecided outcome for MQC
 - update scripts for genotype check data preparation
    - to allow specification of iRODS zone with an environment variable
    - perlcritic issues and version strings
 - gt_pack recognises version 02 headers in append mode
 - DBIx binding generation - keep column name case when generating accessors

release 58.0
 - skip running legacy gcbias if window_depth not available
 - compile fastq_summ executable during the npg_qc build, skip
     compilation if samtools is not on the path
 - C code clean-up to remove warnings in compilation
 - SeqQC daemon to set CATALYST_HOME relative to bin so that
     the production user does not have to have this definition
 - SeqQC build optionally fetches javascript dependencies
 - added scripts to handle generation of data for autoqc genotype checks

release 57.12
 - Removing MQC logic from templates and moving it to JS
 - Adding a controller to provide MQC status for a run using REST
 - Adding a role to provide functionality for 401 responses
 - Validation for DWH->MQC outcome integrity during mqc for logged mqc-ing user
 - Fixing id-username data in test data to fix patches in controllers 
     which validate username

release 57.11
 - take into account old-style tag metrics results when deciding
     whether the lane has plexes
 - be compatible with latest changes to the db_connect role
 - ensure that tests do not access user's home directory

release 57.10
 - total_reads now returns 0 when num_total_reads is 0 rather than undef
 - add support for metrics files produced by bamstreamingmarkduplicates
 - npg_qc build for web server does not compile executables
 - functionality of the util package in SeqQC merged into the rpt_key autoqc role,
     the package removed
 - api::error package moved to Util::Error
 - using node-qunit-phantomjs to run headless tests
 - tests for basic functionality for mqc Javascript code
 - adding configuration for blanket
 - updating readme for changes in testing procedure

release 57.9
 - autoqc results collection class - add a method for inferring whether
     a lane has plexes from results themselves
 - SeqQC - steps towards making display of autoqc results and manual qc process
   independent of availability of warehouse data:
    - use the new collection method to decide whether to display a link to
       plex results (previously warehouse data were used for this)
    - if plex results are available, always display a link to them
 - SeqQC - remove vestigial code for batch id retrieval 
 - SeqQC build: remove --linkable-bcviz-path option since dependency on bcviz
   is now managed by bower
 - SeqQC: Ajax controller removed (was used as a proxy for now discontinued
   requests to LIMs web server)
 - following restructuring of bcviz, amend statements for import of bcviz libraries
 - changes to allow genotype checks to be run on cram files
 - list of human references (with chr.naming convention) used by genotype check
     moved to file in the genotype repository
 - GRCh38 human references added to the list
 - gt_utils (gt_pack and find_gt_match C programs) added to Build install

release 57.8.1
 - add temporary file name option to bamtofastq command

release 57.8
 - Using bower to manage javascript component dependencies.
 - Using bcviz v1.1.0 which now supports bower.
 - use Biobambam bamtofastq in place of Picard utility in adapter qc check

release 57.7
 - removed redundant methods from NpgDB model
 - New javascript functionality to process mqc. MQC outcomes are changed using AJAX 
   calls to the controller directly.
 - mqc controller now provides with the functionality for mqc through asynchronous calls.
 - mqc controller does not saves a log in the tracking database when mqc outcomes are
   updated.

release 57.6
 - Added mqc_outcome_reporter
 - Added a new column to the mqc entity and historic table to keep separate track of who
    updates the record through the web page and who was the last user to modify the row.
    Updates to tests to deal with the new schema.
 - MqcOutcomeEnt validates outcomes are final before updating them as reported.

release 57.5
 - amend location of composite genotype data (composite_results_loc) in npg_qc_viewer.conf

release 57.4
 - in order to be able to retrieve values of foreign keys without
     fetching the row in the parent table, DBIx classes generated with
     an option to drop id_ at the start of the relation name
 - InflateColumn::Serializer component added selectively to autoqc classes
     rather than to all classes
 - mqc models (DBIx) functionality extended to create a method for
   updating/creating outcomes
 - column name fixed in the mqc_outcome_hist table
 - SeqQC viewer: top horizontal menu removed, Help link added to the menu on the right
 - SeqQC viewer: NPG links point to correct production/dev servers
 - SeqQC viewer: superfluous javascript code removed
 - SeqQC viewer: checks/runs page removed
 - SeqQC viewer: links to individual entities on the right removed
 - SeqQC viewer: if results for one run only are displayed and the request was not explicitly
     from staging or path, a link back to the run SeqQC page is displayed on the right

release 57.3
 - SeqQC: removed pages that are not used any more (studies, samples, libraries,
   people, weekly reports)

release 57.2
 - updated the way bcviz functions are called from SeqQC
 - Added tables for manual qc.

release 57.1

 - d3 bcviz rendering of adapter, insert size and sequence mismatch plots
 - page rearrangement to display ref match and old contamination results side-by-side removed
 - SeqQC templates, client-side scripts and config files installed to a directory
   under the install_base path; if a bcviz path is given, a link to it is created,
   old bcviz link is overwitten in this case
 - removed generation of google chart api urls

release 57.0
 - incorporated SeqQC viewer

release 56.16
 - changed default data source for call_gtck_composite_rpt.pl to combined Sequenom/Fluidigm results

release 56.15
 - if norm_fit test produces no output, e.g. if no peaks after filtering, simply add a comment

release 56.14
 - updates to norm_fit code
     more informative log messages 
     added checks for zero peaks 
     do not run norm_fit test if there is not enough variation in the insert size

release 56.13
 - correct size of genotype_data_set column of genotype table

release 56.12
 - insert_size.norm_fit_confidence from integer to float

release 56.11
 - changes to genoype check and utils to use combined Sequenom
    and Fluidigm results for the 26 QC SNPS (W30467)
-  fixed RE when parsing norm_fit output
-  fixed a bug and cleaned up norm_fit code

release 56.10
 - support for search for autoqc objects without tag_index attrubute
 - Build.PL extended to compile and deploy norm_fit executable
 - only run verify_bam_id if single sample expected (helps cope with 
   single plex in pool)

release 56.9
 - database name-agnostic database dump file

release 56.8
 - increase DB field sizes for genotype qc check results

release 56.7
 - only insert cluster densities which exist

release 56.6
 - use length of index read from tag0 bam file rather than length of tag in
     decode metrics file to derive barcode file, added new tests and test data
 - do not croak if a Bustard_Summary file does not exist (as is the case
     for HX instruments)
 - made interop parsing code more generic

release 56.5
 - phix bam_flagstat to have default serialisation name including phix

release 56.4 
 - get cluster densities from InterOp/TileMetricsOut.bin
 - added test data for tracking database

release 56.3 
 - added check for alignments, reference and library_type to can_run() 

release 56.2
 - relax regexp for class name in result role to allow git or svn version numbering

release 56.1
 - git-based module and script versions
 - RSC keywords removed

release 56.0
 - use test data that are publicly available
 - getting autoqc module versions made to work with non-numeric versions
 - redundant Gerald summary loader code removed
 - unused test data removed
 - in test runfolders that are used GERALD directories renamed to PB_cal
     since gerald_path is going to be removed from npg_tracking::illumina::run::folder

release 55.10
 - remove default for verify_bam_id.pass

release 55.9
 - minor bug fix for verify_bam_id

release 55.8
 - remove Fey modules from npg_qc::autoqc::db namespace, t/60-autoqc-db*.t tests 
   and test data not used elsewhere
 - qc_db_delete_autoqc script:
     updated help message
     fix for a bug that resulted in no data deleted unless a list of checks to
       delete was given explicitly 

release 55.7
 - tag sniff usage message
 - minor code changes to a couple of checks
 - test/test data for verify_bam_id
 - preserve case when generating DBIx binding since verify_bam_id
   has mixed case column names

release 55.6
 - exclude verify_bam_id (not run by the pipeline yet) from checking a set
   of archived autoqc results for completeness

release 55.5
 - patch for bin/call_gtck_composite_rpt.pl

release 55.4
 - patch for npg_qc::autoqc::checks::upstream_tags - extra imports required

release 55.3
 - 'check' option for the script deleting autoqc results from a database
 - unused Fey-based autoqc loader module removed
 - contamination autoqc check table: drop not-null constrain for fields with
   serialized data and replace empty strings there with nulls -
   InflateColumn::Serializer DBIx plugin gived error trying to convert
   empty string to JSON
 - DBIx binding generation extension - DBIx result classes for tables
     with autoqc results consume autoqc roles
 - autoqc data retrieval via the DBIx db binding

release 55.2
 - run upstream_tags check on whole bam file, not just forward read, otherwise check fails if there is an inline index in read 2

release 55.1
 - bug fix in using roles for finding runfolder path

release 55.00
 - schema and bindings re-generated from an copy of a live database
   with db updates applied
 - verify_bam_id autoqc check added
 - changes to database schema, code, tests and test data to enable a database
   switch to sql strict mode, in particular,
     bam_flagstats check to treat library size -1 as undefined,
     bustard summary loader to use zeros where N/A value is in the summary file
 - DBIx Result class for the fastqcheck table and a loader for fastqcheck files changed
   to accommodate a switch to the InflateColumn plugin, which is used for
   other classes
 - DBIx schema loader:
     removed dependency on the soon to be discontinued npg_common::config module;
     custom post-generation filter to make generated classes comply with perlcritic
     binding generated as Moose classes
 - in/de-flators are set for all relevant columns for autoqc results tables
 - swich from Fey to DBIx ORM in a database loader for autoqc data
 - call_gtck_composite_rpt.pl script moved from lib/* to bin directory; its
   dependency on srpipe::runfolder removed
 - standard way to run perl critic tests - on all perl modules and scripts in bin

release 54.11
 - changes to allow use of multiple SNP sets with the genotype check
 - changes to role for pulldown_metrics check to format percentage values correctly and consistently

release 54.10
 - use mocked jar file
 - podcoverage test runs for all files
 - during build, change shebang line of cgi script to perl interpreter
   used similar to Build.PL default for scripts
 - a reg expr fix in the tags_reporters autoqc check

release 54.9
 - add tags_reporters to IGNORE_AUTO_QC_CHECK list in DB.pm to allow runs to be deletable without results for that check.

release 54.8
 - add new tags_reporters check

release 54.7
 - upstream_tags check: correct determination of archive_qc_path, use position when fetching qc_store results, use db_lookup attribute with qc_store

release 54.6
 - randomise order in which references are used by ref match (to work around Lustre client caching bug)
 - upstream_tags check uses qc_store to fetch tag information for upstream runs instead of st::api::lims

release 54.5
 - corrections to upstream_tags check 1) fix can_run condition, and 2) use CLASSPATH correctly (remove hard-coded path)

release 54.4
 - correct upstream_tags check to use the tag indexes from the decode tag set when counting perfect_matches in previous runs

release 54.3
 - correct path determination from path attribute to work correctly with value supplied by pipeline

release 54.2
 - changes to upstream_tags check
    added 5 base tag set (probably should be removed when TraDIS detection is added)
    added a java_xmx_flag attribute  for BamIndexDecoder invocation (default: -Xmx1000m)
    use path attribute (set from qc_in in the pipeline) to locate both tag#0 bam file and for location of BamIndexDecoder metrics file output
    added min_percent_match attribute to allow this cutoff to be set at runtime if needed
    added recal_path attribute, use it to construct paths to tag0_bam_file and metrics_output_file
    changed can_run to detect !lims->is_pool (only run when lane is plexed)

release 54.1
 - changes to upstream_tags check
     unset NPG_WEBSERVICE_CACHE_DIR to avoid relying on cached data for lims lookup of tag set information
     changed parameters of BamIndexDecoder run to allow one mismatch (and added attributes to allow this and the MAX_MISMATCHES parameter to be reset by the caller as required)

release 54.0
 - cache_list_query_movez_tiles removed
    reason - last run loded to move_z table is  5302
 - npg_qc::api::loader::Qcal_Report removed;
    reason - table qcal last run loaded 6918
 - npg_qc::api::loader::Run_Config removed;
    reason - table run_config last run loaded 6927
 - npg_qc::api::loader::Tile_Score removed;
    lots of tables error_.., errors_.., most_.. last run loaded 6927

 - new namesopace for illumina-data related modules - npg_qc::illumina
 - npg_qc::api namespace removed, modules that are in use moved to npg_qc::illumina
 - where DBI connection is used, both AutoCommit and mysql_auto_reconnect are switched on
 - bin/npg_qc_api_monitoring.pl removed, its functionality  merged into npg_qc_illumina_analysis_loader
 - runfolder checking removed for run loader since it's called from the pipeline,
   for loading all runs the globs of runfolders come from the tracking database
 - to avoid post requests from 'run_is_deletable' script, npg_qc::illumina::loader module
     implements npg-qc-related functionality needed for this script (lane_summary_saved method)

release 53.5
 - add functional upstream_tags check

release 53.4
 - patch release to add upstream_tags check to IGNORE_AUTO_QC_CHECK list of DB.pm to run to be deletable without this checks results.

release 53.3
 - added new upstream_tags check. Check itself currently non-functional, but results should be displayed in Seq-QC pages

release 53.2
 - changes to remove most regular warnings when rendering the pages

release 53.1
 - changes needed to move NPG QC web server from intweb to webteam's VMs
 - lightbox for IVC plots dropped

release 53.0
 - notification of perlcritic test failure: include policy name
 - to eliminate a separate db configuration file for the code running
   on the farm, autoqc & api db interface gets db credentials from a dbix connection
 - autoqc & api db-related tests deploy and populate db through dbix binding, take
   db credentials from ~/.npg directory
 - unused code removed from test util module, test api util module removed

release 52.7
 - pulldown_metrics: error message fix and criterion description addition 

release 52.6
 - dbix binding updated

release 52.5
 - ref match check - cache abs path of the default strain/version to avoid being cought out when
   the link is switched to a different strain/version
 - pulldown metrics check: check now fails when result->on_bait_bases_percent < 20 and when bait_path is found but interval files are not found. Otherwise pass remains undefined.

release 52.4
 - removed from Build.PL dependency that installs as a part of other package
 - ensure 'use Readonly';  and 'Readonly::Scalar our $VERSION' are on one line to help
   with inferring the version
 - amend pulldown_metrics check
    - "can_run" allows missing baits intervals files
    - "execute" fails the check when the baits intervals files are missing
    - if the intervals files (bait and target regions) are identical, this is flagged in the result. Seq-QC will be amended to detect this.
    - added "pass" and "interval_files_identical" columns to pulldown_metrics table in npg_qc database

release 52.3
 - extended the build file to deploy qc bias R script
 - made id_run and position attributes optional in genotype check
 - added flag to allow specification of reference and position to SNP name mapping file

release 52.2
 - genotype check alternative match bug fix
 - gc bias check command string bug fix

release 52.1
 - pulldown metrics check bug fix - use correct function name for getting picard jar version

release 52.0
 - explicit dependency on /software amd /software/solexa removed
 - autoqc checks use software_location role to access third party tools
 - following loading failure under perl 5.14.2 on precise,
   illumina analysis loader code uses standard DBIx transaction
 - illumina analysis loader and monitor use standard way of getting DBIx connection
 - unused npg_qc::api::run namespace removed
 - unused scripts and one-off code removed
 - some tests improved, made more robust
 - package is build with Build.PL
 - all scripts that have to be deployed are moved from scripts to bin

release 51.9
 - mysql client does not read configuration in default places to avoid readign wrong configuration
 - use password for the root user on a local test database
 - removed old unused scripts and modules
 - moved window_depth.d source file from bin to src
 - removed the specification of the samtools_path from call_gtck_composite_rpt.pl (default should be OK), and changed the name of the requested samtools executable to "samtools_irods".

release 51.8
 - tweak spatial filter to deal with output when reads removed rather than marked with fail bit

release 51.7
 - Fey2DBIxRedesign document added
 - changes to allow genotype check to be run on more than one bam file
 - temporary exclusion of Chlorocebus aethiops reference from ref_match check

release 51.6
- bug fix - cope with spatial_filter classes (without tag_index) cat run deletion check time

release 51.5
 - bug fix - custom type name update

release 51.4
 - reflect that a number of npg_common mudules has been moved to the npg_tracking namespace
 - some compatibility changes for perl 5.14.2 on precise
 - insert size check can_run method relies only on npg::api::run when
   determining whether the run has paired reads

release 51.3
 - add spatial_filter to test to ignore when checking for deletion

release 51.2
 - autoqc spatial_filter can run as QC check (reading stderr of PB_cal spatial_filter on stdin)

release 51.1
 - bug fix for attribute custom type mismatch

release 51.0
 - add auto qc for recording spatial filter application
 - serializing to file moved from the autoqc check object to the autoqc result role
 - use npg-tracking custom Moose types
 - reflect the fact that db_connect and run, lane and tag definition roles moved to npg-tracking
 - remove live and dev db configuration from svn copy of the db config file
   set test db configuration to localhost
   make tests run against a localhost when the socket is defined

release 50.7
 - amended database connection details for the QC database npgqcp (in data/config.ini)

release 50.6
 - tileviz removed; it now lives in pbcal
 - a script for generating DBIx bindings changed to include explicit names
   for some autoqc tables in order to provide an easy mapping between autoqc
   and DBIx class names
 - a script for deleting lanes from autoqc and fastqcheck tables of the qc database
 - unused scripts for a dev npg-qc server, bin/npg_qc, removed

release 50.5
 - use QC fail counts in bam flagstat QC (so numbers add up for spatial filtered BAM files)

release 50.4
 - patch for pulldown metrics to treat ? as null in the picard output RT#282664
 - patch for divide by zero bug in the alignment_filter_metrics role when total number of reads is zero RT#282703

release 50.3
 - patch to the web server  post callback - exclude a check for data presence in qcal table that is not loaded any more

release 50.2
 - displaying q values in npg qc web app refactored to use the fastqcheck table
 - qcal values are not rendered in xml
 - remove loading qcal table from illumina loader

release 50.1
 - patch to allow larger lane numbers

release 50.0
 - fastqcheck table extended with columns fully describing the file id (id_run, position, tag_index, section, split)
 - script loading fastqcheck files to the database amended to fill in new columns along with old ones
 - old fastqcheck data supplied with data for new columns, see RT#277477 for details
 - pulldown_metrics npgqc db table: drop the fold_80_base_penalty column RT#268666
 - removed scripts/database_dump since it looks at live db only

release 49.4
 - DBIx schema for npg_qc::api::loader is created in non-standard way with autocommit off. Therefore, a commit is restored in npg_qc::api::loader::Fastqcheck

release 49.3
 - sequence error fields are too long in total for a 250 long reads to load to a database  "DBD::mysql::st execute failed: Got error 139 from storage engine", see #RT277981; introduced client-side compression on most of text type fields

release 49.2
 - tileviz: filtering by quality; reads and displays old qualities if available; uses a different executable - 'spatial_filter -d'
 - npg_qc::api::loader::Fastqcheck refactored: uses npg_common::fastqcheck module to get qX values from the fastqcheck files instead of its own calculation; file name filtering simplified since files that previously had to be skipped do not exist any more; tests improved
 - pulldown_metrics and tag_decode_stats roles, cv coeff calculation - return explicitly a number, not a pdl onject
 - removed scripts/get_qcal.pl which seems to ba a predecessor of pg_qc::api::loader::Fastqcheck and is currently not used
 - removed unused scripts scripts/get_run_tiles.pl and scripts/get_signal_means.pl

release 49.1
 - convert "#' to its HTML code in the tileviz html page image links
 - in cigar string chart - create arrays of zeros if a data series is null and is going to be added to the chart. RT 274105
 - pulldown metrics check - problem with picard exiting with an error code when stderr is not redirected to a file is fixed

release 49.0
 - tile visualization tool
 
release 48.9
 - get paired_read information from runfolder before using npg api in insert_size check

release 48.8
 - reduce size of cigar chart urls by removing H,N,P series, and change colours to something less gaudy.

release 48.7
 - alignment filter metrics check: store one reference fragment per reference since some of our references have too many fragments.both  RT #267938
 - alignment filter metrics role: correct handling of unaligned output. RT #267938
 - sequence error check: use BAM bitfield rather than interpret cigar * as no alignment

release 48.6
 - alignment filter metrics: stored number of alignments does not have to correspond to the number of references.

release 48.5
 - added cigar charts
 - FOLD_80_BASE_PENALTY in the HS metrics Picard output is sometimes '?', which causes problems when creating a result object (RT #268429). The users do not want this value anyway, hence this field is removed from teh result object. The db column stays for time being.

release 48.4
 - matrix qc data loading copes with dual indexing run
 - bugfix - don't die in sequence_error check when no successful alignments

release 48.3
 - report criteria for sequence error check: fail on insertion or deletion in most common cigar

release 48.2
 - add pass to sequence error check: fail on insertion or deletion in most common cigar

release 48.1
 - a patch to alignment filter metrics role to fix a typo
 - a patch to the code that checks that all autoqc results loaded - should disregard alignment filter metrics check

release 48.0
 - enhance sequence_error (mismatch) test to record most common cigar strings and cigar char counts per cycle
 - a new autoqc check - alignment_filter_metrics - to capture statistics about split by reference of bam files (spiked phix - unconsented human - target sequence split)

release 47.1
 - a patch to pulldown metrics check to specify the max java vm heap size (min was specified by mistake)
 - a patch to the code that checks that all autoqc results loaded - should disregard pulldown metrics check

release 47.0
 - some optimisation of the genotype check
 - a new autoqc check - pulldown metrics
 - dbix binding updated - a table for the new check added

release 46.1
 - record read_pairs_examined and picard metrics header infomation in bam_flag_stats

release 46.0
 - SangerPath and SangerWeb dependencies removed from npg-qc ClearPress web application and all supplimentary scripts
 - top-level changes to controller, view and util modules to allow for running stand-alone
 - hardcoded server urls removed from heatmap generation
 - can run as mod-perl
 - json feeds removed
 - page header to match npg-tracking

release 45.0
 - SangerPath dependency removed from tests
 - use of bound to disappear npg_common::graph::* and similar modules replaced by npg::util::image::* modules
 - new dev database - a full copy of live database taken on 21/03/2012; unfortunately, the name is the same as live db, see RT#258559 for explanation and a way to do it in future

release 44.1
 - DBIx interface regenerated with inflated date columns; they will return DateTime object
 - npg_qc::api::run_timeline
     replaced use of npg xml interface that is not available any more by a direct access to the tracking db to get a list of existing runs RT#257047
     rewrote loading to npgqc database; uses DBIx now
 - unused script npg_qc_api_run_timeline.pl removed

release 44.0
 - genotype check - sample names containing spaces are now handled correctly
 - npg-qc web app - unused dependency on old st::api calls removed
 - source code for the C executable generating fastq and fastqcheck files from bam files added to the package

release 43.4
 - fixed two bugs in genotype check

release 43.3
 - genotype check changes:
     check now copes when illegal allele for SNP is called in genotype from bam 
     locations of data and executables adjusted to standard location
     calling of genotypes moved from stand-alone script to bam_genotypes module which is used by the check
     attributes added to check to allow adjustment of parameters for finding genotype matches
     check now saves bam_file name, bam_file_md5, genotype_data_set and snp_call_set to allow later replication of check results
 - tag_metrics: changed the way the error is calculated in tag_metrics role to allow for non complete data

release 43.2
 - based on staging tag to find runs to load recipe, runinfo and cluster density data and stop looking for runlog data to load

release 43.1
 - ignore spiked phix plex nonhuman bam flagstats in runfolder deletion

release 43.0
 - provisions for finding human/non-human bam files removed from autoqc; naming convention changes in the pipeline
 - gc bias check - dependency on fastq files removed

release 42.5
- runfolder deletion: cope with the results from new bam-based pipeline

release 42.4
 - cope with empty lane summary for Miseq run
 - adapter check: use symbolic constant instead of octal for user rw only mode

release 42.3
 - tests that went live to npg server fixed
 - t/data/autoqc st and npg caches updated to use xml files that they need; lots of xml files purged
 - evaluation to pass/fail added to tag_metrics check
 - the autoqc adapter check to work with bam input
 - minor fix for the genotype autoqc check

release 42.2
 - fixed a bug in the sorting procedure for tag_metrics result

release 42.1
 - ignore tag_metrics if missing in archive

release 42.0
 - SangerPath dependency is added to npg_qc::util so that it can be removed in autoqc db-related tests
 - SangerPath import removed from autoqc db-related tests
 - explicit setting of PERL5LIB through 'use lib' removed from autoqc db-related tests
 - error checking in autoqc db-related consistently via Test::Exception
 - autoqc::check::check object to use a new simpler function from npg_common for generating file names
 - tag_metrics check added; it parses the output of the picard tag decoder
 - dbix binding ipdared
 - to_string function added to autoqc result objects
 - better options to the blat command in the adapter check

release 41.0
 - autoqc check loading from staging: enable using stored globs
 - autoqc collection object - remove depricated code
 - autoqc qc loader object - remove definition of max id run on staging area since
   this is difficult to maintain; also globbing is now reduced since most old runs have
   autoqc data

release 40.2
 - Add required properties to genotype check and result modules, added basic tests for genotype

release 40.1
 - ignore genotype qc result checking when deleting runfolder

release 40.0
 - add genotype check
 
release 39.6
 - cope with miseq qc data loading

release 39.5
 - bugfix in producing single ended run sequence error plots

release 39.4
 - percent_split method on split_stats to return undef rather than empty string on no reads

release 39.3
 - add percent_split method to split_stats
 - coefficient of variance calculation (tag decode stats autoqc check): disregard spiked phix; unfortunately, spiked phix tag hardcoded

release 39.2
 - bam flagstats role percent methods to return percentages not fractions

release 39.1
 - coefficient of varaince calculation (in autoqc/role/tag_decode_stats.pm) changed to use root mean square instead of mean absolute deviation

release 39.0
 - autoqc modules refactored to use the new single point lims interface

release 38.1
 - bugfix - N's should only be counted when the base they represent aligns, but is a mismatch or softclip, not when it is an insertion/deletion 

release 38.0
 - the concept of the tmp_path for autoqc checks simplifies: just a temp dir by default
 - module for calculating isizes moved to the new parse subpackage
 - insert size check not to use own module for alignment
 - functionality reshuffle between the insert size module and the parsing module to live parsing module to parse and generate bins
 - insert size check uses both usual and reverse complemented fastq files, the latter in order to get insert size for outward looking long range libraries
 - reference and adapter repository can be set through the autoqc option
 - autoqc check tests prevented from looking for the live location of the reference repository
 - ref match and contamination percents - display 1 decimal digit only
 - sequence error now calculates number of bases of <15, <30 and >30, and displays these bins

release 37.2
 - cope with bam flagstat out from new version of samtools

release 37.1
 - n counts shown as on top of sequence errors, rather than be included, so that the curve is smoother

release 37.0
 - test staging path renamed, lote of tests fixed following this
 - coeff of variance computation for tag decode stats

release 36.4
 - ignore lane bam flagstats for mulitplexed run for archived autoqc result checking

release 36.3
 - remove study and library name table from run summary page because sequencescape time out problem
 - stop loading offset data because file format changed

release 36.2
 - added check for HiSeq, amended threshold calculation parameters

release 36.1
 - bug fix to get positon number from fastqcheck file name for single-end run

release 36.0
 - changed the name of the file that lists adapters
 - test for file_store module uses sqlite instead of msql db

release 35.2
 - qc checks can be loaded from multiple paths

release 35.1
 - insert size check filters out reads that are not properly mapped and does not cut off the top 1% of the insert sizes

release 35.0
 - adapter check takes the location of the adapter fasta directly from the reference finder role

release 34.4
 - adapter check not to write tmp files
 - adapter check takes the location of the adapter fasta from the reference finder role

release 34.3
 - add sf32-45 into the npgqc data monitor list and use path_info for runfolder glob_pattern
 - bugfix in q20/25/30 saving for coping for phix runs
 - check autoqc data fully archived in the database
 - ref_match not to fail if the read length is too short

release  34.2
 - make aligner_version of the check object work for bowtie - sometimes hands
 - refactore ref_match and contamination checks to pipe the output of aligners directly
   to the consuming code - no saving to temp files

release  34.1
 - add number of total reads in bam flag stats result and table 

release 34.0
 - tests for ref_match
 - generic aligner_version method in npg_qc::autoqc::checks:check
 - autoqc loader - an option to glob only for recent runs from staging
 - ref_match: if error in trimming the reads, try trimming to 1bp less
 - check and result objects to have sequence_type attribute (optional for result objects)
 - sequence_error check for spiked phix

release 33.0
 - new 'contamination' check - ref_match
 - adapter check: produce counts for the match start
 - upgrade schema scripts moved to a subdirectory of scripts
 - one-off scripts moved to one-offs subdirectory
 - split stats extended to cope with PhiX split
 - image for split stats
 - add ref_name into unique key of split_stats table
 - autoqc loader script to check completeness only if no records for a run existed prior to loading
 - autoqc insert size and sequence error checks: updated deprecated methods to get 10000 reads
 - collection adding from staging: load only files whose name starts with a requested run number

release 32.0
 - rpt key code moved from result role to a separate role
 - replace project with study in model summary for study name
 - allow insert size and sequence mismatch checks on files with a small number of reads
 - generate_filename method of the base check class is now inherited from a stand-alone role
 - get_input_files method of the check class is bam-file aware for a specofic case of human/nonhuman split
 - gc_bias check refactored to use common methods for retrieving bam and fastq files (to fix a problem with plexes)
 - additional options for the qc script so the the reference can be preset and the type of reference search set
 - using role long_info to get cycle, lane, tile numbers for npg_qc data loading and cope with missing recipe file for hiseq runs
 - cope with hiseq run for run info xml and cluster denstiy data loading, and ignore missing runlog and run recipe files
 - cope with hiseq matrix file name and content format change, missing gerald config file and get run date from run_folder name
 - added a directory for one off scripts and placed there scripts for running and archiving autoqc checks for old runs

release 31.0
 - added a table to store fastqcheck files for plexes, a module and a script to load files to this table
 - dbix binding regenerated
 - a script for generating the dbix binding updated to force plurals in names of Result classes for some tables
 - added a script for fixing expected insert sizes in the db where there was an overflow
 - added a script for backfilling tag decodin info

release 30.1
 - do not sort collection before returning it from qc_store
 - gc bias check - do not croak if problems with read length
 - do not check sequence error using first reference when multiple references available
 - contamination result object and role changes to work around an empty string for hashes in the npg-qc database

release 30.0
 - autoqc result and check objects and the autoqc object take tag_index definition from a tag role from npg_common
 - insert size autoqc check uses tag-specific expected insert size
 - the autoqc collection object looses id_run attribute, its add_from_staging method should be used with id_run attribute
 - a collection object method to return a list and a map of actually present check names
 - no croaking if multiple references are found by autoqc checks
 - options for qc results retrieval: particular lanes and either plexes or lanes or all
 - collection's sort and search methods can take tag_index into account

release 29.3
 - npg_qc::autoqc::qc_store can retrieve db configuration from a config file
 - add bam_flagstats into auto qc check list

release 29.2
 - DBIx schema can read config files
 - one extra field for bam_flagstats to distinguish whether bam file is human, nonhuman, or not split

release 29.1
 - add bam_flagstats result class and database table to record stats from Picard MarkDuplicate and Samtools flagstats

release 29.0
 - FEY binding for the default value for tag_index column for autoqc tables made to work for sqlite
 - a script generating a dbix binding reconfigured to avoid pluralisating certain class names for tables ; the binding regenerated
 - check names for the qX_yield and sequence error result objects changed to 'qX yield' and 'sequence mismatch' respectively since check names are now displayed in the QSea interface instead of class names
 - a method in the autoqc collection object to return mapping of result class names to check names
 - add run_folder validation against NPG when loading illumina qc data
 - bug fix about run recipe file name should be stored without any path
 - don't save anything when no id_run_pair information returned from NPG
 - excluding insertion from mismatch rate calculation, and add two extra fileds in sequence_error result and database table to store the total number of match and mismatch bases for each cycle

release 28.0
 - add basic check for gc bias

release 27.0
 - sequence_error role: a new method, google_charts, returning two equally scaled error plots
 - sequence_error role: the width of the image for the plot is not hard-coded, it is proportional to the number of cycles
 - bug fix, the cycle number in the matrix file name not necessary 2 digits now
 - remove the display options in the main page of npgqc, now only display illumina analysis qc result
 - send two movez_tiles caching request if paired-end run
 - change cycle column data type from tinyint to smallint for table signal_mean, errors_by_cycle etc
 - contamination test check: stopped from looking in the live reference repository
 - autoqc::db::DB object test: objects in the fetched collection are ordered alphabetically so the order of fetching, which differs from test to test, does not affect the outcome
 - backported from trunk a change to cope with a new format of the bowtie output
 - sort check names as returned by npg_qc::autoqc::autoqc->checks_list
 - introduction of multiplexing
 - tag decoding stats autoqc result and database module

release 26.0
 - bug fix for tile-based error tables and image viewer
 - remove swift related tables and moduels
 - remove tile_all table and modules, which are related tile-based IVC plots
 - remove separate lane_summary and qcalreport loader script
 - remove other obsolete modules and testing file and data, tidy up api modules
 - directly retrieve data from QC files to save into the database, skip the step transfering the data into xml
 - stop sending any xml to the webserver to save data into database, only send the request to do caching now
 - new data loader modules using dbix class: tile_score, signal_mean, fastqcheck, run_config, matrix and offset
 - new staging monitoring role and modules for loading recipe, runlog, runinfo and cluster_density files

release 25.0
 - addition to the expected_size_range of the insert_size role to cope with multiple expected insert sizes im multiplexed lanes, ie return the minimun value of min sizes and the max value of max sizes
 - when the expected inser size is a single value or the from and to range boundaries ar eequal, the evaluation is performed against the simmetrical range of 25% either side of the supplied value
 - a new attribute, tmp_path, is added to the check oject in autoqc; it sets the directory for writing temporary files to
 - the adapter check refactored to write  the temporary files to the directory given by tmp_path and to use a different location of the repository for adapters fasta file
 - the contamination check refactored to (1) write  the temporary files to the directory given by tmp_path, (2) use reference finder role to query the reference repository, and (3) use extractor::fastq module to count the number of reads in a fastq file
 - dbix shcema class added
 - load lane summary data and tile-based data from both bustard and gerald summary xml files instead of just gerald summary html file using dbix class
 - load qcalreport text files separately from lane summary data loading, use dbix class now
 - change end column data type from tinyint to char to allow use 't' as end value for multiplex run
 - add unique key for analysis_lane table
 - remove unsigned for column cycle_10_20_av_perc_loss_pf and cycle_2_10_av_perc_loss_pf to allow negative value inserted
 - be able to load multiplex run qc data

release 24.0
 - display cluster density per lane data in the run qc summary table
 - added a new gc_fraction autoqc check
 - refactored qX_yield autoqc check to rely on npg_common::fastqcheck module in all operations with fasqcheck files

release 23.0
 - cluster density report data by lane are stored in the database now
 - statistics for move_z values for rta runs are now read based

release 22.0
 - npg_qc::autoqc::autoqc object; default for check name removed, 'check' and 'position' field become compulsory
 - listing of checks in npg_qc::autoqc::autoqc is done though a plugin look-up
 - code for detecting expected insert size is moved from npg_qc::autoqc::checks::insert_size to st::api::asset
 - 00-distribution.t test is made TEST_AUTHOR dependent since some versions of the test suit cannot make a distinction between own and inhereted fields/methods in Moose objects
 - contamination check - a dodgy fastq read count fixed

release 21.0
 - reference interface moved to npg_common namespace
 - insert_size and seqience_error check object refactored following changes in the reference role and its new namespace

release 20.0
 - store and display RunInfo xml
 - bug fix to display project and sample names for each lane
 - bug fix to improve loading speed of the front page because no need to try npg api to get the paired id_run for a RTA piared read run.
 - bug fix about extra <hr> tag (not <hr/>) in summary.htm file for qc data loading
 - not use libxml to parse offset xml anywhere
 - set end value for single read run as 1 in qcal table
 - ignore error rate data missing when a run no control lanes

release 19.0
 - load offset values for a run from a merged offset file, and stop using libxml to parse offset xml because of megered file too big
 - be able to get id_run and position from json filename and add them to json object if missing there
 - split_stats_coverages for table split_stats is not dependent on the relationship of the two tables. Fey::ORM no need to get foreign key info from the database currently, this can be disabled in order to improve database schema loading speed.
 - New illumina analysis loader module which makes use of some of the common roles, and should gel better, and be faster, than the current npg_qc_api.pl loader with the pipeline
 - using npg::api::run_lane to get organism of lane instead of run
 - bug fix to add eval_error to sequence_error check comments
 - count soft clipped bases as error when calculting sequence_error
 - add extra attribute info for each autoqc result, along with comments they are in result superclass or role
 - the module name and version number for autoqc check modules are stored in their result info hash
 - aligner name, version and options for contamination, insert_size, sequence_error and split_stats are stored in their result info hash

release 18.0
 - data-servise module is incorporated into a more generic qc_store model
 - the npg_qc::autoqc::results::collection class has ability to load qc results from teh staging area without specifying a path explicitly
 - run_graph table with extra columna end and most statistical graphs are read based
 - analysis and analysis_lane with extra column end
 - autoqc sequence_eror check added

release 17.0
 - command line options processing for the bin/qc script is done by MooseX::Getopt
 - the collection object for autoqc is backed by an array class from MooseX
 - the display features in the autoqc result objects are removed
 - the result objects are refactored into a combination of roles and classes to allow for a smooth object creation directly from a BD
 - insert size check now fails if there are problems in extracting reads from fasq files due to unmatched reads

release 16.0
 - added the adaptor check
 - added a field to record a path to a reference in the insert size check
 - store expected insert size range instead of expected mean; evaluate against the lower range boundary
 - refactored the autoqc part that performs the check so that it uses Moose roles from npg_common to deal with runfolder information
 - autoqc result roles added
 - Fey schema and table classes only load database schema and table when you call the loading method, and database parameters can be passed in when loading
 - autoqc database table classes now share the same role with result class, not directly inherit from result class
 - be able to read split_stats data back from database


release 15.0
 - given an id_run, return a collection of autoqc data objects from database or json files in runfolder
 - fastq split_stats class is added to autoqc result package
 - add two tables split_stats and split_stats_coverage to store fastq splitting statistics

release 14.0
 - autoqc: output is encapsulated in result classes and saved to json only. XML support discontinued
 - autoqc insert size stats and histogram calculations is performed with the help of PDL
 - generic serialization of Moose classes to a database
 - serialization of autoqc result objects from a json string to a database
 - npg_qc_api.pl - now has option to only load a single id_run
 - Fey::ORM schema and autoqc result table classes are added, which can save JSON data into database and get data back as objects

release 13.0
 - created a namespace for autoqc libraries, added code for q20 and insert size check there
 - add npg home page link in the top menu
 - show average values in the statistical graphs
 - display statistical data by run with cycle numbers for each graph
 - using read length of each read of a run to calculate the lane yield instead of using the cycle number of the whole run
 - add average yield per lane per read by week graph
 - allow end value of a run to be a non-digit

release 12.0
 - add view for recipe file and the link in the summary page
 - display cycle or read length details in the chip summary page
 - remove swift link in the summary page

release 11.0
 - add recipe_file table to store the recipe file name, contents and md5 value
 - store the first and last indexing cycle number if any
 - store cycle number for read 1 and read 2 if there are two reads in one run

release 10.0x
 - update the database if the data already in the database, or delete the old data before inserting the new data
 - add unique index to qcal table and set end value as 0 if the qcal value is for single run or merged paired runs
 - modules to load qc data from other directories, especially for fastqcheck files from the repository
 - handle different cycle numbers of the paired runs for cache_query table
 - IVC base call plot all in the same scale 100%
 - stop read Q value from qcalreport file if fastqcheck files created for all lanes
 - store first indexing cycle number into database for multiplex run
 - query run recipe table for cycle count of a run
 - display cycle count for both ends of a pair of runs, which may be different
 - display qcal value for each lane

release 9.0
 - add api to delete qc data for one run
 - add graph view of cluster number against tile number as an alternative of heatmap
 - add view to show error rates of the latest runs per instrument
 - bugfix about getting the control lane data from lane_qc table to populate run_graph table
 - increase the x, y field length of table offset in database schema
 - display statistical data by week with the graph
 - store cycle number, tile number per lane in database from recipe and tile layout xml files
 - back populate run_recipe table by counting current QC or runlog data
 - display phasing information on summary page
 - retrieve project name and library name for each lane from sequence scape and display in the run summary page
 - QC data complete, check number of cycles, tiles and lanes in table lane_qc, signal_mean, errors_by_cycle and qcal against values in table run_recipe, not just check lane_qc table with startard number of tiles, lanes
 - only cache lane_summary data into cache_query table if data complete
 - get a list of runs from cahce_query table with lane_summary infomation to cache run_graph and instrument_statistics tables, and for npg_qc data loader and main page runlist
 - check whether lane summary cached in cache_query table to report data completely loaded for XML web API
 - check runlog data fully loaded against the actual number of tiles and lanes from run_recipe

release 8.0
 - analysis and analysis_lane api modules, initially set for ability to obtain data for analysis_report script, which is under npg-tracking
 - store frequency response matrix and offset data into database and simple web interface
 - add avgerage error per run by instrument statistics graph
 - get cycle number from move_z table if can't get it from errors_by_cycle table
 - store cycle number for a run into run_graph table
 - add cycle length filter to the statistics graphs
 - bug fix about getting the run end number from a single run qcalreport file name
 - bug fix to get correct lane number from fastqcheck file name of single end run
 - cope with relocation of score, rescore files of the pipeline software 1.3rc1
 - add caching scripts to the runlog loading script, to add them in the cron job list
 - get different levels of run folder directly from Latest Summary symbolic link if not given

release 7.0
 - api direct loading now gets database credentials from config.ini
 - heatmaps for pf_perc_error_rate now scales upt to 10+ (anything 10+ is considered to high, and is therefore all very hot)
 - all thumbnails for error plot view
 - store the run start, complete and end time in the database
 - add run statistics by time graph

release 6.0
 - Change to json output format for run_tile list for a run (default - single run, data structure streamlined)
 - IVC thumbnail plots now horizontal, merged image with a area map using DHTML.
 - IVC large plots now loaded using a lightbox to sit over the rotated IVC thumbnails
 - image_store table to store png that are regularly acessed for speed improvement
 - lane_qc table - change to column definitions for control lane only columns - from text to float (unknown stored as NULL)
 - indexes added to many tables, in order to improve speed efficiency.
 - Uniqueness checked for rows where applicable.

release 5.0
 - API modules to obtain summary, run list, run_tile and signal mean data
 - bugfix to ensure only single loading of rows into database
 - yield per run per instrument graph
 - blank base error rate per tile by cycle
 - bugfix to ensure most common words to be loaded into database
 - graph image now uses gray lines instead of black for clarity
 - first cycle intensities heatmap now scaled rather than linear

release 4.0
 - JSON service - run_tiles obtained but now in order, and with qc data already packaged in for the tile
 - JSON list of run ids that have data
 - caching for instrument statistical graphs
 - Error graph scale to 5% on Y-axis
 - XML feed to query if run is loaded /run/<id_run>.xml

release 3.0
 - Link to NPG run pages from the id_run/id_run_pair in the chip summary
 - Y Scale max for IVC plots set to default to 1500 if 100 tiles per lane (i.e. GA2)
 - JSON services - summary for run, obtain tiles, some stats for tile
 - different graph views possible on statistical graphs
 - run tile view - linked to when you select a tile on a heatmap or run alert
 - statistical graphs for instruments - tile count of errors by run

release 2.0
 - api to process Runlogs for move z data
 - display for move z data
 - hoverable heatmaps with clicking to run tile viewer
 - move to own database instance
 - improvements to Bustard processing
 - caching of big queries to improve performance
 - statistical graph by run

release 1.0
 - api to process Bustard files into xml, and post them to webservice
 - webservice to process bustard xml and save to database
 - set-up of database schema
 - tests
 - views showing graphs and tables
 - swift summary processed
 - heatmaps of tile data
 - alerts for out of scope metrics<|MERGE_RESOLUTION|>--- conflicted
+++ resolved
@@ -1,10 +1,8 @@
 LIST OF CHANGES FOR NPG-QC PACKAGE
 
-<<<<<<< HEAD
 
  - translation from a database composition representation to the
-     npg_tracking::glossary::composition type object.
-=======
+     npg_tracking::glossary::composition type object
  - Travis CI build: when building dependencies, us the same
    branch as the one the pull request is made to.
  - back to testing with mysql 5.7.13 in travis
@@ -12,7 +10,6 @@
  - add perl 5.22-shrplib to travis matrix
  - to reduce uncertainty in ranking close results, increase precision
    used for ranking contamination results
->>>>>>> ae94c0f3
 
 release 62.5
  - a very concise replacement for NPG_QC pages
