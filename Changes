--- conflicted
+++ resolved
@@ -1,13 +1,10 @@
 LIST OF CHANGES FOR NPG-QC PACKAGE
 
-<<<<<<< HEAD
  - d3 bcviz rendering of adapter, insert size and sequence mismatch plots
  - page rearrangement to display ref match and old contamination results side-by-side removed
-=======
  - SeqQC templates, client-side scripts and config files installed to a directory
    under the install_base path; if a bcviz path is given, a link to it is created,
    old bcviz link is overwitten in this case
->>>>>>> ce30391f
 
 release 57.0
  - incorporated SeqQC viewer
