/*  File: mode_detect.c // detects modes from NPG insert size distribution
 * Authors: designed and written by Irina Abnizova (ia1) and Steven Leonard (srl)
 *
  Last edited:
  5 jan2014--added first bin as possible peak option, after bug in run 14975
  10 Sept SpuriousPeaks filter is added
  3 September 2014-Steve added other estimation of std (if there are other peaks >height/2)

  *-------------------------------------------------------------------
 * Description: detects modes from NPG insert size distribution, suggestsif to pass, its confidence


input: inp.txt containing one column for sample: min_isize,...hist

output1:pass_info.txt : pass, confidence, num_modes; mode info:amplitude, mu,sd

usage:./mode_detect inp.txt pass_info
*/


#include <stdio.h>
#include <stdlib.h>
#include <time.h>
#include <math.h>
#include <string.h>
#include <getopt.h>

// ******** predefined user constants,

#define NPAR 2      // Number of arguments

#define MIN_DISTANCE  5     // minimum peak separation in bin widths
#define MIN_AMPLITUDE   0.05  // minimum relative peak amplitide


// ******** declarations of  functions
void usage(int code);
int SpuriousPeaks(float hist[], int bins[], int nbins, float amp[], int pos[], int dist, int npos);//removes spurios peaks (not smoothed yet) as not peaks up to min_distance/2)



float GetMax (float hist[], int nbins);

int FindMainMode (float hist[],int bins[],int nbins, float height);// mu for Norm fit
float EstimateStd (float hist[],int bins[],int nbins, int mu, float height);// returns sd
float FitNormal(int mu, float sd,int bin);// returns one value from Norm pdf
float Differ2Normal(float hist[],float histN[],int bins[],int nbins);// returns confidence

float SmoothWin3(float val1,float val2,float val3);
float SmoothWin2(float val1,float val2);
int CountPeaksNew(float hist[], int bins[], int nbins);// returns k=num_peaks
int FilterDistance(int pos[], float amp[], int dist, int npos);//returns num_clus=#modes
//============================================================MAIN

int main(int argc, char **argv)
{
    float min_distance = MIN_DISTANCE;
    float min_amplitude = MIN_AMPLITUDE;
    char *hist_file;
    char *pass_file;

    int line_size = 1024;
    char line[1024];
    int count_lines;// lines in input file

    FILE *fp; //file handle

    float hist[100];
    int bins[100];
    int pos[100];//peak positions and their amplitudes after smoothing
    float amp[100];//peak positions and their amplitudes after smoothing

    int i,k;

    //to compute
    int nbins,width,min_isize;
    float height;
    int num_peI,num_peS,num_peR,num_peD;//number of peaks peaks, initial, after smoothing, ratio and distance filtering
    int num_modes;
    int pass;
    int diff;//difference in peak numbers while iterative smoothing

    int mu;
    float sd;
    float maxN, scale, confidence;
    float histN[100];

	static struct option long_options[] =
        { {"min_distance", 1, 0, 'd'},
          {"min_amplitude", 1, 0, 'a'},
          {"help", 0, 0, 'h'},
          {0, 0, 0, 0}
        };

    char c;
	while ( (c = getopt_long(argc, argv, "d:a:h?", long_options, 0)) != -1) {
		switch (c) {
			case 'd':	min_distance = atof(optarg); break;
			case 'a':	min_amplitude = atof(optarg); break;
			case 'h':
			case '?':	usage(0);					break;
            default:	fprintf(stderr, "ERROR: Unknown option %c\n", c);
						usage(1);
						break;
		}
	}

    if((argc-optind) < NPAR)//two input/output files are required
    {
        usage(-1);
    }
    else
    {
        hist_file = argv[optind+0];
        pass_file = argv[optind+1];
    }


    // open input file
    fp = fopen(hist_file,"r");
    if (fp == NULL)
    {
        fprintf(stderr, "cannot open hist file %s\n", hist_file);
        return -1;
    }

    // read input file
    count_lines = 0;
    while (fgets(line, line_size, fp) != NULL)
    {
        int val;
        if (1 != sscanf(line,"%d", &val))
        {
            printf ("invalid input format %s\n", line);
            return -1;
        }
        count_lines++;
        if (count_lines == 1)
            min_isize = val;
        else if (count_lines == 2)
            width = val;
        else if (count_lines == 4)
        {
            nbins = 0;
            hist[nbins] = val;
            bins[nbins] = min_isize;
            nbins++;
        }
        else if (count_lines > 4)
        {
            hist[nbins] = val;
            bins[nbins] = min_isize + nbins * width;
            nbins++;
        }
    }

    // use specified minimum peak separation is in bin widths
    min_distance *= width;

    // close input file
    fclose(fp);

    printf("mode_detection started\n");

    //1============================count peaks first time
<<<<<<< HEAD
    num_peI = CountPeaksNew(hist,bins,nbins);

    //1.1 ========================= smooth until stable
=======
    num_peI = CountPeaks(hist,bins,nbins);
    if (0 == num_peI)
    {
        printf("No peaks initially - aborting mode_detection\n");
        return 0;
    }
    
    //1.2 ========================= smooth until stable
>>>>>>> c3b167af
    num_peS = num_peI;
    diff = 1;
    while (diff>0)
    {
        float histS[100];
        int num_peaks;

        //---------------smooth given hist
        histS[0] = SmoothWin2(hist[0],hist[1]);
        for (i=1;i<nbins-1;i++)
        {
            histS[i] = SmoothWin3(hist[i-1],hist[i],hist[i+1]);
        }
        histS[nbins-1] = SmoothWin2(hist[nbins-2],hist[nbins-1]);

        //-------------- count peaks for smoothed histS
        num_peaks = CountPeaksNew(histS,bins,nbins);
        diff = (num_peS - num_peaks);
        num_peS = num_peaks;

        // ------------re-assign current hist as histS
        for (i=0;i<nbins;i++)
        {
            hist[i] = histS[i];
        }
    } //end while

    // ------------------find peak amps and positions:  4 jan
    k = 0;
    if ((hist[0]-hist[1]) >= 0)
	    {
			amp[k] = hist[0];
            pos[k] = bins[0];
				k++;
        }
    for (i=1; i<nbins-1; i++)
    {
        //peak amp and position
        if ( ((hist[i]-hist[i-1]) >0 ) && ((hist[i+1]-hist[i]) <=0))
        {
            amp[k] = hist[i];
            pos[k] = bins[i];
            k++;
        }
    }
    num_peS = k;
    if (0 == num_peS)
    {
        printf("No peaks after stabilizing - aborting mode_detection\n");
        return 0;
    }

    height = GetMax(amp,num_peS);//find max function for peaks after stabilizing

    //2 ====================  filter for relative peak amplitude
    k = 0;
    for (i=0; i<num_peS; i++)
    {
        float amplitude = amp[i] / height;
        if (amplitude > min_amplitude)
        {
            amp[k] = amp[i];
            pos[k] = pos[i];
            k++;
        }
    }
    num_peR=k;

    //2.1 ====================  filter for distance b/w peaks
    num_peD = FilterDistance(pos,amp,min_distance,num_peR);
    //2.2=====================removes spurios peaks (not smoothed yet) as not peaks up to min_distance/2
    num_peD = SpuriousPeaks(hist, bins, nbins, amp, pos, min_distance, num_peD);

    //3 number of modes is the number of remaining peaks after distance and spurious peak (if needed)
    num_modes = num_peD;

    //4 -----------compute params of main mode
    mu = FindMainMode(hist,bins,nbins,height);// mu for Norm fit
    sd = EstimateStd(hist,bins,nbins,mu,height);//for smoothed hist

    //5 ---------------------Norm fit toMain Mode
    for (i=0; i<nbins; i++)
    {
        histN[i] = FitNormal(mu,sd,bins[i]);// value from Norm pdf at bin
    }

    // 5.2 scale histN to get same main peak height, smoothed
    maxN = GetMax(histN,nbins);
    scale = height / maxN;// difference in max height b/w fitNorm and original hist
    for (i=0; i<nbins; i++)
    {
        histN[i] *= scale;
    }

    //6 compute confidence of normal fit
    confidence = Differ2Normal(hist,histN,bins,nbins);

    //7 pass if only a single mode
    pass = (num_modes == 1 ? 1 : 0);

    printf("num peaks initially %d\n", num_peI);
    printf("num peaks after stabilizing %d\n", num_peS);
    printf("num peaks after filtering on amplitude (threshold=%.2f) %d\n", min_amplitude, num_peR);
    printf("num peaks after filtering on distance and spuriousity (threshold=%.2f) %d\n", min_distance, num_peD);
    printf("confidence of normal fit %.2f\n", confidence);
    printf("pass %d\n", pass);

    // open output file
    fp = fopen(pass_file,"w");
    if (fp == NULL)
    {
        fprintf(stderr, "cannot open pass file %s\n", pass_file);
        return -1;
    }
    fprintf(fp,"pass=%d\n", pass);
    fprintf(fp,"confidence=%.2f\n", confidence);
    fprintf(fp,"nmode=%d\n", num_modes);
    fprintf(fp,"#amplitude,mu,std of main mode after smoothing\n%.2f %d %.2f\n", height, mu, sd);
    fprintf(fp,"#amplitude,mu filtered modes\n");
    for (k=0; k<num_modes; k++)
    {
        fprintf(fp,"%.2f %d\n",amp[k],pos[k]);
    }
    fclose(fp);

    printf("mode_detection finished\n");
    return 0;
}//main

//=========================================================================================================================
//=============================== FUNCTIONS
//=========================================================================================================================

//// ------------------------------usage
void usage(int code)
{
	FILE *usagefp = stderr;

	fprintf(usagefp, "norm_fit\n\n");
	fprintf(usagefp,
		"Usage: norm_fit [options] hist_file pass_file\n"
		"\n" "  fit a normal distribution to a histogram of insert sizes\n" "\n");
	fprintf(usagefp, "\n");
	fprintf(usagefp, "  options:\n");
	fprintf(usagefp, "\n");
	fprintf(usagefp, "    -d  minimum distance between peaks in bin widths\n");
	fprintf(usagefp, "        peaks closer than this will be clustered\n");
	fprintf(usagefp, "        default 5\n");
	fprintf(usagefp, "\n");
	fprintf(usagefp, "    -a  minimum relative peak amplitude\n");
	fprintf(usagefp, "        peaks smaller than this will be ignored\n");
	fprintf(usagefp, "        default 0.05\n");
	fprintf(usagefp, "\n");
	fprintf(usagefp, "  hist file format:\n");
	fprintf(usagefp, "\n");
	fprintf(usagefp, "    one integer value per line\n");
	fprintf(usagefp, "\n");
	fprintf(usagefp, "    minimum insert size\n");
	fprintf(usagefp, "    insert size bin width\n");
	fprintf(usagefp, "    number of bins\n");
	fprintf(usagefp, "    bin count 1\n");
	fprintf(usagefp, "    bin count 2\n");
	fprintf(usagefp, "      .\n");
	fprintf(usagefp, "      .\n");

	exit(code);
}

//// ------------------------------maximum value
float GetMax (float hist[], int nbins)
{
    float Hmax;
    int i;

    Hmax = hist[0];
    for (i=0; i<nbins; i++)
    {
        if( Hmax < hist[i])
            Hmax = hist[i];

    }

    return Hmax;
}

//// ------------------------------estimate std of main mode
float EstimateStd (float hist[],int bins[],int nbins, int mu, float height)
{
    int n;
    int ma_bin = -1;
    int mi_bin = -1;
    float threshold = 0.5*height;

    float sd;

    for (n=0; n<nbins; n++)
    {
        if (bins[n] >= mu)
        {
            if (hist[n] > threshold)
            {
                ma_bin = bins[n];
            }
            else
            {
                break;
            }
        }
    }

    for (n=nbins-1; n>=0; n--)
    {
        if (bins[n] <= mu)
        {
            if (hist[n] > threshold)
            {
                mi_bin = bins[n];
            }
            else
            {
                break;
            }
        }
    }

    sd = 0.5 * (ma_bin - mi_bin);

    return sd;
}

//-------------------------------------------------------
int FindMainMode (float hist[],int bins[],int nbins, float height)// mu for Norm fit
{
    int n;
    int mode;

    for (n=0; n<nbins; n++)
    {
        if (hist[n] == height)
        mode = bins[n];

    }
    return mode;
}

//---------------------------------------------
float FitNormal(int mu, float sd,int bin)// returns one value from Norm pdf
{
    float cons;
    float histN;

    cons = 1.0 / (sd * sqrt(6.28));
    histN = cons * exp(-(bin-mu)*(bin-mu)/(2*sd*sd));

    return histN;
}

//-----------------------returns fraction of Norm fit difference relative to original hist:=Confidence of pass=1-frac
float Differ2Normal(float hist[],float histN[],int bins[],int nbins)
{
    int n;
    float frac, confidence;
    float Sd, So;//area of difference, area original hist

    Sd = 0.0;
    So = 0.0;
    for (n=0; n<nbins; n++)
    {
        float diff = hist[n] - histN[n];
        Sd += fabs(diff) * bins[n];// fabs for float!
        So += hist[n] * bins[n];
    }
    frac =Sd / So;

    confidence =1.0 - frac;

    return confidence;
}

///----------smoothing in a 3 bin window
float SmoothWin3(float val1,float val2,float val3)
{
    float hi3;

    hi3 = (val1 + val2 + val3) / 3.0;

    return hi3;
}

///----------smoothing in a 2 bin window
float SmoothWin2(float val1,float val2)
{
    float hi2;

    hi2 = (val1 + val2) / 2.0;
    return hi2;
}

//-------------------------------COUNT peaks
int CountPeaksNew(float hist[], int bins[], int nbins)
{
    int k,i;

    // find peak_amps
<<<<<<< HEAD
    k=0;
    if ((hist[0]-hist[1]) >= 0)
    {
			k++;
    }

=======
    k = 0;
>>>>>>> c3b167af
    for (i=1; i<nbins-1; i++)
    {
        if ( ((hist[i]-hist[i-1]) > 0 ) && ((hist[i+1]-hist[i]) <= 0))
        {
            k++;
        }

    }
    return k;
}

//=================================== filter distance: npos=number of peaks=modes
int FilterDistance(int *pos, float *amp, int dist, int npos)
{
    //updates pos and amp
    int num_clus = 0;

    if (npos > 1)
    {
        int i;
        int clus_pos;
        float clus_amp;

        clus_pos = pos[0];
        clus_amp = amp[0];

        //1. check adjacent positions/peaks: how close they are
        for (i=0; i<npos-1; i++)
        {
          if ((pos[i+1]-pos[i]) < dist)
            {   //1.1  if close update pos/amp of cluster maximum
                if (amp[i+1] > clus_amp)
                {
                    clus_pos = pos[i+1];
                    clus_amp = amp[i+1];
                }
            }
            else
            {   //1.2  positions are far apart, save old cluster pos/amp and start a new one
                pos[num_clus] = clus_pos;
                amp[num_clus] = clus_amp;
                num_clus++;
                clus_pos = pos[i+1];
                clus_amp = amp[i+1];
            }// if else

        }//for i

        // save the current cluster
        pos[num_clus] = clus_pos;
        amp[num_clus] = clus_amp;
        num_clus++;
    }
    else
    {
        num_clus = npos;
    }// if npos>1


    printf("num_clusters= %d\n", num_clus);

    return num_clus;//# of modes
}

//-------------------------filer out spurious peaks
// if peaks are still peaks for half of distance threshold, they are genuine; otherwise - spurious
int SpuriousPeaks(float hist[], int bins[], int nbins, float amp[], int pos[], int dist, int npos)//removes spurios peaks (not smoothed yet) as not peaks up to min_distance/2)
{
    int k;

    if (npos > 1)
    {
        int i, j, c;

        k = 0;
        for (i=0; i<npos; i++)//positions/peaks
        {
<<<<<<< HEAD
			for (i=0;i<nbins-1;i++)
			{
			if (bins[i]==pos[j])
			{
			   indexes[k]=i;
			   k++;
		    }
		    }
	    }//i
        num_bins=(int) (0.5*dist/bin_width+0.5);//number of bins for spurious peak detection

        for (i=0;i<k;i++)//across indexes
	    {
			SS=0;
			ind=indexes[i];
			for (j=1;j<num_bins+1;j++)//across hist around num_bins around peak
			{
				//if still peaks untill num_bins=dist(in bins)/2
                S=0;
				if ((hist[ind-j] < hist[ind]) && (hist[ind+j] < hist[ind]))
				{
					S=1;
				}
				SS=SS+S;
			 }//j
			 SSS[i]=SS;
		}//i

		//---------if there are spurios peaks (SSS[i]<num_bins), then remove them
         f=0;
		 for (i=0;i<k;i++)//across indexes or SSS
		 {
			 if (SSS[i] == num_bins)
			 {
				 amp[f]=hist[indexes[i]];
				 pos[f]=bins[indexes[i]];

				 f++;
			 }
		 }//i

  return f;
 }
=======
            int p1 = pos[i] - 0.5 * dist;
            int p2 = pos[i] + 0.5 * dist;
            c = 0;
            for (j=0; j<nbins; j++)//bins
            {
                if (bins[j] >= p1 && bins[j] <= p2)
                {
                    if (pos[i] != bins[j] && amp[i] < hist[j])
                    {
                        c++;
                    }
                }
            }
            if (c == 0)
            {
                amp[k] = amp[i];
                pos[k] = pos[i];
                k++;
            }
        }
    }
    else
    {
        k = npos;
    }
    

    return k;
}
>>>>>>> c3b167af


<|MERGE_RESOLUTION|>--- conflicted
+++ resolved
@@ -163,20 +163,15 @@
     printf("mode_detection started\n");
 
     //1============================count peaks first time
-<<<<<<< HEAD
+
     num_peI = CountPeaksNew(hist,bins,nbins);
-
-    //1.1 ========================= smooth until stable
-=======
-    num_peI = CountPeaks(hist,bins,nbins);
     if (0 == num_peI)
     {
         printf("No peaks initially - aborting mode_detection\n");
         return 0;
     }
-    
+
     //1.2 ========================= smooth until stable
->>>>>>> c3b167af
     num_peS = num_peI;
     diff = 1;
     while (diff>0)
@@ -481,16 +476,11 @@
     int k,i;
 
     // find peak_amps
-<<<<<<< HEAD
     k=0;
     if ((hist[0]-hist[1]) >= 0)
     {
 			k++;
     }
-
-=======
-    k = 0;
->>>>>>> c3b167af
     for (i=1; i<nbins-1; i++)
     {
         if ( ((hist[i]-hist[i-1]) > 0 ) && ((hist[i+1]-hist[i]) <= 0))
@@ -568,51 +558,6 @@
         k = 0;
         for (i=0; i<npos; i++)//positions/peaks
         {
-<<<<<<< HEAD
-			for (i=0;i<nbins-1;i++)
-			{
-			if (bins[i]==pos[j])
-			{
-			   indexes[k]=i;
-			   k++;
-		    }
-		    }
-	    }//i
-        num_bins=(int) (0.5*dist/bin_width+0.5);//number of bins for spurious peak detection
-
-        for (i=0;i<k;i++)//across indexes
-	    {
-			SS=0;
-			ind=indexes[i];
-			for (j=1;j<num_bins+1;j++)//across hist around num_bins around peak
-			{
-				//if still peaks untill num_bins=dist(in bins)/2
-                S=0;
-				if ((hist[ind-j] < hist[ind]) && (hist[ind+j] < hist[ind]))
-				{
-					S=1;
-				}
-				SS=SS+S;
-			 }//j
-			 SSS[i]=SS;
-		}//i
-
-		//---------if there are spurios peaks (SSS[i]<num_bins), then remove them
-         f=0;
-		 for (i=0;i<k;i++)//across indexes or SSS
-		 {
-			 if (SSS[i] == num_bins)
-			 {
-				 amp[f]=hist[indexes[i]];
-				 pos[f]=bins[indexes[i]];
-
-				 f++;
-			 }
-		 }//i
-
-  return f;
- }
-=======
             int p1 = pos[i] - 0.5 * dist;
             int p2 = pos[i] + 0.5 * dist;
             c = 0;
@@ -638,10 +583,9 @@
     {
         k = npos;
     }
-    
+
 
     return k;
 }
->>>>>>> c3b167af
-
-
+
+
