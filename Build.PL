--- conflicted
+++ resolved
@@ -19,13 +19,10 @@
     'gt_utils' => {
       'copy'     => [qw/find_gt_match gt_pack/],
                   },
-<<<<<<< HEAD
     'fastqcheck' => {
       'copy'     => [qw/fastqcheck/],
       'samtools' => 1,
                   },
-=======
->>>>>>> 28a96910
   };
 
   if (which('lsb_release') and `lsb_release -a` =~ /precise/ismx) {
